--- conflicted
+++ resolved
@@ -60,10 +60,7 @@
     expr_frac_dec,
     expr_dec_small,
     expr_tag,
-<<<<<<< HEAD
-=======
     expr_nominal,
->>>>>>> 7fe291a8
     expr_zero_argument_tag,
     expr_lambda,
     expr_record_update,
