//! The canonical intermediate representation (CIR) is a representation of the
//! canonicalized abstract syntax tree (AST) that is used for interpreting code generation and type checking, and later compilation stages.

const std = @import("std");
const testing = std.testing;
const base = @import("../../base.zig");
const tracy = @import("../../tracy.zig");
const types = @import("../../types.zig");
const collections = @import("../../collections.zig");
const reporting = @import("../../reporting.zig");
const serialization = @import("../../serialization/mod.zig");
const exitOnOom = collections.utils.exitOnOom;
const SExpr = base.SExpr;
const Scratch = base.Scratch;
const DataSpan = base.DataSpan;
const Ident = base.Ident;
const Region = base.Region;
const ModuleImport = base.ModuleImport;
const ModuleEnv = base.ModuleEnv;
const StringLiteral = base.StringLiteral;
const CalledVia = base.CalledVia;
const SExprTree = base.SExprTree;
const TypeVar = types.Var;

pub const RocDec = @import("../../builtins/dec.zig").RocDec;
pub const Node = @import("Node.zig");
pub const NodeStore = @import("NodeStore.zig");
pub const Expr = @import("Expression.zig").Expr;
pub const Pattern = @import("Pattern.zig").Pattern;
pub const Statement = @import("Statement.zig").Statement;
pub const TypeAnno = @import("TypeAnnotation.zig").TypeAnno;
pub const Diagnostic = @import("Diagnostic.zig").Diagnostic;

const Allocator = std.mem.Allocator;

// TODO what should this number be? build flag?
const NODE_STORE_CAPACITY = 10_000;

const CIR = @This();

/// Reference to data that persists between compiler stages
env: *ModuleEnv,
/// Stores the raw nodes which represent the intermediate representation
///
/// Uses an efficient data structure, and provides helpers for storing and retrieving nodes.
store: NodeStore,
/// Temporary source text used for generating SExpr and Reports, required to calculate region info.
///
/// This field exists because:
/// - CIR may be loaded from cache without access to the original source file
/// - Region info calculation requires the source text to convert byte offsets to line/column
/// - The source is only needed temporarily during diagnostic reporting or SExpr generation
///
/// Lifetime: The caller must ensure the source remains valid for the duration of the
/// operation (e.g., `toSExprStr` or `diagnosticToReport` calls).
temp_source_for_sexpr: ?[]const u8 = null,
/// All the definitions and in the module, populated by calling `canonicalize_file`
all_defs: Def.Span,
/// All the top-level statements in the module, populated by calling `canonicalize_file`
all_statements: Statement.Span,
/// All external declarations referenced in this module
external_decls: ExternalDecl.SafeList,
/// Store for interned module imports
imports: Import.Store,
/// The module's name as a string
/// This is needed for import resolution to match import names to modules
module_name: []const u8,

/// Initialize the IR for a module's canonicalization info.
///
/// When caching the can IR for a siloed module, we can avoid
/// manual deserialization of the cached data into IR by putting
/// the entirety of the IR into an arena that holds nothing besides
/// the IR. We can then load the cached binary data back into memory
/// with only 2 syscalls.
/// Initialize the IR for a module's canonicalization info.
///
/// Since the can IR holds indices into the `ModuleEnv`, we need
/// the `ModuleEnv` to also be owned by the can IR to cache it.
pub fn init(env: *ModuleEnv, module_name: []const u8) CIR {
    return CIR{
        .env = env,
        .store = NodeStore.initCapacity(env.gpa, NODE_STORE_CAPACITY),
        .all_defs = .{ .span = .{ .start = 0, .len = 0 } },
        .all_statements = .{ .span = .{ .start = 0, .len = 0 } },
        .external_decls = ExternalDecl.SafeList.initCapacity(env.gpa, 16),
        .imports = Import.Store.init(),
        .module_name = module_name,
    };
}

/// Create a CIR from cached data, completely rehydrating from cache
pub fn fromCache(env: *ModuleEnv, cached_store: NodeStore, all_defs: Def.Span, all_statements: Statement.Span, module_name: []const u8) CIR {
    return CIR{
        .env = env,
        .store = cached_store,
        .temp_source_for_sexpr = null,
        .all_defs = all_defs,
        .all_statements = all_statements,
        .external_decls = ExternalDecl.SafeList.initCapacity(env.gpa, 16),
        .imports = Import.Store.init(),
        .module_name = module_name,
    };
}

/// Deinit the IR's memory.
pub fn deinit(self: *CIR) void {
    self.store.deinit();
    self.external_decls.deinit(self.env.gpa);
    self.imports.deinit(self.env.gpa);
}

/// Records a diagnostic error during canonicalization without blocking compilation.
///
/// This creates a diagnostic node that stores error information for later reporting.
/// The diagnostic is added to the diagnostic collection but does not create any
/// malformed nodes in the IR.
///
/// Use this when you want to record an error but don't need to replace a node
/// with a runtime error.
pub fn pushDiagnostic(self: *CIR, reason: CIR.Diagnostic) void {
    _ = self.store.addDiagnostic(reason);
}

/// Creates a malformed node that represents a runtime error in the IR. Returns and index of the requested type pointing to a malformed node.
///
/// This follows the "Inform Don't Block" principle: it allows compilation to continue
/// by creating a malformed node that will become a runtime_error in the CIR. If the
/// program execution reaches this node, it will crash with the associated diagnostic.
///
/// This function:
/// 1. Creates a diagnostic node to store the error details
/// 2. Creates a malformed node that references the diagnostic
/// 3. Creates an error type var this CIR index
/// 4. Returns an index of the requested type pointing to the malformed node
///
/// Use this when you need to replace a node (expression, pattern, etc.) with
/// something that represents a compilation error but allows the compiler to continue.
/// Creates a malformed CIR node with an error type variable.
///
/// This follows the "Inform Don't Block" principle - when compilation encounters
/// an error, it creates a placeholder node and continues rather than stopping.
/// The error will be reported to the user later.
///
/// **Usage**: When parsing or canonicalization encounters an error but needs
/// to continue compilation.
///
/// **Example**: Used when encountering invalid syntax that can't be parsed properly.
pub fn pushMalformed(self: *CIR, comptime t: type, reason: CIR.Diagnostic) t {
    const malformed_idx = self.store.addMalformed(t, reason);
    _ = self.setTypeVarAt(@enumFromInt(@intFromEnum(malformed_idx)), .err);
    return malformed_idx;
}

/// Retrieve all diagnostics collected during canonicalization.
pub fn getDiagnostics(self: *CIR) []CIR.Diagnostic {
    const all = self.store.diagnosticSpanFrom(0);

    var list = std.ArrayList(CIR.Diagnostic).init(self.store.gpa);

    for (self.store.sliceDiagnostics(all)) |idx| {
        list.append(self.store.getDiagnostic(idx)) catch |err| exitOnOom(err);
    }

    return list.toOwnedSlice() catch |err| exitOnOom(err);
}

/// Convert a canonicalization diagnostic to a Report for rendering.
///
/// The source parameter is not owned by this function - the caller must ensure it
/// remains valid for the duration of this call. The returned Report will contain
/// references to the source text but does not own it.
pub fn diagnosticToReport(self: *CIR, diagnostic: Diagnostic, allocator: std.mem.Allocator, source: []const u8, filename: []const u8) !reporting.Report {
    const trace = tracy.trace(@src());
    defer trace.end();

    // Set temporary source for calcRegionInfo
    self.temp_source_for_sexpr = source;
    defer self.temp_source_for_sexpr = null;

    return switch (diagnostic) {
        .not_implemented => |data| blk: {
            const feature_text = self.env.strings.get(data.feature);
            break :blk Diagnostic.buildNotImplementedReport(allocator, feature_text);
        },
        .exposed_but_not_implemented => |data| blk: {
            const ident_name = self.env.idents.getText(data.ident);
            const region_info = self.calcRegionInfo(data.region);
            break :blk Diagnostic.buildExposedButNotImplementedReport(
                allocator,
                ident_name,
                region_info,
                filename,
            );
        },
        .redundant_exposed => |data| blk: {
            const ident_name = self.env.idents.getText(data.ident);
            const region_info = self.calcRegionInfo(data.region);
            const original_region_info = self.calcRegionInfo(data.original_region);
            break :blk Diagnostic.buildRedundantExposedReport(
                allocator,
                ident_name,
                region_info,
                original_region_info,
                filename,
            );
        },
        .invalid_num_literal => |data| blk: {
            break :blk Diagnostic.buildInvalidNumLiteralReport(
                allocator,
                data.region,
                source,
            );
        },
        .ident_already_in_scope => |data| blk: {
            const ident_name = self.env.idents.getText(data.ident);
            break :blk Diagnostic.buildIdentAlreadyInScopeReport(
                allocator,
                ident_name,
            );
        },
        .ident_not_in_scope => |data| blk: {
            const ident_name = self.env.idents.getText(data.ident);
            const region_info = self.calcRegionInfo(data.region);
            break :blk Diagnostic.buildIdentNotInScopeReport(
                allocator,
                ident_name,
                region_info,
                filename,
            );
        },
        .invalid_top_level_statement => |data| blk: {
            const stmt_name = self.env.strings.get(data.stmt);
            const region_info = self.calcRegionInfo(data.region);
            break :blk Diagnostic.buildInvalidTopLevelStatementReport(
                allocator,
                stmt_name,
                region_info,
                filename,
            );
        },
        .f64_pattern_literal => |data| blk: {
            break :blk Diagnostic.buildF64PatternLiteralReport(
                allocator,
                data.region,
                source,
            );
        },
        .invalid_single_quote => Diagnostic.buildInvalidSingleQuoteReport(allocator),
        .too_long_single_quote => Diagnostic.buildTooLongSingleQuoteReport(allocator),
        .empty_single_quote => Diagnostic.buildEmptySingleQuoteReport(allocator),
        .crash_expects_string => |data| blk: {
            const region_info = self.calcRegionInfo(data.region);
            break :blk Diagnostic.buildCrashExpectsStringReport(allocator, region_info, filename);
        },
        .empty_tuple => |data| blk: {
            const region_info = self.calcRegionInfo(data.region);
            break :blk Diagnostic.buildEmptyTupleReport(allocator, region_info, filename);
        },
        .expr_not_canonicalized => Diagnostic.buildExprNotCanonicalizedReport(allocator),
        .invalid_string_interpolation => Diagnostic.buildInvalidStringInterpolationReport(allocator),
        .pattern_arg_invalid => Diagnostic.buildPatternArgInvalidReport(allocator),
        .pattern_not_canonicalized => Diagnostic.buildPatternNotCanonicalizedReport(allocator),
        .can_lambda_not_implemented => Diagnostic.buildCanLambdaNotImplementedReport(allocator),
        .lambda_body_not_canonicalized => Diagnostic.buildLambdaBodyNotCanonicalizedReport(allocator),
        .if_condition_not_canonicalized => Diagnostic.buildIfConditionNotCanonicalizedReport(allocator),
        .if_then_not_canonicalized => Diagnostic.buildIfThenNotCanonicalizedReport(allocator),
        .if_else_not_canonicalized => Diagnostic.buildIfElseNotCanonicalizedReport(allocator),
        .var_across_function_boundary => Diagnostic.buildVarAcrossFunctionBoundaryReport(allocator),
        .malformed_type_annotation => Diagnostic.buildMalformedTypeAnnotationReport(allocator),
        .malformed_where_clause => Diagnostic.buildMalformedWhereClauseReport(allocator),
        .shadowing_warning => |data| blk: {
            const ident_name = self.env.idents.getText(data.ident);
            const new_region_info = self.calcRegionInfo(data.region);
            const original_region_info = self.calcRegionInfo(data.original_region);
            break :blk Diagnostic.buildShadowingWarningReport(
                allocator,
                ident_name,
                new_region_info,
                original_region_info,
                filename,
            );
        },
        .type_redeclared => |data| blk: {
            const type_name = self.env.idents.getText(data.name);
            const original_region_info = self.calcRegionInfo(data.original_region);
            const redeclared_region_info = self.calcRegionInfo(data.redeclared_region);
            break :blk Diagnostic.buildTypeRedeclaredReport(
                allocator,
                type_name,
                original_region_info,
                redeclared_region_info,
                filename,
            );
        },
        .tuple_elem_not_canonicalized => Diagnostic.buildTupleElemNotCanonicalizedReport(allocator),
        .module_not_found => |data| blk: {
            const module_name = self.env.idents.getText(data.module_name);
            const region_info = self.calcRegionInfo(data.region);
            break :blk Diagnostic.buildModuleNotFoundReport(
                allocator,
                module_name,
                region_info,
                filename,
            );
        },
        .value_not_exposed => |data| blk: {
            const module_name = self.env.idents.getText(data.module_name);
            const value_name = self.env.idents.getText(data.value_name);
            const region_info = self.calcRegionInfo(data.region);
            break :blk Diagnostic.buildValueNotExposedReport(
                allocator,
                module_name,
                value_name,
                region_info,
                filename,
            );
        },
        .type_not_exposed => |data| blk: {
            const module_name = self.env.idents.getText(data.module_name);
            const type_name = self.env.idents.getText(data.type_name);
            const region_info = self.calcRegionInfo(data.region);
            break :blk Diagnostic.buildTypeNotExposedReport(
                allocator,
                module_name,
                type_name,
                region_info,
                filename,
            );
        },
        .module_not_imported => |data| blk: {
            const module_name = self.env.idents.getText(data.module_name);
            const region_info = self.calcRegionInfo(data.region);
            break :blk Diagnostic.buildModuleNotImportedReport(
                allocator,
                module_name,
                region_info,
                filename,
            );
        },
        .too_many_exports => |data| blk: {
            const region_info = self.calcRegionInfo(data.region);
            break :blk Diagnostic.buildTooManyExportsReport(
                allocator,
                data.count,
                region_info,
                filename,
            );
        },
        .undeclared_type => |data| blk: {
            const type_name = self.env.idents.getText(data.name);
            const region_info = self.calcRegionInfo(data.region);
            break :blk Diagnostic.buildUndeclaredTypeReport(
                allocator,
                type_name,
                region_info,
                filename,
            );
        },
        .undeclared_type_var => |data| blk: {
            const type_var_name = self.env.idents.getText(data.name);
            const region_info = self.calcRegionInfo(data.region);
            break :blk Diagnostic.buildUndeclaredTypeVarReport(
                allocator,
                type_var_name,
                region_info,
                filename,
            );
        },
        .type_alias_redeclared => |data| blk: {
            const type_name = self.env.idents.getText(data.name);
            const original_region_info = self.calcRegionInfo(data.original_region);
            const redeclared_region_info = self.calcRegionInfo(data.redeclared_region);
            break :blk Diagnostic.buildTypeAliasRedeclaredReport(
                allocator,
                type_name,
                original_region_info,
                redeclared_region_info,
                filename,
            );
        },
        .nominal_type_redeclared => |data| blk: {
            const type_name = self.env.idents.getText(data.name);
            const original_region_info = self.calcRegionInfo(data.original_region);
            const redeclared_region_info = self.calcRegionInfo(data.redeclared_region);
            break :blk Diagnostic.buildNominalTypeRedeclaredReport(
                allocator,
                type_name,
                original_region_info,
                redeclared_region_info,
                filename,
            );
        },
        .type_shadowed_warning => |data| blk: {
            const type_name = self.env.idents.getText(data.name);
            const new_region_info = self.calcRegionInfo(data.region);
            const original_region_info = self.calcRegionInfo(data.original_region);
            break :blk Diagnostic.buildTypeShadowedWarningReport(
                allocator,
                type_name,
                new_region_info,
                original_region_info,
                data.cross_scope,
                filename,
            );
        },
        .type_parameter_conflict => |data| blk: {
            const type_name = self.env.idents.getText(data.name);
            const parameter_name = self.env.idents.getText(data.parameter_name);
            const region_info = self.calcRegionInfo(data.region);
            const original_region_info = self.calcRegionInfo(data.original_region);
            break :blk Diagnostic.buildTypeParameterConflictReport(
                allocator,
                type_name,
                parameter_name,
                region_info,
                original_region_info,
                filename,
            );
        },
        .unused_variable => |data| blk: {
            const region_info = self.calcRegionInfo(data.region);
            break :blk try Diagnostic.buildUnusedVariableReport(
                allocator,
                &self.env.idents,
                region_info,
                data,
                filename,
            );
        },
        .used_underscore_variable => |data| blk: {
            const region_info = self.calcRegionInfo(data.region);
            break :blk try Diagnostic.buildUsedUnderscoreVariableReport(
                allocator,
                &self.env.idents,
                region_info,
                data,
                filename,
            );
        },
        .duplicate_record_field => |data| blk: {
            const duplicate_region_info = self.calcRegionInfo(data.duplicate_region);
            const original_region_info = self.calcRegionInfo(data.original_region);
            const field_name = self.env.idents.getText(data.field_name);
            break :blk try Diagnostic.buildDuplicateRecordFieldReport(
                allocator,
                field_name,
                duplicate_region_info,
                original_region_info,
                filename,
            );
        },
    };
}

/// Convert a type into a node index
pub fn nodeIdxFrom(idx: anytype) Node.Idx {
    return @enumFromInt(@intFromEnum(idx));
}

/// Convert a type into a type var
pub fn varFrom(idx: anytype) TypeVar {
    return @enumFromInt(@intFromEnum(idx));
}

/// Creates a fresh flexible type variable for type inference.
///
/// This is a convenience wrapper around `pushTypeVar(.{ .flex_var = null }, ...)`.
/// Use this for expressions where the type needs to be inferred, like integer
/// literals before knowing their specific type (U64, I32, etc.).
///
pub fn pushFreshTypeVar(self: *CIR, parent_node_idx: Node.Idx, region: base.Region) Allocator.Error!types.Var {
    return self.pushTypeVar(.{ .flex_var = null }, parent_node_idx, region);
}

/// Creates a type variable with specific type content.
///
/// Use this to create type variables with predetermined structure or constraints,
/// unlike `pushFreshTypeVar` which creates unconstrained flexible variables.
///
/// **Common content types**:
/// - `.flex_var` - Flexible (same as pushFreshTypeVar)
/// - `.rigid_var` - Named type variable for generics
/// - `.structure` - Concrete types (nums, records, functions)
/// - `.err` - Error type for malformed code
pub fn pushTypeVar(self: *CIR, content: types.Content, parent_node_idx: Node.Idx, region: base.Region) Allocator.Error!types.Var {
    // insert a placeholder can node
    const var_slot = self.store.addTypeVarSlot(parent_node_idx, region);

    // if the new can node idx is greater than the types store length, backfill
    const var_: types.Var = @enumFromInt(@intFromEnum(var_slot));
    try self.env.types.fillInSlotsThru(var_);

    // set the type store slot based on the placeholder node idx
    try self.env.types.setVarContent(var_, content);

    return var_;
}

/// Creates a fresh flexible type var that redirects to another tyype var
pub fn pushRedirectTypeVar(self: *CIR, redirect_to: TypeVar, parent_node_idx: Node.Idx, region: base.Region) Allocator.Error!types.Var {
    const var_ = try self.pushTypeVar(.{ .flex_var = null }, parent_node_idx, region);
    try self.env.types.setVarRedirect(var_, redirect_to);
    return var_;
}

/// Associates a type with an existing definition node.
///
/// Use this to set the concrete type of a definition after type inference.
pub fn setTypeVarAtDef(self: *CIR, at_idx: Def.Idx, content: types.Content) types.Var {
    return self.setTypeVarAt(@enumFromInt(@intFromEnum(at_idx)), content);
}

/// Associates a type with an existing definition node.
///
/// Use this to set the concrete type of a definition after type inference.
pub fn setTypeVarAtStmt(self: *CIR, at_idx: Statement.Idx, content: types.Content) types.Var {
    return self.setTypeVarAt(@enumFromInt(@intFromEnum(at_idx)), content);
}

/// Convert any CIR index to a type variable, ensuring the slot exists.
///
/// This helper handles the conversion from CIR indices to type variables
/// and ensures the type store has allocated the necessary slots.
pub fn idxToTypeVar(_: *const CIR, types_store: *types.Store, idx: anytype) !types.Var {
    const var_: types.Var = @enumFromInt(@intFromEnum(idx));
    try types_store.fillInSlotsThru(var_);
    return var_;
}

/// Associates a type with an existing expression node.
///
/// Use this to set the final type of an expression after type inference.
pub fn setTypeVarAtExpr(self: *CIR, at_idx: Expr.Idx, content: types.Content) types.Var {
    return self.setTypeVarAt(@enumFromInt(@intFromEnum(at_idx)), content);
}

/// Associates a type with an existing pattern node.
///
/// Use this to set the type of a pattern after type inference or from context.
pub fn setTypeVarAtPat(self: *CIR, at_idx: Pattern.Idx, content: types.Content) types.Var {
    return self.setTypeVarAt(@enumFromInt(@intFromEnum(at_idx)), content);
}

/// Function that redirects an existing CIR node to the provided var.
pub fn setTypeRedirectAt(self: *CIR, at_idx: Node.Idx, redirect_to: types.Var) types.Var {
    // if the new can node idx is greater than the types store length, backfill
    const var_: types.Var = @enumFromInt(@intFromEnum(at_idx));
    self.env.types.fillInSlotsThru(var_) catch |err| exitOnOom(err);

    // set the type store slot based on the placeholder node idx
    self.env.types.setVarRedirect(var_, redirect_to) catch |err| exitOnOom(err);

    return var_;
}

/// Core function that associates a type with any existing CIR node.
///
/// This is used by all the `setTypeVarAt*` wrapper functions. Node indices
/// correspond directly to type variable indices, allowing direct conversion.
/// Usually called indirectly through the typed wrappers rather than directly.
pub fn setTypeVarAt(self: *CIR, at_idx: Node.Idx, content: types.Content) types.Var {
    // if the new can node idx is greater than the types store length, backfill
    const var_: types.Var = @enumFromInt(@intFromEnum(at_idx));
    self.env.types.fillInSlotsThru(var_) catch |err| exitOnOom(err);

    // set the type store slot based on the placeholder node idx
    self.env.types.setVarContent(var_, content) catch |err| exitOnOom(err);

    return var_;
}

/// Adds an external declaration to the CIR and returns its index
pub fn pushExternalDecl(self: *CIR, decl: ExternalDecl) ExternalDecl.Idx {
    const idx = @as(u32, @intCast(self.external_decls.len()));
    _ = self.external_decls.append(self.env.gpa, decl);
    return @enumFromInt(idx);
}

/// Retrieves an external declaration by its index
pub fn getExternalDecl(self: *const CIR, idx: ExternalDecl.Idx) *const ExternalDecl {
    return self.external_decls.get(@as(ExternalDecl.SafeList.Idx, @enumFromInt(@intFromEnum(idx))));
}

/// Adds multiple external declarations and returns a span
pub fn pushExternalDecls(self: *CIR, decls: []const ExternalDecl) ExternalDecl.Span {
    const start = @as(u32, @intCast(self.external_decls.len()));
    for (decls) |decl| {
        _ = self.external_decls.append(self.env.gpa, decl);
    }
    return ExternalDecl.Span{ .span = .{ .start = start, .len = @as(u32, @intCast(decls.len)) } };
}

/// Gets a slice of external declarations from a span
pub fn sliceExternalDecls(self: *const CIR, span: ExternalDecl.Span) []const ExternalDecl {
    const range = ExternalDecl.SafeList.Range{ .start = @enumFromInt(span.span.start), .end = @enumFromInt(span.span.start + span.span.len) };
    return self.external_decls.rangeToSlice(range);
}

/// Retrieves the text of an identifier by its index
pub fn getIdentText(self: *const CIR, idx: Ident.Idx) []const u8 {
    return self.env.idents.getText(idx);
}

// Helper to format pattern index for s-expr output
fn formatPatternIdxNode(gpa: std.mem.Allocator, pattern_idx: Pattern.Idx) SExpr {
    var node = SExpr.init(gpa, "pid");
    node.appendUnsignedInt(gpa, @intFromEnum(pattern_idx));
    return node;
}

test "Node is 16 bytes" {
    try std.testing.expectEqual(16, @sizeOf(Node));
}

test "ExternalDecl serialization round-trip" {
    const gpa = std.testing.allocator;

    // Create original external declaration
    const original = ExternalDecl{
        .qualified_name = @bitCast(@as(u32, 123)),
        .module_name = @bitCast(@as(u32, 456)),
        .local_name = @bitCast(@as(u32, 789)),
        .type_var = @enumFromInt(999),
        .kind = .value,
        .region = Region{
            .start = .{ .offset = 10 },
            .end = .{ .offset = 20 },
        },
    };

    // Serialize
    const serialized_size = original.serializedSize();
    const buffer = try gpa.alloc(u8, serialized_size);
    defer gpa.free(buffer);

    const serialized = try original.serializeInto(buffer);
    try std.testing.expectEqual(serialized_size, serialized.len);

    // Deserialize
    const restored = try ExternalDecl.deserializeFrom(serialized);

    // Verify all fields are identical
    try std.testing.expectEqual(original.qualified_name, restored.qualified_name);
    try std.testing.expectEqual(original.module_name, restored.module_name);
    try std.testing.expectEqual(original.local_name, restored.local_name);
    try std.testing.expectEqual(original.type_var, restored.type_var);
    try std.testing.expectEqual(original.kind, restored.kind);
    try std.testing.expectEqual(original.region.start.offset, restored.region.start.offset);
    try std.testing.expectEqual(original.region.end.offset, restored.region.end.offset);
}

test "ExternalDecl serialization comprehensive" {
    const gpa = std.testing.allocator;

    // Test various external declarations including edge cases
    const decl1 = ExternalDecl{
        .qualified_name = @bitCast(@as(u32, 0)), // minimum value
        .module_name = @bitCast(@as(u32, 1)),
        .local_name = @bitCast(@as(u32, 2)),
        .type_var = @enumFromInt(0),
        .kind = .value,
        .region = Region{
            .start = .{ .offset = 0 },
            .end = .{ .offset = 1 },
        },
    };

    const decl2 = ExternalDecl{
        .qualified_name = @bitCast(@as(u32, 0xFFFFFFFF)), // maximum value
        .module_name = @bitCast(@as(u32, 0xFFFFFFFE)),
        .local_name = @bitCast(@as(u32, 0xFFFFFFFD)),
        .type_var = @enumFromInt(0xFFFFFFFF),
        .kind = .type,
        .region = Region{
            .start = .{ .offset = 0xFFFFFFFF },
            .end = .{ .offset = 0xFFFFFFFE },
        },
    };

    // Test serialization using the testing framework
    try serialization.testing.testSerialization(ExternalDecl, &decl1, gpa);
    try serialization.testing.testSerialization(ExternalDecl, &decl2, gpa);
}

test "ExternalDecl different kinds serialization" {
    const gpa = std.testing.allocator;

    const value_decl = ExternalDecl{
        .qualified_name = @bitCast(@as(u32, 100)),
        .module_name = @bitCast(@as(u32, 200)),
        .local_name = @bitCast(@as(u32, 300)),
        .type_var = @enumFromInt(400),
        .kind = .value,
        .region = Region{
            .start = .{ .offset = 50 },
            .end = .{ .offset = 75 },
        },
    };

    const type_decl = ExternalDecl{
        .qualified_name = @bitCast(@as(u32, 100)),
        .module_name = @bitCast(@as(u32, 200)),
        .local_name = @bitCast(@as(u32, 300)),
        .type_var = @enumFromInt(400),
        .kind = .type,
        .region = Region{
            .start = .{ .offset = 50 },
            .end = .{ .offset = 75 },
        },
    };

    try serialization.testing.testSerialization(ExternalDecl, &value_decl, gpa);
    try serialization.testing.testSerialization(ExternalDecl, &type_decl, gpa);
}

/// A working representation of a record field
pub const RecordField = struct {
    name: Ident.Idx,
    value: Expr.Idx,

    pub const Idx = enum(u32) { _ };
    pub const Span = struct { span: DataSpan };

    pub fn pushToSExprTree(self: *const @This(), ir: *const CIR, tree: *SExprTree) void {
        const begin = tree.beginNode();
        tree.pushStaticAtom("field");
        tree.pushStringPair("name", ir.env.idents.getText(self.name));
        const attrs = tree.beginNode();
        ir.store.getExpr(self.value).pushToSExprTree(ir, tree, self.value);
        tree.endNode(begin, attrs);
    }
};

/// Canonical representation of where clauses in Roc.
///
/// Where clauses specify constraints on type variables, typically requiring that
/// a type comes from a module that provides specific methods or satisfies certain
/// type aliases.
pub const WhereClause = union(enum) {
    /// Module method constraint: `module(a).method : Args -> RetType`
    ///
    /// Specifies that type variable `a` must come from a module that provides
    /// a method with the given signature.
    mod_method: ModuleMethod,

    /// Module alias constraint: `module(a).AliasName`
    ///
    /// Specifies that type variable `a` must satisfy the constraints defined
    /// by the given type alias.
    mod_alias: ModuleAlias,

    /// Malformed where clause that couldn't be canonicalized correctly.
    ///
    /// Contains diagnostic information about what went wrong.
    malformed: struct {
        diagnostic: Diagnostic.Idx,
    },

    pub const ModuleMethod = struct {
        var_name: Ident.Idx, // Type variable identifier (e.g., "a")
        method_name: Ident.Idx, // Method name without leading dot (e.g., "decode")
        args: TypeAnno.Span, // Method argument types
        ret_anno: TypeAnno.Idx, // Method return type
        external_decl: ExternalDecl.Idx, // External declaration for module lookup
    };

    pub const ModuleAlias = struct {
        var_name: Ident.Idx, // Type variable identifier (e.g., "elem")
        alias_name: Ident.Idx, // Alias name without leading dot (e.g., "Sort")
        external_decl: ExternalDecl.Idx, // External declaration for module lookup
    };

    pub fn pushToSExprTree(self: *const @This(), ir: *const CIR, tree: *SExprTree, where_idx: WhereClause.Idx) void {
        switch (self.*) {
            .mod_method => |mm| {
                const begin = tree.beginNode();
                tree.pushStaticAtom("method");
                const region = ir.store.getNodeRegion(@enumFromInt(@intFromEnum(where_idx)));
                ir.appendRegionInfoToSExprTreeFromRegion(tree, region);
                tree.pushStringPair("module-of", ir.env.idents.getText(mm.var_name));
                tree.pushStringPair("ident", ir.env.idents.getText(mm.method_name));
                const attrs = tree.beginNode();

                const args_begin = tree.beginNode();
                tree.pushStaticAtom("args");
                const attrs2 = tree.beginNode();
                for (ir.store.sliceTypeAnnos(mm.args)) |arg_idx| {
                    ir.store.getTypeAnno(arg_idx).pushToSExprTree(ir, tree, arg_idx);
                }
                tree.endNode(args_begin, attrs2);

                ir.store.getTypeAnno(mm.ret_anno).pushToSExprTree(ir, tree, mm.ret_anno);
                tree.endNode(begin, attrs);
            },
            .mod_alias => |ma| {
                const begin = tree.beginNode();
                tree.pushStaticAtom("alias");
                const region = ir.store.getNodeRegion(@enumFromInt(@intFromEnum(where_idx)));
                ir.appendRegionInfoToSExprTreeFromRegion(tree, region);
                tree.pushStringPair("module-of", ir.env.idents.getText(ma.var_name));
                tree.pushStringPair("ident", ir.env.idents.getText(ma.alias_name));
                const attrs = tree.beginNode();
                tree.endNode(begin, attrs);
            },
            .malformed => |_| {
                const begin = tree.beginNode();
                tree.pushStaticAtom("malformed");
                const region = ir.store.getNodeRegion(@enumFromInt(@intFromEnum(where_idx)));
                ir.appendRegionInfoToSExprTreeFromRegion(tree, region);
                const attrs = tree.beginNode();
                tree.endNode(begin, attrs);
            },
        }
    }

    pub const Idx = enum(u32) { _ };
    pub const Span = struct { span: DataSpan };
};

/// TODO: implement PatternRecordField
pub const PatternRecordField = struct {
    pub const Idx = enum(u32) { _ };
    pub const Span = struct { span: DataSpan };
};

/// Canonical representation of type declaration headers.
///
/// The type header is the left-hand side of a type declaration, specifying the type name
/// and its parameters. For example, in `Map(a, b) : List(a) -> List(b)`, the header is
/// `Map(a, b)` with name "Map" and type parameters `[a, b]`.
///
/// Examples:
/// - `Foo` - simple type with no parameters
/// - `List(a)` - generic type with one parameter
/// - `Dict(k, v)` - generic type with two parameters
/// - `Result(ok, err)` - generic type with named parameters
pub const TypeHeader = struct {
    name: Ident.Idx, // The type name (e.g., "Map", "List", "Dict")
    args: TypeAnno.Span, // Type parameters (e.g., [a, b] for generic types)

    pub const Idx = enum(u32) { _ };
    pub const Span = struct { span: DataSpan };

    pub fn pushToSExprTree(self: *const @This(), ir: *const CIR, tree: *SExprTree, header_idx: TypeHeader.Idx) void {
        const begin = tree.beginNode();
        tree.pushStaticAtom("ty-header");
        const region = ir.store.getRegionAt(@enumFromInt(@intFromEnum(header_idx)));
        ir.appendRegionInfoToSExprTreeFromRegion(tree, region);
        tree.pushStringPair("name", ir.env.idents.getText(self.name));
        const attrs = tree.beginNode();

        if (self.args.span.len > 0) {
            const args_begin = tree.beginNode();
            tree.pushStaticAtom("ty-args");
            const attrs2 = tree.beginNode();
            for (ir.store.sliceTypeAnnos(self.args)) |arg_idx| {
                ir.store.getTypeAnno(arg_idx).pushToSExprTree(ir, tree, arg_idx);
            }
            tree.endNode(args_begin, attrs2);
        }

        tree.endNode(begin, attrs);
    }
};

/// An item exposed from an imported module
/// Examples: `line!`, `Type as ValueCategory`, `Custom.*`
pub const ExposedItem = struct {
    /// The identifier being exposed
    name: Ident.Idx,
    /// Optional alias for the exposed item (e.g., `function` in `func as function`)
    alias: ?Ident.Idx,
    /// Whether this is a wildcard import (e.g., `Custom.*`)
    is_wildcard: bool,

    pub const Idx = enum(u32) { _ };
    pub const Span = struct { span: DataSpan };

    pub fn pushToSExprTree(self: ExposedItem, env: *base.ModuleEnv, ir: *const CIR, tree: *SExprTree) void {
        _ = ir; // Unused in this function, but could be used for more complex logic

        const begin = tree.beginNode();
        tree.pushStaticAtom("exposed");
        tree.pushStringPair("name", env.idents.getText(self.name));

        if (self.alias) |alias_idx| {
            tree.pushStringPair("alias", env.idents.getText(alias_idx));
        }

        tree.pushBoolPair("wildcard", self.is_wildcard);
        const attrs = tree.beginNode();
        tree.endNode(begin, attrs);
    }
};

/// An imported module
pub const Import = struct {
    pub const Idx = enum(u16) { _ };

    /// A store for interning imported module names
    pub const Store = struct {
        /// Map from module name string to Import.Idx
        map: std.StringHashMapUnmanaged(Import.Idx) = .{},
        /// List of imports indexed by Import.Idx
        imports: std.ArrayListUnmanaged([]u8) = .{},
        /// Storage for module name strings
        strings: std.ArrayListUnmanaged(u8) = .{},

        pub fn init() Store {
            return .{};
        }

        pub fn deinit(self: *Store, gpa: std.mem.Allocator) void {
            self.map.deinit(gpa);
            self.imports.deinit(gpa);
            self.strings.deinit(gpa);
        }

        /// Get or create an Import.Idx for a module name
        pub fn getOrPut(self: *Store, gpa: std.mem.Allocator, module_name: []const u8) !Import.Idx {
            const gop = try self.map.getOrPut(gpa, module_name);
            if (!gop.found_existing) {
                // Store the string
                const start = self.strings.items.len;
                try self.strings.appendSlice(gpa, module_name);
                const stored_name = self.strings.items[start..];

                const import_idx: Import.Idx = @enumFromInt(self.imports.items.len);
                try self.imports.append(gpa, stored_name);
                gop.value_ptr.* = import_idx;
            }
            return gop.value_ptr.*;
        }
    };
};

/// A file of any type that has been ingested into a Roc module
/// as raw data, e.g. `import "lookups.txt" as lookups : Str`.
///
/// These ingestions aren't resolved until the import resolution
/// compiler stage.
pub const IngestedFile = struct {
    relative_path: StringLiteral.Idx,
    ident: Ident.Idx,
    type: Annotation,

    pub const List = collections.SafeList(@This());
    pub const Idx = List.Idx;
    pub const Range = List.Range;
    pub const NonEmptyRange = List.NonEmptyRange;

    pub fn pushToSExprTree(self: *const @This(), ir: *const CIR, tree: *SExprTree) void {
        const begin = tree.beginNode();
        tree.pushStaticAtom("ingested-file");
        tree.pushStringPair("path", ir.env.strings.get(self.relative_path));
        tree.pushStringPair("ident", ir.env.idents.getText(self.ident));

        const attrs = tree.beginNode();
        self.type.pushToSExprTree(ir, tree);
        tree.endNode(begin, attrs);
    }
};

/// A definition of a value (or destructured values) that
/// takes its value from an expression.
pub const Def = struct {
    pattern: Pattern.Idx,
    expr: Expr.Idx,
    // TODO:
    // pattern_vars: SendMap<Symbol, Variable>,
    annotation: ?Annotation.Idx,
    kind: Kind,

    pub const Kind = union(enum) {
        /// A def that introduces identifiers
        let,
        /// A standalone statement with an fx variable
        stmt: TypeVar,
        /// Ignored result, must be effectful
        ignored: TypeVar,

        /// encode the kind of def into two u32 values
        pub fn encode(self: *const Kind) [2]u32 {
            switch (self.*) {
                .let => return .{ 0, 0 },
                .stmt => |ty_var| return .{ 1, @intFromEnum(ty_var) },
                .ignored => |ty_var| return .{ 2, @intFromEnum(ty_var) },
            }
        }

        /// decode the kind of def from two u32 values
        pub fn decode(data: [2]u32) Kind {
            if (data[0] == 0) {
                return .let;
            } else if (data[0] == 1) {
                return .{ .stmt = @as(TypeVar, @enumFromInt(data[1])) };
            } else if (data[0] == 2) {
                return .{ .ignored = @as(TypeVar, @enumFromInt(data[1])) };
            } else {
                @panic("invalid def kind");
            }
        }

        test "encode and decode def kind" {
            const kind: Kind = Kind.let;
            const encoded = kind.encode();
            const decoded = Kind.decode(encoded);
            try std.testing.expect(decoded == Kind.let);
        }

        test "encode and decode def kind with type var" {
            const kind: Kind = .{ .stmt = @as(TypeVar, @enumFromInt(42)) };
            const encoded = kind.encode();
            const decoded = Kind.decode(encoded);
            switch (decoded) {
                .stmt => |stmt| {
                    try std.testing.expect(stmt == @as(TypeVar, @enumFromInt(42)));
                },
                else => @panic("invalid def kind"),
            }
        }
    };

    pub const Idx = enum(u32) { _ };
    pub const Span = struct { span: DataSpan };
    pub const Range = struct { start: u32, len: u32 };

    pub fn pushToSExprTree(self: *const @This(), ir: *const CIR, tree: *SExprTree) void {
        const begin = tree.beginNode();
        const name: []const u8 = switch (self.kind) {
            .let => "d-let",
            .stmt => "d-stmt",
            .ignored => "d-ignored",
        };
        tree.pushStaticAtom(name);
        const attrs = tree.beginNode();

        ir.store.getPattern(self.pattern).pushToSExprTree(ir, tree, self.pattern);

        ir.store.getExpr(self.expr).pushToSExprTree(ir, tree, self.expr);

        if (self.annotation) |anno_idx| {
            const anno = ir.store.getAnnotation(anno_idx);
            anno.pushToSExprTree(ir, tree, anno_idx);
        }

        tree.endNode(begin, attrs);
    }
};

/// todo
/// An annotation represents a canonicalized type signature that connects
/// a type declaration to a value definition
pub const Annotation = struct {
    /// The canonicalized declared type structure (what the programmer wrote)
    type_anno: TypeAnno.Idx,
    /// The canonical type signature as a type variable (for type inference)
    signature: TypeVar,

    pub const Idx = enum(u32) { _ };

    pub fn pushToSExprTree(self: *const @This(), ir: *const CIR, tree: *SExprTree, anno_idx: Annotation.Idx) void {
        const begin = tree.beginNode();
        tree.pushStaticAtom("annotation");
        const region = ir.store.getRegionAt(@enumFromInt(@intFromEnum(anno_idx)));
        ir.appendRegionInfoToSExprTreeFromRegion(tree, region);
        const attrs = tree.beginNode();

        // Add the declared type annotation structure
        const type_begin = tree.beginNode();
        tree.pushStaticAtom("declared-type");
        const type_attrs = tree.beginNode();
        ir.store.getTypeAnno(self.type_anno).pushToSExprTree(ir, tree, self.type_anno);
        tree.endNode(type_begin, type_attrs);

        tree.endNode(begin, attrs);
    }
};

/// External declaration node for cross-module references
///
/// This node represents a reference to a declaration from another module
/// that hasn't been resolved yet. It serves as a placeholder during
/// canonicalization that will be populated with type information
/// later during dependency resolution.
pub const ExternalDecl = struct {
    /// Fully qualified name (e.g., "json.Json.utf8")
    qualified_name: Ident.Idx,

<<<<<<< HEAD
    pub fn placeholder() IntValue {
        return IntValue{
            .bytes = [16]u8{ 0, 1, 2, 3, 4, 0, 0, 0, 0, 0, 0, 0, 0, 0, 0, 0 },
            .kind = .i128,
        };
    }

    pub fn fromI128(value: i128) IntValue {
        var bytes: [16]u8 = undefined;
        // Store as little-endian bytes
        var i: usize = 0;
        var v = value;
        while (i < 16) : (i += 1) {
            bytes[i] = @truncate(@as(u128, @bitCast(v)));
            v = v >> 8;
        }
        return IntValue{
            .bytes = bytes,
            .kind = .i128,
        };
    }

    pub fn fromU128(value: u128) IntValue {
        var bytes: [16]u8 = undefined;
        // Store as little-endian bytes
        var i: usize = 0;
        var v = value;
        while (i < 16) : (i += 1) {
            bytes[i] = @truncate(v);
            v = v >> 8;
        }
        return IntValue{
            .bytes = bytes,
            .kind = .u128,
        };
    }

    pub fn toI128(self: IntValue) i128 {
        switch (self.kind) {
            .i128 => {
                // Convert little-endian bytes to i128
                var result: i128 = 0;
                var i: usize = 0;
                while (i < 16) : (i += 1) {
                    result |= @as(i128, self.bytes[i]) << @intCast(i * 8);
                }
                return result;
            },
            .u128 => {
                // Convert little-endian bytes to u128, then cast to i128
                var result: u128 = 0;
                var i: usize = 0;
                while (i < 16) : (i += 1) {
                    result |= @as(u128, self.bytes[i]) << @intCast(i * 8);
                }
                return @intCast(result);
            },
        }
    }
};
=======
    /// Module this decl comes from (e.g., "json.Json")
    module_name: Ident.Idx,
>>>>>>> 7fe291a8

    /// Local name within that module (e.g., "utf8")
    local_name: Ident.Idx,

    /// Type information (populated later after dependency resolution)
    type_var: TypeVar,

    /// Whether this is a value or type declaration
    kind: enum { value, type },

    /// Region where this external declaration was referenced
    region: Region,

    pub const Idx = enum(u32) { _ };
    pub const Span = struct { span: DataSpan };

    /// A safe list of external declarations
    pub const SafeList = collections.SafeList(ExternalDecl);

    pub fn pushToSExprTree(self: *const @This(), ir: *const CIR, tree: *SExprTree) void {
        const begin = tree.beginNode();
        tree.pushStaticAtom("ext-decl");
        ir.appendRegionInfoToSExprTreeFromRegion(tree, self.region);

        // Add fully qualified name
        tree.pushStringPair("ident", ir.env.idents.getText(self.qualified_name));

        // Add kind
        switch (self.kind) {
            .value => tree.pushStringPair("kind", "value"),
            .type => tree.pushStringPair("kind", "type"),
        }

        const attrs = tree.beginNode();
        tree.endNode(begin, attrs);
    }

    pub fn pushToSExprTreeWithRegion(self: *const @This(), ir: *const CIR, tree: *SExprTree, region: Region) void {
        const begin = tree.beginNode();
        tree.pushStaticAtom("ext-decl");
        ir.appendRegionInfoToSExprTreeFromRegion(tree, region);

        // Add fully qualified name
        tree.pushStringPair("ident", ir.env.idents.getText(self.qualified_name));

        // Add kind
        switch (self.kind) {
            .value => tree.pushStringPair("kind", "value"),
            .type => tree.pushStringPair("kind", "type"),
        }

        const attrs = tree.beginNode();
        tree.endNode(begin, attrs);
    }

    /// Calculate the serialized size of this external declaration
    pub fn serializedSize(self: *const @This()) usize {
        _ = self;
        return @sizeOf(u32) + // qualified_name
            @sizeOf(u32) + // module_name
            @sizeOf(u32) + // local_name
            @sizeOf(u32) + // type_var
            @sizeOf(u8) + // kind (enum)
            @sizeOf(u32) + // region.start.offset
            @sizeOf(u32); // region.end.offset
    }

    /// Serialize this external declaration into the provided buffer
    pub fn serializeInto(self: *const @This(), buffer: []u8) ![]const u8 {
        const size = self.serializedSize();
        if (buffer.len < size) return error.BufferTooSmall;

        var offset: usize = 0;

        // Serialize qualified_name
        std.mem.writeInt(u32, buffer[offset .. offset + 4][0..4], @bitCast(self.qualified_name), .little);
        offset += 4;

        // Serialize module_name
        std.mem.writeInt(u32, buffer[offset .. offset + 4][0..4], @bitCast(self.module_name), .little);
        offset += 4;

        // Serialize local_name
        std.mem.writeInt(u32, buffer[offset .. offset + 4][0..4], @bitCast(self.local_name), .little);
        offset += 4;

        // Serialize type_var
        std.mem.writeInt(u32, buffer[offset .. offset + 4][0..4], @intFromEnum(self.type_var), .little);
        offset += 4;

        // Serialize kind
        buffer[offset] = switch (self.kind) {
            .value => 0,
            .type => 1,
        };
        offset += 1;

        // Serialize region
        std.mem.writeInt(u32, buffer[offset .. offset + 4][0..4], self.region.start.offset, .little);
        offset += 4;
        std.mem.writeInt(u32, buffer[offset .. offset + 4][0..4], self.region.end.offset, .little);
        offset += 4;

        return buffer[0..offset];
    }

    /// Deserialize an external declaration from the provided buffer
    pub fn deserializeFrom(buffer: []const u8) !@This() {
        var offset: usize = 0;
        const needed_size = @sizeOf(u32) * 6 + @sizeOf(u8);
        if (buffer.len < needed_size) return error.BufferTooSmall;

        const qualified_name: Ident.Idx = @bitCast(std.mem.readInt(u32, buffer[offset .. offset + 4][0..4], .little));
        offset += 4;

        const module_name: Ident.Idx = @bitCast(std.mem.readInt(u32, buffer[offset .. offset + 4][0..4], .little));
        offset += 4;

        const local_name: Ident.Idx = @bitCast(std.mem.readInt(u32, buffer[offset .. offset + 4][0..4], .little));
        offset += 4;

        const type_var: TypeVar = @enumFromInt(std.mem.readInt(u32, buffer[offset .. offset + 4][0..4], .little));
        offset += 4;

        const kind_byte = buffer[offset];
        offset += 1;
        const kind: @TypeOf(@as(@This(), undefined).kind) = switch (kind_byte) {
            0 => .value,
            1 => .type,
            else => return error.InvalidKind,
        };

        const start_offset = std.mem.readInt(u32, buffer[offset .. offset + 4][0..4], .little);
        offset += 4;
        const end_offset = std.mem.readInt(u32, buffer[offset .. offset + 4][0..4], .little);
        offset += 4;

        const region = Region{
            .start = .{ .offset = start_offset },
            .end = .{ .offset = end_offset },
        };

        return @This(){
            .qualified_name = qualified_name,
            .module_name = module_name,
            .local_name = local_name,
            .type_var = type_var,
            .kind = kind,
            .region = region,
        };
    }
};

/// Tracks type variables introduced during annotation canonicalization
pub const IntroducedVariables = struct {
    /// Named type variables (e.g., 'a' in 'a -> a')
    named: std.ArrayListUnmanaged(NamedVariable),
    /// Wildcard type variables (e.g., '*' in some contexts)
    wildcards: std.ArrayListUnmanaged(TypeVar),
    /// Inferred type variables (e.g., '_')
    inferred: std.ArrayListUnmanaged(TypeVar),

    pub fn init() IntroducedVariables {
        return IntroducedVariables{
            .named = .{},
            .wildcards = .{},
            .inferred = .{},
        };
    }

    pub fn deinit(self: *IntroducedVariables, gpa: std.mem.Allocator) void {
        self.named.deinit(gpa);
        self.wildcards.deinit(gpa);
        self.inferred.deinit(gpa);
    }

    /// Insert a named type variable
    pub fn insertNamed(self: *IntroducedVariables, gpa: std.mem.Allocator, name: Ident.Idx, var_type: TypeVar, region: Region) void {
        const named_var = NamedVariable{
            .name = name,
            .variable = var_type,
            .first_seen = region,
        };
        self.named.append(gpa, named_var) catch |err| collections.exitOnOom(err);
    }

    /// Insert a wildcard type variable
    pub fn insertWildcard(self: *IntroducedVariables, gpa: std.mem.Allocator, var_type: TypeVar) void {
        self.wildcards.append(gpa, var_type) catch |err| collections.exitOnOom(err);
    }

    /// Insert an inferred type variable
    pub fn insertInferred(self: *IntroducedVariables, gpa: std.mem.Allocator, var_type: TypeVar) void {
        self.inferred.append(gpa, var_type) catch |err| collections.exitOnOom(err);
    }

    /// Find a type variable by name
    pub fn varByName(self: *const IntroducedVariables, name: Ident.Idx) ?TypeVar {
        // Check named variables
        for (self.named.items) |named_var| {
            if (named_var.name == name) {
                return named_var.variable;
            }
        }

        return null;
    }

    /// Union with another IntroducedVariables
    pub fn unionWith(self: *IntroducedVariables, other: *const IntroducedVariables) void {
        // This is a simplified union - in practice we'd want to avoid duplicates
        // For now, just append all items
        const gpa = std.heap.page_allocator; // TODO: pass proper allocator

        self.named.appendSlice(gpa, other.named.items) catch |err| collections.exitOnOom(err);
        self.wildcards.appendSlice(gpa, other.wildcards.items) catch |err| collections.exitOnOom(err);
        self.inferred.appendSlice(gpa, other.inferred.items) catch |err| collections.exitOnOom(err);
    }
};

/// A named type variable in an annotation
pub const NamedVariable = struct {
    variable: TypeVar,
    name: Ident.Idx,
    first_seen: Region,
};

/// Tracks references to symbols and modules made by an annotation
pub const References = struct {
    /// References to value symbols
    value_lookups: std.ArrayListUnmanaged(Ident.Idx),
    /// References to type symbols
    type_lookups: std.ArrayListUnmanaged(Ident.Idx),
    /// References to modules
    module_lookups: std.ArrayListUnmanaged(Ident.Idx),

    pub fn init() References {
        return .{
            .value_lookups = .{},
            .type_lookups = .{},
            .module_lookups = .{},
        };
    }

    pub fn deinit(self: *References, gpa: std.mem.Allocator) void {
        self.value_lookups.deinit(gpa);
        self.type_lookups.deinit(gpa);
        self.module_lookups.deinit(gpa);
    }

    /// Insert a value symbol reference
    pub fn insertValueLookup(self: *References, gpa: std.mem.Allocator, symbol: Ident.Idx) void {
        self.value_lookups.append(gpa, symbol) catch |err| exitOnOom(err);
    }
};

/// todo
pub const IntValue = struct {
    bytes: [16]u8,
    kind: Kind,

    /// todo
    pub const Kind = enum { i128, u128 };

    pub fn placeholder() IntValue {
        return IntValue{
            .bytes = [16]u8{ 0, 1, 2, 3, 4, 0, 0, 0, 0, 0, 0, 0, 0, 0, 0, 0 },
            .kind = .i128,
        };
    }
};

/// Helper function to generate the S-expression node for the entire Canonical IR.
/// If a single expression is provided, only that expression is returned.
pub fn pushToSExprTree(ir: *CIR, maybe_expr_idx: ?Expr.Idx, tree: *SExprTree, source: []const u8) void {
    // Set temporary source for region info calculation during SExpr generation
    ir.temp_source_for_sexpr = source;
    defer ir.temp_source_for_sexpr = null;

    if (maybe_expr_idx) |expr_idx| {
        // Only output the given expression
        ir.store.getExpr(expr_idx).pushToSExprTree(ir, tree, expr_idx);
    } else {
        const root_begin = tree.beginNode();
        tree.pushStaticAtom("can-ir");

        // Iterate over all the definitions in the file and convert each to an S-expression tree
        const defs_slice = ir.store.sliceDefs(ir.all_defs);
        const statements_slice = ir.store.sliceStatements(ir.all_statements);

        if (defs_slice.len == 0 and statements_slice.len == 0 and ir.external_decls.len() == 0) {
            tree.pushBoolPair("empty", true);
        }
        const attrs = tree.beginNode();

        for (defs_slice) |def_idx| {
            ir.store.getDef(def_idx).pushToSExprTree(ir, tree);
        }

        for (statements_slice) |stmt_idx| {
            ir.store.getStatement(stmt_idx).pushToSExprTree(ir, tree, stmt_idx);
        }

        for (0..ir.external_decls.len()) |i| {
            const external_decl = ir.external_decls.get(@enumFromInt(i));
            external_decl.pushToSExprTree(ir, tree);
        }

        tree.endNode(root_begin, attrs);
    }
}

test "NodeStore - init and deinit" {
    var store = CIR.NodeStore.init(testing.allocator);
    defer store.deinit();

    try testing.expect(store.nodes.len() == 0);
    try testing.expect(store.extra_data.items.len == 0);
}

/// Returns diagnostic position information for the given region.
/// This is a standalone utility function that takes the source text as a parameter
/// to avoid storing it in the cacheable IR structure.
pub fn calcRegionInfo(self: *const CIR, region: Region) base.RegionInfo {
    const empty = base.RegionInfo{
        .start_line_idx = 0,
        .start_col_idx = 0,
        .end_line_idx = 0,
        .end_col_idx = 0,
        .line_text = "",
    };

    // In the Can IR, regions store byte offsets directly, not token indices.
    // We can use these offsets directly to calculate the diagnostic position.
    const source = self.temp_source_for_sexpr orelse {
        // No source available, return empty region info
        return empty;
    };

    const info = base.RegionInfo.position(source, self.env.line_starts.items.items, region.start.offset, region.end.offset) catch {
        // Return a zero position if we can't calculate it
        return empty;
    };

    return info;
}

/// Append region information to an S-expression node for a given index in the Canonical IR.
pub fn appendRegionInfoToSexprNode(ir: *const CIR, node: *SExpr, idx: anytype) void {
    const region = ir.store.getNodeRegion(@enumFromInt(@intFromEnum(idx)));
    ir.appendRegionInfoToSexprNodeFromRegion(node, region);
}

/// Append region information to an S-expression node from a specific region.
pub fn appendRegionInfoToSexprNodeFromRegion(ir: *const CIR, node: *SExpr, region: Region) void {
    const info = ir.calcRegionInfo(region);
    node.appendByteRange(
        ir.env.gpa,
        info,
        region.start.offset,
        region.end.offset,
    );
}

/// Append region information to an S-expression node for a given index in the Canonical IR.
pub fn appendRegionInfoToSExprTree(ir: *const CIR, tree: *SExprTree, idx: anytype) void {
    const region = ir.store.getNodeRegion(@enumFromInt(@intFromEnum(idx)));
    ir.appendRegionInfoToSExprTreeFromRegion(tree, region);
}

/// Append region information to an S-expression node from a specific region.
pub fn appendRegionInfoToSExprTreeFromRegion(ir: *const CIR, tree: *SExprTree, region: Region) void {
    const info = ir.calcRegionInfo(region);
    tree.pushBytesRange(
        region.start.offset,
        region.end.offset,
        info,
    );
}

/// Get region information for a node in the Canonical IR.
pub fn getNodeRegionInfo(ir: *const CIR, idx: anytype) base.RegionInfo {
    const region = ir.store.getNodeRegion(@enumFromInt(@intFromEnum(idx)));
    return ir.calcRegionInfo(region);
}

/// Helper function to convert type information from the Canonical IR to an SExpr node
/// in S-expression format for snapshot testing. Implements the definition-focused
/// format showing final types for defs, expressions, and builtins.
pub fn pushTypesToSExprTree(ir: *CIR, maybe_expr_idx: ?Expr.Idx, tree: *SExprTree, source: []const u8) std.mem.Allocator.Error!void {
    // Set temporary source for region info calculation during SExpr generation
    ir.temp_source_for_sexpr = source;
    defer ir.temp_source_for_sexpr = null;

    const gpa = ir.env.gpa;

    // Create TypeWriter for converting types to strings
    var type_writer = try types.writers.TypeWriter.init(gpa, ir.env);
    defer type_writer.deinit();

    if (maybe_expr_idx) |expr_idx| {
        const expr_var = @as(types.Var, @enumFromInt(@intFromEnum(expr_idx)));

        const expr_begin = tree.beginNode();
        tree.pushStaticAtom("expr");

        ir.appendRegionInfoToSExprTree(tree, expr_idx);

        if (@intFromEnum(expr_var) > ir.env.types.slots.backing.len()) {
            const unknown_begin = tree.beginNode();
            tree.pushStaticAtom("unknown");
            const unknown_attrs = tree.beginNode();
            tree.endNode(unknown_begin, unknown_attrs);
        } else {
            if (type_writer.write(expr_var)) {
                tree.pushStringPair("type", type_writer.get());
            } else |err| {
                exitOnOom(err);
            }
        }

        const expr_attrs = tree.beginNode();
        tree.endNode(expr_begin, expr_attrs);
    } else {
        const root_begin = tree.beginNode();
        tree.pushStaticAtom("inferred-types");

        const attrs = tree.beginNode();

        // Collect definitions
        const defs_begin = tree.beginNode();
        tree.pushStaticAtom("defs");
        const defs_attrs = tree.beginNode();

        const all_defs = ir.store.sliceDefs(ir.all_defs);

        for (all_defs) |def_idx| {
            const def = ir.store.getDef(def_idx);

            // Extract identifier name from the pattern (assuming it's an assign pattern)
            const pattern = ir.store.getPattern(def.pattern);
            switch (pattern) {
                .assign => |_| {
                    const patt_begin = tree.beginNode();
                    tree.pushStaticAtom("patt");

                    // Get the pattern region instead of the whole def region
                    const pattern_region = ir.store.getPatternRegion(def.pattern);
                    ir.appendRegionInfoToSExprTreeFromRegion(tree, pattern_region);

                    // Get the type variable for this definition
                    const def_var = try ir.idxToTypeVar(&ir.env.types, def_idx);

                    // Clear the buffer and write the type
                    try type_writer.write(def_var);
                    tree.pushStringPair("type", type_writer.get());

                    const patt_attrs = tree.beginNode();
                    tree.endNode(patt_begin, patt_attrs);
                },
                else => {
                    // For non-assign patterns, we could handle destructuring, but for now skip
                    continue;
                },
            }
        }

        tree.endNode(defs_begin, defs_attrs);

        const all_stmts = ir.store.sliceStatements(ir.all_statements);

        var has_type_decl = false;
        for (all_stmts) |stmt_idx| {
            const stmt = ir.store.getStatement(stmt_idx);
            switch (stmt) {
                .s_alias_decl => |_| {
                    has_type_decl = true;
                    break;
                },
                .s_nominal_decl => |_| {
                    has_type_decl = true;
                    break;
                },

                else => {
                    // For non-assign patterns, we could handle destructuring, but for now skip
                    continue;
                },
            }
        }

        // Collect statements
        if (has_type_decl) {
            const stmts_begin = tree.beginNode();
            tree.pushStaticAtom("type_decls");
            const stmts_attrs = tree.beginNode();

            for (all_stmts) |stmt_idx| {
                const stmt = ir.store.getStatement(stmt_idx);

                // Get the type variable for this definition
                const stmt_var = ir.idxToTypeVar(&ir.env.types, stmt_idx) catch |err| exitOnOom(err);

                switch (stmt) {
                    .s_alias_decl => |alias| {
                        has_type_decl = true;

                        const stmt_node_begin = tree.beginNode();
                        tree.pushStaticAtom("alias");
                        const alias_region = ir.store.getStatementRegion(stmt_idx);
                        ir.appendRegionInfoToSExprTreeFromRegion(tree, alias_region);

                        // Clear the buffer and write the type
                        try type_writer.write(stmt_var);
                        tree.pushStringPair("type", type_writer.get());
                        const stmt_node_attrs = tree.beginNode();

                        const header = ir.store.getTypeHeader(alias.header);
                        header.pushToSExprTree(ir, tree, alias.header);

                        tree.endNode(stmt_node_begin, stmt_node_attrs);
                    },
                    .s_nominal_decl => |nominal| {
                        has_type_decl = true;

                        const stmt_node_begin = tree.beginNode();
                        tree.pushStaticAtom("nominal");
                        const nominal_region = ir.store.getStatementRegion(stmt_idx);
                        ir.appendRegionInfoToSExprTreeFromRegion(tree, nominal_region);

                        // Clear the buffer and write the type
                        try type_writer.write(stmt_var);
                        tree.pushStringPair("type", type_writer.get());

                        const stmt_node_attrs = tree.beginNode();

                        const header = ir.store.getTypeHeader(nominal.header);
                        header.pushToSExprTree(ir, tree, nominal.header);

                        tree.endNode(stmt_node_begin, stmt_node_attrs);
                    },

                    else => {
                        // For non-assign patterns, we could handle destructuring, but for now skip
                        continue;
                    },
                }
            }

            tree.endNode(stmts_begin, stmts_attrs);
        }

        // Collect expression types (for significant expressions with regions)
        const exprs_begin = tree.beginNode();
        tree.pushStaticAtom("expressions");
        const exprs_attrs = tree.beginNode();

        for (all_defs) |def_idx| {
            const def = ir.store.getDef(def_idx);

            // Get the expression type
            const expr_var = @as(types.Var, @enumFromInt(@intFromEnum(def.expr)));

            const expr_node_begin = tree.beginNode();
            tree.pushStaticAtom("expr");

            // Add region info for the expression
            const expr_region = ir.store.getExprRegion(def.expr);
            ir.appendRegionInfoToSExprTreeFromRegion(tree, expr_region);

            if (@intFromEnum(expr_var) > ir.env.types.slots.backing.len()) {
                const unknown_begin = tree.beginNode();
                tree.pushStaticAtom("unknown");
                const unknown_attrs = tree.beginNode();
                tree.endNode(unknown_begin, unknown_attrs);
            } else {
                // Clear the buffer and write the type
                try type_writer.write(expr_var);
                tree.pushStringPair("type", type_writer.get());
            }

            const expr_node_attrs = tree.beginNode();
            tree.endNode(expr_node_begin, expr_node_attrs);
        }

        tree.endNode(exprs_begin, exprs_attrs);

        tree.endNode(root_begin, attrs);
    }
}<|MERGE_RESOLUTION|>--- conflicted
+++ resolved
@@ -1088,7 +1088,272 @@
     /// Fully qualified name (e.g., "json.Json.utf8")
     qualified_name: Ident.Idx,
 
-<<<<<<< HEAD
+    /// Module this decl comes from (e.g., "json.Json")
+    module_name: Ident.Idx,
+
+    /// Local name within that module (e.g., "utf8")
+    local_name: Ident.Idx,
+
+    /// Type information (populated later after dependency resolution)
+    type_var: TypeVar,
+
+    /// Whether this is a value or type declaration
+    kind: enum { value, type },
+
+    /// Region where this external declaration was referenced
+    region: Region,
+
+    pub const Idx = enum(u32) { _ };
+    pub const Span = struct { span: DataSpan };
+
+    /// A safe list of external declarations
+    pub const SafeList = collections.SafeList(ExternalDecl);
+
+    pub fn pushToSExprTree(self: *const @This(), ir: *const CIR, tree: *SExprTree) void {
+        const begin = tree.beginNode();
+        tree.pushStaticAtom("ext-decl");
+        ir.appendRegionInfoToSExprTreeFromRegion(tree, self.region);
+
+        // Add fully qualified name
+        tree.pushStringPair("ident", ir.env.idents.getText(self.qualified_name));
+
+        // Add kind
+        switch (self.kind) {
+            .value => tree.pushStringPair("kind", "value"),
+            .type => tree.pushStringPair("kind", "type"),
+        }
+
+        const attrs = tree.beginNode();
+        tree.endNode(begin, attrs);
+    }
+
+    pub fn pushToSExprTreeWithRegion(self: *const @This(), ir: *const CIR, tree: *SExprTree, region: Region) void {
+        const begin = tree.beginNode();
+        tree.pushStaticAtom("ext-decl");
+        ir.appendRegionInfoToSExprTreeFromRegion(tree, region);
+
+        // Add fully qualified name
+        tree.pushStringPair("ident", ir.env.idents.getText(self.qualified_name));
+
+        // Add kind
+        switch (self.kind) {
+            .value => tree.pushStringPair("kind", "value"),
+            .type => tree.pushStringPair("kind", "type"),
+        }
+
+        const attrs = tree.beginNode();
+        tree.endNode(begin, attrs);
+    }
+
+    /// Calculate the serialized size of this external declaration
+    pub fn serializedSize(self: *const @This()) usize {
+        _ = self;
+        return @sizeOf(u32) + // qualified_name
+            @sizeOf(u32) + // module_name
+            @sizeOf(u32) + // local_name
+            @sizeOf(u32) + // type_var
+            @sizeOf(u8) + // kind (enum)
+            @sizeOf(u32) + // region.start.offset
+            @sizeOf(u32); // region.end.offset
+    }
+
+    /// Serialize this external declaration into the provided buffer
+    pub fn serializeInto(self: *const @This(), buffer: []u8) ![]const u8 {
+        const size = self.serializedSize();
+        if (buffer.len < size) return error.BufferTooSmall;
+
+        var offset: usize = 0;
+
+        // Serialize qualified_name
+        std.mem.writeInt(u32, buffer[offset .. offset + 4][0..4], @bitCast(self.qualified_name), .little);
+        offset += 4;
+
+        // Serialize module_name
+        std.mem.writeInt(u32, buffer[offset .. offset + 4][0..4], @bitCast(self.module_name), .little);
+        offset += 4;
+
+        // Serialize local_name
+        std.mem.writeInt(u32, buffer[offset .. offset + 4][0..4], @bitCast(self.local_name), .little);
+        offset += 4;
+
+        // Serialize type_var
+        std.mem.writeInt(u32, buffer[offset .. offset + 4][0..4], @intFromEnum(self.type_var), .little);
+        offset += 4;
+
+        // Serialize kind
+        buffer[offset] = switch (self.kind) {
+            .value => 0,
+            .type => 1,
+        };
+        offset += 1;
+
+        // Serialize region
+        std.mem.writeInt(u32, buffer[offset .. offset + 4][0..4], self.region.start.offset, .little);
+        offset += 4;
+        std.mem.writeInt(u32, buffer[offset .. offset + 4][0..4], self.region.end.offset, .little);
+        offset += 4;
+
+        return buffer[0..offset];
+    }
+
+    /// Deserialize an external declaration from the provided buffer
+    pub fn deserializeFrom(buffer: []const u8) !@This() {
+        var offset: usize = 0;
+        const needed_size = @sizeOf(u32) * 6 + @sizeOf(u8);
+        if (buffer.len < needed_size) return error.BufferTooSmall;
+
+        const qualified_name: Ident.Idx = @bitCast(std.mem.readInt(u32, buffer[offset .. offset + 4][0..4], .little));
+        offset += 4;
+
+        const module_name: Ident.Idx = @bitCast(std.mem.readInt(u32, buffer[offset .. offset + 4][0..4], .little));
+        offset += 4;
+
+        const local_name: Ident.Idx = @bitCast(std.mem.readInt(u32, buffer[offset .. offset + 4][0..4], .little));
+        offset += 4;
+
+        const type_var: TypeVar = @enumFromInt(std.mem.readInt(u32, buffer[offset .. offset + 4][0..4], .little));
+        offset += 4;
+
+        const kind_byte = buffer[offset];
+        offset += 1;
+        const kind: @TypeOf(@as(@This(), undefined).kind) = switch (kind_byte) {
+            0 => .value,
+            1 => .type,
+            else => return error.InvalidKind,
+        };
+
+        const start_offset = std.mem.readInt(u32, buffer[offset .. offset + 4][0..4], .little);
+        offset += 4;
+        const end_offset = std.mem.readInt(u32, buffer[offset .. offset + 4][0..4], .little);
+        offset += 4;
+
+        const region = Region{
+            .start = .{ .offset = start_offset },
+            .end = .{ .offset = end_offset },
+        };
+
+        return @This(){
+            .qualified_name = qualified_name,
+            .module_name = module_name,
+            .local_name = local_name,
+            .type_var = type_var,
+            .kind = kind,
+            .region = region,
+        };
+    }
+};
+
+/// Tracks type variables introduced during annotation canonicalization
+pub const IntroducedVariables = struct {
+    /// Named type variables (e.g., 'a' in 'a -> a')
+    named: std.ArrayListUnmanaged(NamedVariable),
+    /// Wildcard type variables (e.g., '*' in some contexts)
+    wildcards: std.ArrayListUnmanaged(TypeVar),
+    /// Inferred type variables (e.g., '_')
+    inferred: std.ArrayListUnmanaged(TypeVar),
+
+    pub fn init() IntroducedVariables {
+        return IntroducedVariables{
+            .named = .{},
+            .wildcards = .{},
+            .inferred = .{},
+        };
+    }
+
+    pub fn deinit(self: *IntroducedVariables, gpa: std.mem.Allocator) void {
+        self.named.deinit(gpa);
+        self.wildcards.deinit(gpa);
+        self.inferred.deinit(gpa);
+    }
+
+    /// Insert a named type variable
+    pub fn insertNamed(self: *IntroducedVariables, gpa: std.mem.Allocator, name: Ident.Idx, var_type: TypeVar, region: Region) void {
+        const named_var = NamedVariable{
+            .name = name,
+            .variable = var_type,
+            .first_seen = region,
+        };
+        self.named.append(gpa, named_var) catch |err| collections.exitOnOom(err);
+    }
+
+    /// Insert a wildcard type variable
+    pub fn insertWildcard(self: *IntroducedVariables, gpa: std.mem.Allocator, var_type: TypeVar) void {
+        self.wildcards.append(gpa, var_type) catch |err| collections.exitOnOom(err);
+    }
+
+    /// Insert an inferred type variable
+    pub fn insertInferred(self: *IntroducedVariables, gpa: std.mem.Allocator, var_type: TypeVar) void {
+        self.inferred.append(gpa, var_type) catch |err| collections.exitOnOom(err);
+    }
+
+    /// Find a type variable by name
+    pub fn varByName(self: *const IntroducedVariables, name: Ident.Idx) ?TypeVar {
+        // Check named variables
+        for (self.named.items) |named_var| {
+            if (named_var.name == name) {
+                return named_var.variable;
+            }
+        }
+
+        return null;
+    }
+
+    /// Union with another IntroducedVariables
+    pub fn unionWith(self: *IntroducedVariables, other: *const IntroducedVariables) void {
+        // This is a simplified union - in practice we'd want to avoid duplicates
+        // For now, just append all items
+        const gpa = std.heap.page_allocator; // TODO: pass proper allocator
+
+        self.named.appendSlice(gpa, other.named.items) catch |err| collections.exitOnOom(err);
+        self.wildcards.appendSlice(gpa, other.wildcards.items) catch |err| collections.exitOnOom(err);
+        self.inferred.appendSlice(gpa, other.inferred.items) catch |err| collections.exitOnOom(err);
+    }
+};
+
+/// A named type variable in an annotation
+pub const NamedVariable = struct {
+    variable: TypeVar,
+    name: Ident.Idx,
+    first_seen: Region,
+};
+
+/// Tracks references to symbols and modules made by an annotation
+pub const References = struct {
+    /// References to value symbols
+    value_lookups: std.ArrayListUnmanaged(Ident.Idx),
+    /// References to type symbols
+    type_lookups: std.ArrayListUnmanaged(Ident.Idx),
+    /// References to modules
+    module_lookups: std.ArrayListUnmanaged(Ident.Idx),
+
+    pub fn init() References {
+        return .{
+            .value_lookups = .{},
+            .type_lookups = .{},
+            .module_lookups = .{},
+        };
+    }
+
+    pub fn deinit(self: *References, gpa: std.mem.Allocator) void {
+        self.value_lookups.deinit(gpa);
+        self.type_lookups.deinit(gpa);
+        self.module_lookups.deinit(gpa);
+    }
+
+    /// Insert a value symbol reference
+    pub fn insertValueLookup(self: *References, gpa: std.mem.Allocator, symbol: Ident.Idx) void {
+        self.value_lookups.append(gpa, symbol) catch |err| exitOnOom(err);
+    }
+};
+
+/// todo
+pub const IntValue = struct {
+    bytes: [16]u8,
+    kind: Kind,
+
+    /// todo
+    pub const Kind = enum { i128, u128 };
+
     pub fn placeholder() IntValue {
         return IntValue{
             .bytes = [16]u8{ 0, 1, 2, 3, 4, 0, 0, 0, 0, 0, 0, 0, 0, 0, 0, 0 },
@@ -1149,281 +1414,6 @@
         }
     }
 };
-=======
-    /// Module this decl comes from (e.g., "json.Json")
-    module_name: Ident.Idx,
->>>>>>> 7fe291a8
-
-    /// Local name within that module (e.g., "utf8")
-    local_name: Ident.Idx,
-
-    /// Type information (populated later after dependency resolution)
-    type_var: TypeVar,
-
-    /// Whether this is a value or type declaration
-    kind: enum { value, type },
-
-    /// Region where this external declaration was referenced
-    region: Region,
-
-    pub const Idx = enum(u32) { _ };
-    pub const Span = struct { span: DataSpan };
-
-    /// A safe list of external declarations
-    pub const SafeList = collections.SafeList(ExternalDecl);
-
-    pub fn pushToSExprTree(self: *const @This(), ir: *const CIR, tree: *SExprTree) void {
-        const begin = tree.beginNode();
-        tree.pushStaticAtom("ext-decl");
-        ir.appendRegionInfoToSExprTreeFromRegion(tree, self.region);
-
-        // Add fully qualified name
-        tree.pushStringPair("ident", ir.env.idents.getText(self.qualified_name));
-
-        // Add kind
-        switch (self.kind) {
-            .value => tree.pushStringPair("kind", "value"),
-            .type => tree.pushStringPair("kind", "type"),
-        }
-
-        const attrs = tree.beginNode();
-        tree.endNode(begin, attrs);
-    }
-
-    pub fn pushToSExprTreeWithRegion(self: *const @This(), ir: *const CIR, tree: *SExprTree, region: Region) void {
-        const begin = tree.beginNode();
-        tree.pushStaticAtom("ext-decl");
-        ir.appendRegionInfoToSExprTreeFromRegion(tree, region);
-
-        // Add fully qualified name
-        tree.pushStringPair("ident", ir.env.idents.getText(self.qualified_name));
-
-        // Add kind
-        switch (self.kind) {
-            .value => tree.pushStringPair("kind", "value"),
-            .type => tree.pushStringPair("kind", "type"),
-        }
-
-        const attrs = tree.beginNode();
-        tree.endNode(begin, attrs);
-    }
-
-    /// Calculate the serialized size of this external declaration
-    pub fn serializedSize(self: *const @This()) usize {
-        _ = self;
-        return @sizeOf(u32) + // qualified_name
-            @sizeOf(u32) + // module_name
-            @sizeOf(u32) + // local_name
-            @sizeOf(u32) + // type_var
-            @sizeOf(u8) + // kind (enum)
-            @sizeOf(u32) + // region.start.offset
-            @sizeOf(u32); // region.end.offset
-    }
-
-    /// Serialize this external declaration into the provided buffer
-    pub fn serializeInto(self: *const @This(), buffer: []u8) ![]const u8 {
-        const size = self.serializedSize();
-        if (buffer.len < size) return error.BufferTooSmall;
-
-        var offset: usize = 0;
-
-        // Serialize qualified_name
-        std.mem.writeInt(u32, buffer[offset .. offset + 4][0..4], @bitCast(self.qualified_name), .little);
-        offset += 4;
-
-        // Serialize module_name
-        std.mem.writeInt(u32, buffer[offset .. offset + 4][0..4], @bitCast(self.module_name), .little);
-        offset += 4;
-
-        // Serialize local_name
-        std.mem.writeInt(u32, buffer[offset .. offset + 4][0..4], @bitCast(self.local_name), .little);
-        offset += 4;
-
-        // Serialize type_var
-        std.mem.writeInt(u32, buffer[offset .. offset + 4][0..4], @intFromEnum(self.type_var), .little);
-        offset += 4;
-
-        // Serialize kind
-        buffer[offset] = switch (self.kind) {
-            .value => 0,
-            .type => 1,
-        };
-        offset += 1;
-
-        // Serialize region
-        std.mem.writeInt(u32, buffer[offset .. offset + 4][0..4], self.region.start.offset, .little);
-        offset += 4;
-        std.mem.writeInt(u32, buffer[offset .. offset + 4][0..4], self.region.end.offset, .little);
-        offset += 4;
-
-        return buffer[0..offset];
-    }
-
-    /// Deserialize an external declaration from the provided buffer
-    pub fn deserializeFrom(buffer: []const u8) !@This() {
-        var offset: usize = 0;
-        const needed_size = @sizeOf(u32) * 6 + @sizeOf(u8);
-        if (buffer.len < needed_size) return error.BufferTooSmall;
-
-        const qualified_name: Ident.Idx = @bitCast(std.mem.readInt(u32, buffer[offset .. offset + 4][0..4], .little));
-        offset += 4;
-
-        const module_name: Ident.Idx = @bitCast(std.mem.readInt(u32, buffer[offset .. offset + 4][0..4], .little));
-        offset += 4;
-
-        const local_name: Ident.Idx = @bitCast(std.mem.readInt(u32, buffer[offset .. offset + 4][0..4], .little));
-        offset += 4;
-
-        const type_var: TypeVar = @enumFromInt(std.mem.readInt(u32, buffer[offset .. offset + 4][0..4], .little));
-        offset += 4;
-
-        const kind_byte = buffer[offset];
-        offset += 1;
-        const kind: @TypeOf(@as(@This(), undefined).kind) = switch (kind_byte) {
-            0 => .value,
-            1 => .type,
-            else => return error.InvalidKind,
-        };
-
-        const start_offset = std.mem.readInt(u32, buffer[offset .. offset + 4][0..4], .little);
-        offset += 4;
-        const end_offset = std.mem.readInt(u32, buffer[offset .. offset + 4][0..4], .little);
-        offset += 4;
-
-        const region = Region{
-            .start = .{ .offset = start_offset },
-            .end = .{ .offset = end_offset },
-        };
-
-        return @This(){
-            .qualified_name = qualified_name,
-            .module_name = module_name,
-            .local_name = local_name,
-            .type_var = type_var,
-            .kind = kind,
-            .region = region,
-        };
-    }
-};
-
-/// Tracks type variables introduced during annotation canonicalization
-pub const IntroducedVariables = struct {
-    /// Named type variables (e.g., 'a' in 'a -> a')
-    named: std.ArrayListUnmanaged(NamedVariable),
-    /// Wildcard type variables (e.g., '*' in some contexts)
-    wildcards: std.ArrayListUnmanaged(TypeVar),
-    /// Inferred type variables (e.g., '_')
-    inferred: std.ArrayListUnmanaged(TypeVar),
-
-    pub fn init() IntroducedVariables {
-        return IntroducedVariables{
-            .named = .{},
-            .wildcards = .{},
-            .inferred = .{},
-        };
-    }
-
-    pub fn deinit(self: *IntroducedVariables, gpa: std.mem.Allocator) void {
-        self.named.deinit(gpa);
-        self.wildcards.deinit(gpa);
-        self.inferred.deinit(gpa);
-    }
-
-    /// Insert a named type variable
-    pub fn insertNamed(self: *IntroducedVariables, gpa: std.mem.Allocator, name: Ident.Idx, var_type: TypeVar, region: Region) void {
-        const named_var = NamedVariable{
-            .name = name,
-            .variable = var_type,
-            .first_seen = region,
-        };
-        self.named.append(gpa, named_var) catch |err| collections.exitOnOom(err);
-    }
-
-    /// Insert a wildcard type variable
-    pub fn insertWildcard(self: *IntroducedVariables, gpa: std.mem.Allocator, var_type: TypeVar) void {
-        self.wildcards.append(gpa, var_type) catch |err| collections.exitOnOom(err);
-    }
-
-    /// Insert an inferred type variable
-    pub fn insertInferred(self: *IntroducedVariables, gpa: std.mem.Allocator, var_type: TypeVar) void {
-        self.inferred.append(gpa, var_type) catch |err| collections.exitOnOom(err);
-    }
-
-    /// Find a type variable by name
-    pub fn varByName(self: *const IntroducedVariables, name: Ident.Idx) ?TypeVar {
-        // Check named variables
-        for (self.named.items) |named_var| {
-            if (named_var.name == name) {
-                return named_var.variable;
-            }
-        }
-
-        return null;
-    }
-
-    /// Union with another IntroducedVariables
-    pub fn unionWith(self: *IntroducedVariables, other: *const IntroducedVariables) void {
-        // This is a simplified union - in practice we'd want to avoid duplicates
-        // For now, just append all items
-        const gpa = std.heap.page_allocator; // TODO: pass proper allocator
-
-        self.named.appendSlice(gpa, other.named.items) catch |err| collections.exitOnOom(err);
-        self.wildcards.appendSlice(gpa, other.wildcards.items) catch |err| collections.exitOnOom(err);
-        self.inferred.appendSlice(gpa, other.inferred.items) catch |err| collections.exitOnOom(err);
-    }
-};
-
-/// A named type variable in an annotation
-pub const NamedVariable = struct {
-    variable: TypeVar,
-    name: Ident.Idx,
-    first_seen: Region,
-};
-
-/// Tracks references to symbols and modules made by an annotation
-pub const References = struct {
-    /// References to value symbols
-    value_lookups: std.ArrayListUnmanaged(Ident.Idx),
-    /// References to type symbols
-    type_lookups: std.ArrayListUnmanaged(Ident.Idx),
-    /// References to modules
-    module_lookups: std.ArrayListUnmanaged(Ident.Idx),
-
-    pub fn init() References {
-        return .{
-            .value_lookups = .{},
-            .type_lookups = .{},
-            .module_lookups = .{},
-        };
-    }
-
-    pub fn deinit(self: *References, gpa: std.mem.Allocator) void {
-        self.value_lookups.deinit(gpa);
-        self.type_lookups.deinit(gpa);
-        self.module_lookups.deinit(gpa);
-    }
-
-    /// Insert a value symbol reference
-    pub fn insertValueLookup(self: *References, gpa: std.mem.Allocator, symbol: Ident.Idx) void {
-        self.value_lookups.append(gpa, symbol) catch |err| exitOnOom(err);
-    }
-};
-
-/// todo
-pub const IntValue = struct {
-    bytes: [16]u8,
-    kind: Kind,
-
-    /// todo
-    pub const Kind = enum { i128, u128 };
-
-    pub fn placeholder() IntValue {
-        return IntValue{
-            .bytes = [16]u8{ 0, 1, 2, 3, 4, 0, 0, 0, 0, 0, 0, 0, 0, 0, 0, 0 },
-            .kind = .i128,
-        };
-    }
-};
 
 /// Helper function to generate the S-expression node for the entire Canonical IR.
 /// If a single expression is provided, only that expression is returned.
