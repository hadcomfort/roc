const std = @import("std");
const base = @import("../base.zig");
const parse = @import("parse.zig");
const collections = @import("../collections.zig");
const types = @import("../types/types.zig");

const NodeStore = @import("./canonicalize/NodeStore.zig");

const AST = parse.AST;

can_ir: *CIR,
parse_ir: *AST,
scopes: CIR.Scopes,
/// Stack of function regions for tracking var reassignment across function boundaries
function_regions: std.ArrayListUnmanaged(Region),
/// Maps var patterns to the function region they were declared in
var_function_regions: std.AutoHashMapUnmanaged(CIR.Pattern.Idx, Region),
/// Set of pattern indices that are vars
var_patterns: std.AutoHashMapUnmanaged(CIR.Pattern.Idx, void),

const Ident = base.Ident;
const Region = base.Region;
const TagName = base.TagName;
const ModuleEnv = base.ModuleEnv;
const CalledVia = base.CalledVia;
const exitOnOom = collections.utils.exitOnOom;

const Content = types.Content;
const FlatType = types.FlatType;
const Num = types.Num;
const TagUnion = types.TagUnion;
const Tag = types.Tag;

<<<<<<< HEAD
const BUILTIN_NUM_ADD: CIR.Pattern.Idx = @enumFromInt(0);
const BUILTIN_NUM_SUB: CIR.Pattern.Idx = @enumFromInt(1);

/// Deinitialize canonicalizer resources
pub fn deinit(self: *Self) void {
    self.scopes.deinit(self.can_ir.env.gpa);
    self.function_regions.deinit(self.can_ir.env.gpa);
    self.var_function_regions.deinit(self.can_ir.env.gpa);
    self.var_patterns.deinit(self.can_ir.env.gpa);
}

pub fn init(self: *CIR, parse_ir: *AST) Self {
    const gpa = self.env.gpa;

    // Create the canonicalizer with scopes
    var result = Self{
        .can_ir = self,
        .parse_ir = parse_ir,
        .scopes = CIR.Scopes.init(gpa),
        .function_regions = std.ArrayListUnmanaged(Region){},
        .var_function_regions = std.AutoHashMapUnmanaged(CIR.Pattern.Idx, Region){},
        .var_patterns = std.AutoHashMapUnmanaged(CIR.Pattern.Idx, void){},
    };

    // Simulate the builtins by adding to both the NodeStore and Scopes
    // Not sure if this is how we want to do it long term, but want something to
    // make a start on canonicalization.

    const region_zero = Region.zero();

    // BUILTIN_NUM_ADD
    const ident_add = self.env.idents.insert(gpa, base.Ident.for_text("add"), region_zero);
    const pattern_idx_add = self.store.addPattern(CIR.Pattern{ .assign = .{ .ident = ident_add, .region = region_zero } });
    _ = result.scopes.introduce(gpa, &self.env.idents, .ident, ident_add, pattern_idx_add, false, true);
    std.debug.assert(BUILTIN_NUM_ADD == pattern_idx_add);

    // BUILTIN_NUM_SUB
    const ident_sub = self.env.idents.insert(gpa, base.Ident.for_text("sub"), region_zero);
    const pattern_idx_sub = self.store.addPattern(CIR.Pattern{ .assign = .{ .ident = ident_sub, .region = region_zero } });
    _ = result.scopes.introduce(gpa, &self.env.idents, .ident, ident_sub, pattern_idx_sub, false, true);
    std.debug.assert(BUILTIN_NUM_SUB == pattern_idx_sub);
=======
const BUILTIN_BOOL: CIR.Pattern.Idx = @enumFromInt(0);
const BUILTIN_BOX: CIR.Pattern.Idx = @enumFromInt(1);
const BUILTIN_DECODE: CIR.Pattern.Idx = @enumFromInt(2);
const BUILTIN_DICT: CIR.Pattern.Idx = @enumFromInt(3);
const BUILTIN_ENCODE: CIR.Pattern.Idx = @enumFromInt(4);
const BUILTIN_HASH: CIR.Pattern.Idx = @enumFromInt(5);
const BUILTIN_INSPECT: CIR.Pattern.Idx = @enumFromInt(6);
const BUILTIN_LIST: CIR.Pattern.Idx = @enumFromInt(7);
const BUILTIN_NUM: CIR.Pattern.Idx = @enumFromInt(8);
const BUILTIN_RESULT: CIR.Pattern.Idx = @enumFromInt(9);
const BUILTIN_SET: CIR.Pattern.Idx = @enumFromInt(10);
const BUILTIN_STR: CIR.Pattern.Idx = @enumFromInt(11);

const region_zero = Region.zero();

fn addBuiltin(self: *CIR, scope: *Scope, ident_text: []const u8, idx: CIR.Pattern.Idx) void {
    const gpa = self.env.gpa;
    const ident_store = &self.env.idents;
    const ident_add = self.env.idents.insert(gpa, base.Ident.for_text(ident_text), region_zero);
    const pattern_idx_add = self.store.addPattern(CIR.Pattern{ .assign = .{ .ident = ident_add, .region = region_zero } });
    _ = scope.levels.introduce(gpa, ident_store, .ident, ident_add, pattern_idx_add) catch {};
    std.debug.assert(idx == pattern_idx_add);
}

pub fn init(self: *CIR, parse_ir: *AST, scope: *Scope) Self {
    // Simulate the builtins by adding to both the NodeStore and Scope
    // Not sure if this is how we want to do it long term, but want something to
    // make a start on canonicalization.

    addBuiltin(self, scope, "Bool", BUILTIN_BOOL);
    addBuiltin(self, scope, "Box", BUILTIN_BOX);
    addBuiltin(self, scope, "Decode", BUILTIN_DECODE);
    addBuiltin(self, scope, "Dict", BUILTIN_DICT);
    addBuiltin(self, scope, "Encode", BUILTIN_ENCODE);
    addBuiltin(self, scope, "Hash", BUILTIN_HASH);
    addBuiltin(self, scope, "Inspect", BUILTIN_INSPECT);
    addBuiltin(self, scope, "List", BUILTIN_LIST);
    addBuiltin(self, scope, "Num", BUILTIN_NUM);
    addBuiltin(self, scope, "Result", BUILTIN_RESULT);
    addBuiltin(self, scope, "Set", BUILTIN_SET);
    addBuiltin(self, scope, "Str", BUILTIN_STR);
>>>>>>> eb2d5c67

    return result;
}

const Self = @This();

/// The intermediate representation of a canonicalized Roc program.
pub const CIR = @import("canonicalize/CIR.zig");

/// helper to get the allocator from ModuleEnv
pub fn get_gpa(self: *Self) std.mem.Allocator {
    comptime return self.can_ir.env.gpa;
}

/// Enter a function boundary by pushing its region onto the stack
pub fn enterFunction(self: *Self, region: Region) void {
    self.function_regions.append(self.can_ir.env.gpa, region) catch |err| exitOnOom(err);
}

/// Exit a function boundary by popping from the stack
pub fn exitFunction(self: *Self) void {
    _ = self.function_regions.pop();
}

/// Get the current function region (the function we're currently in)
pub fn getCurrentFunctionRegion(self: *const Self) ?Region {
    if (self.function_regions.items.len > 0) {
        return self.function_regions.items[self.function_regions.items.len - 1];
    }
    return null;
}

/// Record which function a var pattern was declared in
pub fn recordVarFunction(self: *Self, pattern_idx: CIR.Pattern.Idx) void {
    // Mark this pattern as a var
    self.var_patterns.put(self.can_ir.env.gpa, pattern_idx, {}) catch |err| exitOnOom(err);

    if (self.getCurrentFunctionRegion()) |function_region| {
        self.var_function_regions.put(self.can_ir.env.gpa, pattern_idx, function_region) catch |err| exitOnOom(err);
    }
}

/// Check if a pattern is a var
pub fn isVarPattern(self: *const Self, pattern_idx: CIR.Pattern.Idx) bool {
    return self.var_patterns.contains(pattern_idx);
}

/// Check if a var reassignment crosses function boundaries
pub fn isVarReassignmentAcrossFunctionBoundary(self: *const Self, pattern_idx: CIR.Pattern.Idx) bool {
    if (self.var_function_regions.get(pattern_idx)) |var_function_region| {
        if (self.getCurrentFunctionRegion()) |current_function_region| {
            // Manual comparison since Region doesn't have eql method
            return !(var_function_region.start.offset == current_function_region.start.offset and
                var_function_region.end.offset == current_function_region.end.offset);
        }
    }
    return false;
}

/// After parsing a Roc program, the [ParseIR](src/check/parse/AST.zig) is transformed into a [canonical
/// form](src/check/canonicalize/ir.zig) called CanIR.
///
/// Canonicalization performs analysis to catch user errors, and sets up the state necessary to solve the types in a
/// program. Among other things, canonicalization;
/// - Uniquely identifies names (think variable and function names). Along the way,
///     canonicalization builds a graph of all variables' references, and catches
///     unused definitions, undefined definitions, and shadowed definitions.
/// - Resolves type signatures, including aliases, into a form suitable for type
///     solving.
/// - Determines the order definitions are used in, if they are defined
///     out-of-order.
/// - Eliminates syntax sugar (for example, renaming `+` to the function call `add`).
///
/// The canonicalization occurs on a single module (file) in isolation. This allows for this work to be easily parallelized and also cached. So where the source code for a module has not changed, the CanIR can simply be loaded from disk and used immediately.
pub fn canonicalize_file(
    self: *Self,
) void {
    const file = self.parse_ir.store.getFile();

    // canonicalize_header_packages();

    // Track the start of scratch defs
    const scratch_defs_start = self.can_ir.store.scratchDefTop();

    for (self.parse_ir.store.statementSlice(file.statements)) |stmt_id| {
        const stmt = self.parse_ir.store.getStatement(stmt_id);
        switch (stmt) {
            .import => |_| {
                const feature = self.can_ir.env.strings.insert(self.can_ir.env.gpa, "top-level import");
                self.can_ir.pushDiagnostic(CIR.Diagnostic{ .not_implemented = .{
                    .feature = feature,
                    .region = Region.zero(),
                } });
            },
            .decl => |decl| {
                const def_idx = self.canonicalize_decl(decl);
                self.can_ir.store.addScratchDef(def_idx);
            },
            .@"var" => {
                // Not valid at top-level
                const string_idx = self.can_ir.env.strings.insert(self.can_ir.env.gpa, "var");
                self.can_ir.pushDiagnostic(CIR.Diagnostic{ .invalid_top_level_statement = .{
                    .stmt = string_idx,
                } });
            },
            .expr => {
                // Not valid at top-level
                const string_idx = self.can_ir.env.strings.insert(self.can_ir.env.gpa, "expr");
                self.can_ir.pushDiagnostic(CIR.Diagnostic{ .invalid_top_level_statement = .{
                    .stmt = string_idx,
                } });
            },
            .crash => {
                // Not valid at top-level
                const string_idx = self.can_ir.env.strings.insert(self.can_ir.env.gpa, "crash");
                self.can_ir.pushDiagnostic(CIR.Diagnostic{ .invalid_top_level_statement = .{
                    .stmt = string_idx,
                } });
            },
            .expect => {
                const feature = self.can_ir.env.strings.insert(self.can_ir.env.gpa, "top-level expect");
                self.can_ir.pushDiagnostic(CIR.Diagnostic{ .not_implemented = .{
                    .feature = feature,
                    .region = Region.zero(),
                } });
            },
            .@"for" => {
                // Not valid at top-level
                const string_idx = self.can_ir.env.strings.insert(self.can_ir.env.gpa, "for");
                self.can_ir.pushDiagnostic(CIR.Diagnostic{ .invalid_top_level_statement = .{
                    .stmt = string_idx,
                } });
            },
            .@"return" => {
                // Not valid at top-level
                const string_idx = self.can_ir.env.strings.insert(self.can_ir.env.gpa, "return");
                self.can_ir.pushDiagnostic(CIR.Diagnostic{ .invalid_top_level_statement = .{
                    .stmt = string_idx,
                } });
            },
            .type_decl => |_| {
                const feature = self.can_ir.env.strings.insert(self.can_ir.env.gpa, "top-level type_decl");
                self.can_ir.pushDiagnostic(CIR.Diagnostic{ .not_implemented = .{
                    .feature = feature,
                    .region = Region.zero(),
                } });
            },
            .type_anno => |_| {
                const feature = self.can_ir.env.strings.insert(self.can_ir.env.gpa, "top-level type_anno");
                self.can_ir.pushDiagnostic(CIR.Diagnostic{ .not_implemented = .{
                    .feature = feature,
                    .region = Region.zero(),
                } });
            },
            .malformed => |malformed| {
                // We won't touch this since it's already a parse error.
                _ = malformed;
            },
        }
    }

    // TODO: implement

    // Get the header and canonicalize exposes based on header type
    const header = self.parse_ir.store.getHeader(file.header);
    switch (header) {
        .module => |h| self.canonicalize_header_exposes(h.exposes),
        .package => |h| self.canonicalize_header_exposes(h.exposes),
        .platform => |h| self.canonicalize_header_exposes(h.exposes),
        .hosted => |h| self.canonicalize_header_exposes(h.exposes),
        .app => {
            // App headers have 'provides' instead of 'exposes'
            // TODO: Handle app provides differently
        },
        .malformed => {
            // Skip malformed headers
        },
    }

    // Create the span of all top-level defs
    self.can_ir.top_level_defs = self.can_ir.store.defSpanFrom(scratch_defs_start);
}

fn canonicalize_header_exposes(
    self: *Self,
    exposes: AST.Collection.Idx,
) void {
    const collection = self.parse_ir.store.getCollection(exposes);
    const exposed_items = self.parse_ir.store.exposedItemSlice(.{ .span = collection.span });

    for (exposed_items) |exposed_idx| {
        const exposed = self.parse_ir.store.getExposedItem(exposed_idx);
        switch (exposed) {
            .lower_ident => |ident| {
                // For now, just mark that we've seen this exposed identifier
                // In a full implementation, we'd check if it's actually defined
                _ = ident;
            },
            .upper_ident => |type_name| {
                // For now, just mark that we've seen this exposed type
                // In a full implementation, we'd check if it's actually defined
                _ = type_name;
            },
            .upper_ident_star => |type_with_constructors| {
                // For now, just mark that we've seen this exposed type with constructors
                // In a full implementation, we'd check if it's actually defined and has constructors
                _ = type_with_constructors;
            },
        }
    }
}

fn bringImportIntoScope(
    self: *Self,
    import: *const AST.Statement,
) void {
    // const gpa = self.can_ir.env.gpa;
    // const import_name: []u8 = &.{}; // import.module_name_tok;
    // const shorthand: []u8 = &.{}; // import.qualifier_tok;
    // const region = Region{
    //     .start = Region.Position.zero(),
    //     .end = Region.Position.zero(),
    // };

    // const res = self.can_ir.imports.getOrInsert(gpa, import_name, shorthand);

    // if (res.was_present) {
    //     _ = self.can_ir.env.problems.append(gpa, Problem.Canonicalize.make(.{ .DuplicateImport = .{
    //         .duplicate_import_region = region,
    //     } }));
    // }

    const exposesSlice = self.parse_ir.store.exposedItemSlice(import.exposes);
    for (exposesSlice) |exposed_idx| {
        const exposed = self.parse_ir.store.getExposedItem(exposed_idx);
        switch (exposed) {
            .lower_ident => |ident| {

                // TODO handle `as` here using an Alias

                if (self.parse_ir.tokens.resolveIdentifier(ident.ident)) |ident_idx| {
                    _ = ident_idx;

                    // TODO Introduce our import

                    // _ = self.scope.levels.introduce(gpa, &self.can_ir.env.idents, .ident, .{ .scope_name = ident_idx, .ident = ident_idx });
                }
            },
            .upper_ident => |imported_type| {
                _ = imported_type;
                // const alias = Alias{
                //     .name = imported_type.name,
                //     .region = ir.env.tag_names.getRegion(imported_type.name),
                //     .is_builtin = false,
                //     .kind = .ImportedUnknown,
                // };
                // const alias_idx = ir.aliases.append(alias);
                //
                // _ = scope.levels.introduce(.alias, .{
                //     .scope_name = imported_type.name,
                //     .alias = alias_idx,
                // });
            },
            .upper_ident_star => |ident| {
                _ = ident;
            },
        }
    }
}

fn bringIngestedFileIntoScope(
    self: *Self,
    import: *const parse.AST.Stmt.Import,
) void {
    const res = self.can_ir.env.modules.getOrInsert(
        import.name,
        import.package_shorthand,
    );

    if (res.was_present) {
        // _ = self.can_ir.env.problems.append(Problem.Canonicalize.make(.DuplicateImport{
        //     .duplicate_import_region = import.name_region,
        // }));
    }

    // scope.introduce(self: *Scope, comptime item_kind: Level.ItemKind, ident: Ident.Idx)

    for (import.exposing.items.items) |exposed| {
        const exposed_ident = switch (exposed) {
            .Value => |ident| ident,
            .Type => |ident| ident,
            .CustomTagUnion => |custom| custom.name,
        };
        self.can_ir.env.addExposedIdentForModule(exposed_ident, res.module_idx);
        // TODO: Implement scope introduction for exposed identifiers
    }
}

fn tokenizedRegionToRegion(self: *Self, ast_region: AST.TokenizedRegion) base.Region {
    const start_region = self.parse_ir.tokens.resolve(ast_region.start);
    const end_region = self.parse_ir.tokens.resolve(ast_region.end);
    return .{
        .start = start_region.start,
        .end = end_region.end,
    };
}

fn canonicalize_decl(
    self: *Self,
    decl: AST.Statement.Decl,
) CIR.Def.Idx {
    const pattern_region = self.tokenizedRegionToRegion(self.parse_ir.store.getPattern(decl.pattern).to_tokenized_region());
    const expr_region = self.tokenizedRegionToRegion(self.parse_ir.store.getExpr(decl.body).to_tokenized_region());

    const pattern_idx = blk: {
        if (self.canonicalize_pattern(decl.pattern)) |idx| {
            break :blk idx;
        } else {
            const malformed_idx = self.can_ir.pushMalformed(CIR.Pattern.Idx, CIR.Diagnostic{ .pattern_not_canonicalized = .{
                .region = pattern_region,
            } });
            break :blk malformed_idx;
        }
    };

    const expr_idx = blk: {
        if (self.canonicalize_expr(decl.body)) |idx| {
            break :blk idx;
        } else {
            const malformed_idx = self.can_ir.pushMalformed(CIR.Expr.Idx, CIR.Diagnostic{ .expr_not_canonicalized = .{
                .region = expr_region,
            } });
            break :blk malformed_idx;
        }
    };

    // Create the def entry
    return self.can_ir.store.addDef(.{
        .pattern = pattern_idx,
        .pattern_region = pattern_region,
        .expr = expr_idx,
        .expr_region = expr_region,
        .annotation = null,
        .kind = .let,
    });
}

/// Canonicalize an expression.
pub fn canonicalize_expr(
    self: *Self,
    ast_expr_idx: AST.Expr.Idx,
) ?CIR.Expr.Idx {
    const expr = self.parse_ir.store.getExpr(ast_expr_idx);

    switch (expr) {
        .apply => |e| {
            // Mark the start of scratch expressions
            const scratch_top = self.can_ir.store.scratchExprTop();

            // Canonicalize the function being called and add as first element
            const fn_expr = self.canonicalize_expr(e.@"fn") orelse {
                self.can_ir.store.clearScratchExprsFrom(scratch_top);
                return null;
            };
            self.can_ir.store.addScratchExpr(fn_expr);

            // Canonicalize and add all arguments
            const args_slice = self.parse_ir.store.exprSlice(e.args);
            for (args_slice) |arg| {
                if (self.canonicalize_expr(arg)) |canonicalized_arg_expr_idx| {
                    self.can_ir.store.addScratchExpr(canonicalized_arg_expr_idx);
                }
            }

            // Create span from scratch expressions
            const args_span = self.can_ir.store.exprSpanFrom(scratch_top);

            const expr_idx = self.can_ir.store.addExpr(CIR.Expr{
                .call = .{
                    .args = args_span,
                    .called_via = CalledVia.apply,
                    .region = self.tokenizedRegionToRegion(e.region),
                },
            });

            // Insert flex type variable
            _ = self.can_ir.setTypeVarAtExpr(expr_idx, Content{ .flex_var = null });

            return expr_idx;
        },
        .ident => |e| {
            const region = self.tokenizedRegionToRegion(e.region);
            if (self.parse_ir.tokens.resolveIdentifier(e.token)) |ident| {
                switch (self.scopes.lookup(&self.can_ir.env.idents, .ident, ident)) {
                    .found => |pattern_idx| {
                        // We found the ident in scope, lookup to reference the pattern
                        const expr_idx =
                            self.can_ir.store.addExpr(CIR.Expr{ .lookup = .{
                                .pattern_idx = pattern_idx,
                                .region = region,
                            } });
                        _ = self.can_ir.setTypeVarAtExpr(expr_idx, Content{ .flex_var = null });
                        return expr_idx;
                    },
                    .not_found => {
                        // We did not find the ident in scope
                        return self.can_ir.pushMalformed(CIR.Expr.Idx, CIR.Diagnostic{ .ident_not_in_scope = .{
                            .ident = ident,
                            .region = region,
                        } });
                    },
                }
            } else {
                const feature = self.can_ir.env.strings.insert(self.can_ir.env.gpa, "report an error when unable to resolve identifier");
                return self.can_ir.pushMalformed(CIR.Expr.Idx, CIR.Diagnostic{ .not_implemented = .{
                    .feature = feature,
                    .region = region,
                } });
            }
        },
        .int => |e| {
            const region = self.tokenizedRegionToRegion(e.region);

            // resolve to a string slice from the source
            const token_text = self.parse_ir.resolve(e.token);

            // intern the string slice
            const literal = self.can_ir.env.strings.insert(self.can_ir.env.gpa, token_text);

            // parse the integer value
            const value = std.fmt.parseInt(i128, token_text, 10) catch {
                // Invalid number literal
                const expr_idx = self.can_ir.pushMalformed(CIR.Expr.Idx, CIR.Diagnostic{ .invalid_num_literal = .{
                    .literal = literal,
                    .region = region,
                } });
                return expr_idx;
            };

            // create type vars, first "reserve" node slots
            const final_expr_idx = self.can_ir.store.predictNodeIndex(3);

            // then insert the type vars, setting the parent to be the final slot
            const precision_type_var = self.can_ir.pushFreshTypeVar(final_expr_idx, region);
            const int_type_var = self.can_ir.pushTypeVar(
                Content{ .structure = .{ .num = .{ .int_poly = precision_type_var } } },
                final_expr_idx,
                region,
            );

            // then in the final slot the actual expr is inserted
            const expr_idx = self.can_ir.store.addExpr(CIR.Expr{
                .int = .{
                    .int_var = int_type_var,
                    .precision_var = precision_type_var,
                    .literal = literal,
                    .value = CIR.IntValue{
                        .bytes = @bitCast(value),
                        .kind = .i128,
                    },
                    .bound = Num.Int.Precision.fromValue(value),
                    .region = region,
                },
            });

            std.debug.assert(@intFromEnum(expr_idx) == @intFromEnum(final_expr_idx));

            // Insert concrete type variable
            _ = self.can_ir.setTypeVarAtExpr(
                expr_idx,
                Content{ .structure = .{ .num = .{ .num_poly = int_type_var } } },
            );

            return expr_idx;
        },
        .float => |e| {
            const region = self.tokenizedRegionToRegion(e.region);

            // resolve to a string slice from the source
            const token_text = self.parse_ir.resolve(e.token);

            // intern the string slice
            const literal = self.can_ir.env.strings.insert(self.can_ir.env.gpa, token_text);

            // parse the float value
            const value = std.fmt.parseFloat(f64, token_text) catch {
                // Invalid number literal
                const expr_idx = self.can_ir.pushMalformed(CIR.Expr.Idx, CIR.Diagnostic{ .invalid_num_literal = .{
                    .literal = literal,
                    .region = region,
                } });
                return expr_idx;
            };

            // create type vars, first "reserve" 3 can node slots
            const final_expr_idx = self.can_ir.store.predictNodeIndex(3);

            // then insert the type vars, setting the parent to be the final slot
            const precision_type_var = self.can_ir.pushFreshTypeVar(final_expr_idx, region);
            const float_type_var = self.can_ir.pushTypeVar(
                Content{ .structure = .{ .num = .{ .frac_poly = precision_type_var } } },
                final_expr_idx,
                region,
            );

            // then in the final slot the actual expr is inserted
            const expr_idx = self.can_ir.store.addExpr(CIR.Expr{
                .float = .{
                    .frac_var = float_type_var,
                    .precision_var = precision_type_var,
                    .literal = literal,
                    .value = value,
                    .bound = Num.Frac.Precision.fromValue(value),
                    .region = region,
                },
            });

            std.debug.assert(@intFromEnum(expr_idx) == @intFromEnum(final_expr_idx));

            // Insert concrete type variable
            _ = self.can_ir.setTypeVarAtExpr(
                expr_idx,
                Content{ .structure = .{ .num = .{ .num_poly = float_type_var } } },
            );

            return expr_idx;
        },
        .string => |e| {
            // Get all the string parts
            const parts = self.parse_ir.store.exprSlice(e.parts);

            // Extract segments from the string, inserting them into the string interner
            // For non-string interpolation segments, canonicalize them
            //
            // Returns a Expr.Span containing the canonicalized string segments
            // a string may consist of multiple string literal or expression segments
            const str_segments_span = self.extractStringSegments(parts);

            const expr_idx = self.can_ir.store.addExpr(CIR.Expr{ .str = .{
                .span = str_segments_span,
                .region = self.tokenizedRegionToRegion(e.region),
            } });

            // Insert concrete type variable
            _ = self.can_ir.setTypeVarAtExpr(expr_idx, Content{ .structure = .str });

            return expr_idx;
        },
        .list => |e| {
            const region = self.tokenizedRegionToRegion(e.region);

            // Mark the start of scratch expressions for the list
            const scratch_top = self.can_ir.store.scratchExprTop();

            // Iterate over the list item, canonicalizing each one
            // Then append the result to the scratch list
            const items_slice = self.parse_ir.store.exprSlice(e.items);
            for (items_slice) |item| {
                if (self.canonicalize_expr(item)) |canonicalized| {
                    self.can_ir.store.addScratchExpr(canonicalized);
                }
            }

            // Create span of the new scratch expressions
            const elems_span = self.can_ir.store.exprSpanFrom(scratch_top);

            // create type vars, first "reserve" node slots
            const list_expr_idx = self.can_ir.store.predictNodeIndex(2);

            // then insert the type vars, setting the parent to be the final slot
            const elem_type_var = self.can_ir.pushFreshTypeVar(
                list_expr_idx,
                region,
            );

            // then in the final slot the actual expr is inserted
            const expr_idx = self.can_ir.store.addExpr(CIR.Expr{
                .list = .{
                    .elems = elems_span,
                    .elem_var = elem_type_var,
                    .region = region,
                },
            });

            // Insert concrete type variable
            _ = self.can_ir.setTypeVarAtExpr(
                expr_idx,
                Content{ .structure = .{ .list = elem_type_var } },
            );

            return expr_idx;
        },
        .tag => |e| {
            if (self.parse_ir.tokens.resolveIdentifier(e.token)) |tag_name| {
                const region = self.tokenizedRegionToRegion(e.region);

                // create type vars, first "reserve" node slots
                const final_expr_idx = self.can_ir.store.predictNodeIndex(2);

                // then insert the type vars, setting the parent to be the final slot
                const ext_type_var = self.can_ir.pushFreshTypeVar(final_expr_idx, region);

                // then in the final slot the actual expr is inserted
                const expr_idx = self.can_ir.store.addExpr(CIR.Expr{
                    .tag = .{
                        .ext_var = ext_type_var,
                        .name = tag_name,
                        .args = .{ .span = .{ .start = 0, .len = 0 } }, // empty arguments
                        .region = region,
                    },
                });

                std.debug.assert(@intFromEnum(expr_idx) == @intFromEnum(final_expr_idx));

                // Insert concrete type variable
                const tag_union = self.can_ir.env.types_store.mkTagUnion(
                    &[_]Tag{Tag{ .name = tag_name, .args = types.Var.SafeList.Range.empty }},
                    ext_type_var,
                );
                _ = self.can_ir.setTypeVarAtExpr(expr_idx, tag_union);

                return expr_idx;
            } else {
                return null;
            }
        },
        .string_part => |_| {
            const feature = self.can_ir.env.strings.insert(self.can_ir.env.gpa, "canonicalize string_part expression");
            const expr_idx = self.can_ir.pushMalformed(CIR.Expr.Idx, CIR.Diagnostic{ .not_implemented = .{
                .feature = feature,
                .region = Region.zero(),
            } });
            return expr_idx;
        },
        .tuple => |_| {
            const feature = self.can_ir.env.strings.insert(self.can_ir.env.gpa, "canonicalize tuple expression");
            const expr_idx = self.can_ir.pushMalformed(CIR.Expr.Idx, CIR.Diagnostic{ .not_implemented = .{
                .feature = feature,
                .region = Region.zero(),
            } });
            return expr_idx;
        },
        .record => |_| {
            const feature = self.can_ir.env.strings.insert(self.can_ir.env.gpa, "canonicalize record expression");
            const expr_idx = self.can_ir.pushMalformed(CIR.Expr.Idx, CIR.Diagnostic{ .not_implemented = .{
                .feature = feature,
                .region = Region.zero(),
            } });
            return expr_idx;
        },
        .lambda => |e| {
            const region = self.tokenizedRegionToRegion(e.region);

            // Enter function boundary
            self.enterFunction(region);
            defer self.exitFunction();

            // Enter new scope for function parameters and body
            self.scopes.enter(self.can_ir.env.gpa, true); // true = is_function_boundary
            defer self.scopes.exit(self.can_ir.env.gpa) catch {};

            // args
            const gpa = self.can_ir.env.gpa;
            const args_start = self.can_ir.store.scratch_patterns.top();
            for (self.parse_ir.store.patternSlice(e.args)) |arg_pattern_idx| {
                if (self.canonicalize_pattern(arg_pattern_idx)) |pattern_idx| {
                    self.can_ir.store.scratch_patterns.append(gpa, pattern_idx);
                } else {
                    const arg = self.parse_ir.store.getPattern(arg_pattern_idx);
                    const arg_region = self.tokenizedRegionToRegion(arg.to_tokenized_region());
                    const malformed_idx = self.can_ir.pushMalformed(CIR.Pattern.Idx, CIR.Diagnostic{ .pattern_arg_invalid = .{
                        .region = arg_region,
                    } });
                    self.can_ir.store.scratch_patterns.append(gpa, malformed_idx);
                }
            }
            const args_span = self.can_ir.store.patternSpanFrom(args_start);

            // body
            const body_idx = blk: {
                if (self.canonicalize_expr(e.body)) |idx| {
                    break :blk idx;
                } else {
                    const ast_body = self.parse_ir.store.getExpr(e.body);
                    const body_region = self.tokenizedRegionToRegion(ast_body.to_tokenized_region());
                    break :blk self.can_ir.pushMalformed(CIR.Expr.Idx, CIR.Diagnostic{
                        .lambda_body_not_canonicalized = .{ .region = body_region },
                    });
                }
            };

            // Create lambda expression
            const lambda_expr = CIR.Expr{
                .lambda = .{
                    .args = args_span,
                    .body = body_idx,
                    .region = region,
                },
            };
            const expr_idx = self.can_ir.store.addExpr(lambda_expr);
            return expr_idx;
        },
        .record_updater => |_| {
            const feature = self.can_ir.env.strings.insert(self.can_ir.env.gpa, "canonicalize record_updater expression");
            const expr_idx = self.can_ir.pushMalformed(CIR.Expr.Idx, CIR.Diagnostic{ .not_implemented = .{
                .feature = feature,
                .region = Region.zero(),
            } });
            return expr_idx;
        },
        .field_access => |_| {
            const feature = self.can_ir.env.strings.insert(self.can_ir.env.gpa, "canonicalize record field_access expression");
            const expr_idx = self.can_ir.pushMalformed(CIR.Expr.Idx, CIR.Diagnostic{ .not_implemented = .{
                .feature = feature,
                .region = Region.zero(),
            } });
            return expr_idx;
        },
        .local_dispatch => |_| {
            const feature = self.can_ir.env.strings.insert(self.can_ir.env.gpa, "canonicalize local_dispatch expression");
            const expr_idx = self.can_ir.pushMalformed(CIR.Expr.Idx, CIR.Diagnostic{ .not_implemented = .{
                .feature = feature,
                .region = Region.zero(),
            } });
            return expr_idx;
        },
        .bin_op => |e| {
            const region = self.tokenizedRegionToRegion(e.region);

            // Canonicalize left and right operands
            const lhs = blk: {
                if (self.canonicalize_expr(e.left)) |left_expr_idx| {
                    break :blk left_expr_idx;
                } else {
                    // TODO should probably use LHS region here
                    const left_expr_idx = self.can_ir.pushMalformed(CIR.Expr.Idx, CIR.Diagnostic{ .expr_not_canonicalized = .{
                        .region = region,
                    } });
                    break :blk left_expr_idx;
                }
            };

            const rhs = blk: {
                if (self.canonicalize_expr(e.right)) |right_expr_idx| {
                    break :blk right_expr_idx;
                } else {
                    // TODO should probably use RHS region here
                    const right_expr_idx = self.can_ir.pushMalformed(CIR.Expr.Idx, CIR.Diagnostic{ .expr_not_canonicalized = .{
                        .region = region,
                    } });
                    break :blk right_expr_idx;
                }
            };

            // Get the operator token
            const op_token = self.parse_ir.tokens.tokens.get(e.operator);

            const op: CIR.Expr.Binop.Op = switch (op_token.tag) {
                .OpPlus => .add,
                .OpBinaryMinus => .sub,
                .OpStar => .mul,
                else => {
                    // Unknown operator
                    const feature = self.can_ir.env.strings.insert(self.can_ir.env.gpa, "binop");
                    const expr_idx = self.can_ir.pushMalformed(CIR.Expr.Idx, CIR.Diagnostic{ .not_implemented = .{
                        .feature = feature,
                        .region = region,
                    } });
                    return expr_idx;
                },
            };

            const expr_idx = self.can_ir.store.addExpr(CIR.Expr{
                .binop = CIR.Expr.Binop.init(op, lhs, rhs, region),
            });

            _ = self.can_ir.setTypeVarAtExpr(expr_idx, Content{ .flex_var = null });

            return expr_idx;
        },
        .suffix_single_question => |_| {
            const feature = self.can_ir.env.strings.insert(self.can_ir.env.gpa, "canonicalize suffix_single_question expression");
            const expr_idx = self.can_ir.pushMalformed(CIR.Expr.Idx, CIR.Diagnostic{ .not_implemented = .{
                .feature = feature,
                .region = Region.zero(),
            } });
            return expr_idx;
        },
        .unary_op => |_| {
            const feature = self.can_ir.env.strings.insert(self.can_ir.env.gpa, "canonicalize unary_op expression");
            const expr_idx = self.can_ir.pushMalformed(CIR.Expr.Idx, CIR.Diagnostic{ .not_implemented = .{
                .feature = feature,
                .region = Region.zero(),
            } });
            return expr_idx;
        },
        .if_then_else => |_| {
            const feature = self.can_ir.env.strings.insert(self.can_ir.env.gpa, "canonicalize if_then_else expression");
            const expr_idx = self.can_ir.pushMalformed(CIR.Expr.Idx, CIR.Diagnostic{ .not_implemented = .{
                .feature = feature,
                .region = Region.zero(),
            } });
            return expr_idx;
        },
        .match => |_| {
            const feature = self.can_ir.env.strings.insert(self.can_ir.env.gpa, "canonicalize match expression");
            const expr_idx = self.can_ir.pushMalformed(CIR.Expr.Idx, CIR.Diagnostic{ .not_implemented = .{
                .feature = feature,
                .region = Region.zero(),
            } });
            return expr_idx;
        },
        .dbg => |_| {
            const feature = self.can_ir.env.strings.insert(self.can_ir.env.gpa, "canonicalize dbg expression");
            const expr_idx = self.can_ir.pushMalformed(CIR.Expr.Idx, CIR.Diagnostic{ .not_implemented = .{
                .feature = feature,
                .region = Region.zero(),
            } });
            return expr_idx;
        },
        .record_builder => |_| {
            const feature = self.can_ir.env.strings.insert(self.can_ir.env.gpa, "canonicalize record_builder expression");
            const expr_idx = self.can_ir.pushMalformed(CIR.Expr.Idx, CIR.Diagnostic{ .not_implemented = .{
                .feature = feature,
                .region = Region.zero(),
            } });
            return expr_idx;
        },
        .ellipsis => |_| {
            const feature = self.can_ir.env.strings.insert(self.can_ir.env.gpa, "canonicalize ellipsis expression");
            const expr_idx = self.can_ir.pushMalformed(CIR.Expr.Idx, CIR.Diagnostic{ .not_implemented = .{
                .feature = feature,
                .region = Region.zero(),
            } });
            return expr_idx;
        },
        .block => |e| {
            const region = self.tokenizedRegionToRegion(e.region);

            // Blocks don't introduce function boundaries, but may contain var statements
            self.scopes.enter(self.can_ir.env.gpa, false); // false = not a function boundary
            defer self.scopes.exit(self.can_ir.env.gpa) catch {};

            // Keep track of the start position for statements
            const stmt_start = self.can_ir.store.scratch_statements.top();

            // Canonicalize all statements in the block
            const statements = self.parse_ir.store.statementSlice(e.statements);
            var last_expr: ?CIR.Expr.Idx = null;

            for (statements, 0..) |stmt_idx, i| {
                // Check if this is the last statement and if it's an expression
                const is_last = (i == statements.len - 1);
                const stmt = self.parse_ir.store.getStatement(stmt_idx);

                if (is_last and stmt == .expr) {
                    // For the last expression statement, canonicalize it directly as the final expression
                    // without adding it as a statement
                    last_expr = self.canonicalize_expr(stmt.expr.expr);
                } else {
                    // Regular statement processing
                    const result = self.canonicalize_statement(stmt_idx);
                    if (result) |expr_idx| {
                        last_expr = expr_idx;
                    }
                }
            }

            // Determine the final expression
            const final_expr = if (last_expr) |expr_idx|
                expr_idx
            else blk: {
                // Empty block - create empty record
                const expr_idx = self.can_ir.store.addExpr(CIR.Expr{
                    .empty_record = .{ .region = region },
                });
                _ = self.can_ir.setTypeVarAtExpr(expr_idx, Content{ .structure = .empty_record });
                break :blk expr_idx;
            };

            // Create statement span
            const stmt_span = self.can_ir.store.statementSpanFrom(stmt_start);

            // Create and return block expression
            const block_expr = CIR.Expr{
                .block = .{
                    .stmts = stmt_span,
                    .final_expr = final_expr,
                    .region = region,
                },
            };
            const block_idx = self.can_ir.store.addExpr(block_expr);

            // TODO: Propagate type from final expression during type checking
            // For now, create a fresh type var for the block
            _ = self.can_ir.pushFreshTypeVar(@enumFromInt(@intFromEnum(block_idx)), region);

            return block_idx;
        },
        .malformed => |malformed| {
            // We won't touch this since it's already a parse error.
            _ = malformed;
            return null;
        },
    }
}

/// Extract string segments from parsed string parts
fn extractStringSegments(self: *Self, parts: []const AST.Expr.Idx) CIR.Expr.Span {
    const gpa = self.can_ir.env.gpa;
    const start = self.can_ir.store.scratchExprTop();

    for (parts) |part| {
        const part_node = self.parse_ir.store.getExpr(part);
        switch (part_node) {
            .string_part => |sp| {
                // get the raw text of the string part
                const part_text = self.parse_ir.resolve(sp.token);

                // intern the string in the ModuleEnv
                const string_idx = self.can_ir.env.strings.insert(gpa, part_text);

                // create a node for the string literal
                const str_expr_idx = self.can_ir.store.addExpr(CIR.Expr{ .str_segment = .{
                    .literal = string_idx,
                    .region = self.tokenizedRegionToRegion(part_node.to_tokenized_region()),
                } });

                // add the node idx to our scratch expr stack
                self.can_ir.store.addScratchExpr(str_expr_idx);
            },
            else => {

                // Any non-string-part is an interpolation
                if (self.canonicalize_expr(part)) |expr_idx| {
                    // append our interpolated expression
                    self.can_ir.store.addScratchExpr(expr_idx);
                } else {
                    // unable to canonicalize the interpolation, push a malformed node
                    const region = self.tokenizedRegionToRegion(part_node.to_tokenized_region());
                    const malformed_idx = self.can_ir.pushMalformed(CIR.Expr.Idx, CIR.Diagnostic{ .invalid_string_interpolation = .{
                        .region = region,
                    } });
                    self.can_ir.store.addScratchExpr(malformed_idx);
                }
            },
        }
    }

    return self.can_ir.store.exprSpanFrom(start);
}

fn canonicalize_pattern(
    self: *Self,
    ast_pattern_idx: AST.Pattern.Idx,
) ?CIR.Pattern.Idx {
    const gpa = self.can_ir.env.gpa;
    switch (self.parse_ir.store.getPattern(ast_pattern_idx)) {
        .ident => |e| {
            const region = self.tokenizedRegionToRegion(e.region);
            if (self.parse_ir.tokens.resolveIdentifier(e.ident_tok)) |ident_idx| {
                // Push a Pattern node for our identifier
                const assign_idx = self.can_ir.store.addPattern(CIR.Pattern{ .assign = .{
                    .ident = ident_idx,
                    .region = region,
                } });
                _ = self.can_ir.setTypeVarAtPat(assign_idx, .{ .flex_var = null });

                // Introduce the identifier into scope mapping to this pattern node
                switch (self.scopes.introduce(self.can_ir.env.gpa, &self.can_ir.env.idents, .ident, ident_idx, assign_idx, false, true)) {
                    .success => {},
                    .shadowing_warning => |shadowed_pattern_idx| {
                        const shadowed_pattern = self.can_ir.store.getPattern(shadowed_pattern_idx);
                        const original_region = shadowed_pattern.toRegion();
                        self.can_ir.pushDiagnostic(CIR.Diagnostic{ .shadowing_warning = .{
                            .ident = ident_idx,
                            .region = region,
                            .original_region = original_region,
                        } });
                    },
                    .top_level_var_error => {
                        return self.can_ir.pushMalformed(CIR.Pattern.Idx, CIR.Diagnostic{ .invalid_top_level_statement = .{
                            .stmt = self.can_ir.env.strings.insert(self.can_ir.env.gpa, "var"),
                        } });
                    },
                    .var_across_function_boundary => {
                        return self.can_ir.pushMalformed(CIR.Pattern.Idx, CIR.Diagnostic{ .ident_already_in_scope = .{
                            .ident = ident_idx,
                            .region = region,
                        } });
                    },
                }

                return assign_idx;
            } else {
                const feature = self.can_ir.env.strings.insert(self.can_ir.env.gpa, "report an error when unable to resolve identifier");
                const malformed_idx = self.can_ir.pushMalformed(CIR.Pattern.Idx, CIR.Diagnostic{ .not_implemented = .{
                    .feature = feature,
                    .region = Region.zero(),
                } });
                return malformed_idx;
            }
        },
        .underscore => |p| {
            const underscore_pattern = CIR.Pattern{
                .underscore = .{
                    .region = self.tokenizedRegionToRegion(p.region),
                },
            };

            const pattern_idx = self.can_ir.store.addPattern(underscore_pattern);

            _ = self.can_ir.setTypeVarAtPat(pattern_idx, Content{ .flex_var = null });

            return pattern_idx;
        },
        .number => |e| {
            const region = self.tokenizedRegionToRegion(e.region);

            // resolve to a string slice from the source
            const token_text = self.parse_ir.resolve(e.number_tok);

            // intern the string slice
            const literal = self.can_ir.env.strings.insert(gpa, token_text);

            // parse the integer value
            const value = std.fmt.parseInt(i128, token_text, 10) catch {
                // Invalid num literal
                const malformed_idx = self.can_ir.pushMalformed(CIR.Pattern.Idx, CIR.Diagnostic{ .invalid_num_literal = .{
                    .literal = literal,
                    .region = region,
                } });
                return malformed_idx;
            };

            // create type vars, first "reserve" node slots
            const final_pattern_idx = self.can_ir.store.predictNodeIndex(2);

            // then insert the type vars, setting the parent to be the final slot
            const num_type_var = self.can_ir.pushFreshTypeVar(final_pattern_idx, region);

            // then in the final slot the actual pattern is inserted
            const num_pattern = CIR.Pattern{
                .num_literal = .{
                    .num_var = num_type_var,
                    .literal = literal,
                    .value = CIR.IntValue{
                        .bytes = @bitCast(value),
                        .kind = .i128,
                    },
                    .bound = Num.Int.Precision.fromValue(value),
                    .region = region,
                },
            };
            const pattern_idx = self.can_ir.store.addPattern(num_pattern);

            std.debug.assert(@intFromEnum(pattern_idx) == @intFromEnum(final_pattern_idx));

            // Set the concrete type variable
            _ = self.can_ir.setTypeVarAtPat(pattern_idx, Content{
                .structure = .{ .num = .{ .num_poly = num_type_var } },
            });

            return pattern_idx;
        },
        .string => |e| {
            const region = self.tokenizedRegionToRegion(e.region);

            // resolve to a string slice from the source
            const token_text = self.parse_ir.resolve(e.string_tok);

            // TODO: Handle escape sequences
            // For now, just intern the raw string
            const literal = self.can_ir.env.strings.insert(gpa, token_text);

            const str_pattern = CIR.Pattern{
                .str_literal = .{
                    .literal = literal,
                    .region = region,
                },
            };
            const pattern_idx = self.can_ir.store.addPattern(str_pattern);

            // Set the concrete type variable
            _ = self.can_ir.setTypeVarAtPat(pattern_idx, Content{ .structure = .str });

            return pattern_idx;
        },
        .tag => |e| {
            if (self.parse_ir.tokens.resolveIdentifier(e.tag_tok)) |tag_name| {
                const start = self.can_ir.store.scratch_patterns.top();

                for (self.parse_ir.store.patternSlice(e.args)) |sub_ast_pattern_idx| {
                    if (self.canonicalize_pattern(sub_ast_pattern_idx)) |idx| {
                        self.can_ir.store.scratch_patterns.append(gpa, idx);
                    } else {
                        const arg = self.parse_ir.store.getPattern(sub_ast_pattern_idx);
                        const arg_region = self.tokenizedRegionToRegion(arg.to_tokenized_region());
                        const malformed_idx = self.can_ir.pushMalformed(CIR.Pattern.Idx, CIR.Diagnostic{ .pattern_arg_invalid = .{
                            .region = arg_region,
                        } });
                        self.can_ir.store.scratch_patterns.append(gpa, malformed_idx);
                    }
                }

                const region = self.tokenizedRegionToRegion(e.region);

                const args = self.can_ir.store.patternSpanFrom(start);

                // create type vars, first "reserve" node slots
                const final_pattern_idx = self.can_ir.store.predictNodeIndex(2);

                // then insert the type vars, setting the parent to be the final slot
                const ext_type_var = self.can_ir.pushFreshTypeVar(final_pattern_idx, region);

                // then in the final slot the actual pattern is inserted
                const tag_pattern = CIR.Pattern{
                    .applied_tag = .{
                        .ext_var = ext_type_var,
                        .tag_name = tag_name,
                        .arguments = args,
                        .region = region,
                    },
                };
                const pattern_idx = self.can_ir.store.addPattern(tag_pattern);

                std.debug.assert(@intFromEnum(pattern_idx) == @intFromEnum(final_pattern_idx));

                // Set the concrete type variable
                const tag_union_type = self.can_ir.env.types_store.mkTagUnion(
                    &[_]Tag{Tag{ .name = tag_name, .args = types.Var.SafeList.Range.empty }},
                    ext_type_var,
                );
                _ = self.can_ir.setTypeVarAtPat(pattern_idx, tag_union_type);

                return pattern_idx;
            }
            return null;
        },
        .record => |_| {
            const feature = self.can_ir.env.strings.insert(self.can_ir.env.gpa, "canonicalize record pattern");
            const pattern_idx = self.can_ir.pushMalformed(CIR.Pattern.Idx, CIR.Diagnostic{ .not_implemented = .{
                .feature = feature,
                .region = Region.zero(),
            } });
            return pattern_idx;
        },
        .tuple => |_| {
            const feature = self.can_ir.env.strings.insert(self.can_ir.env.gpa, "canonicalize tuple pattern");
            const pattern_idx = self.can_ir.pushMalformed(CIR.Pattern.Idx, CIR.Diagnostic{ .not_implemented = .{
                .feature = feature,
                .region = Region.zero(),
            } });
            return pattern_idx;
        },
        .list => |_| {
            const feature = self.can_ir.env.strings.insert(self.can_ir.env.gpa, "canonicalize list pattern");
            const pattern_idx = self.can_ir.pushMalformed(CIR.Pattern.Idx, CIR.Diagnostic{ .not_implemented = .{
                .feature = feature,
                .region = Region.zero(),
            } });
            return pattern_idx;
        },
        .list_rest => |_| {
            const feature = self.can_ir.env.strings.insert(self.can_ir.env.gpa, "canonicalize list rest pattern");
            const pattern_idx = self.can_ir.pushMalformed(CIR.Pattern.Idx, CIR.Diagnostic{ .not_implemented = .{
                .feature = feature,
                .region = Region.zero(),
            } });
            return pattern_idx;
        },
        .alternatives => |_| {
            const feature = self.can_ir.env.strings.insert(self.can_ir.env.gpa, "canonicalize alternatives pattern");
            const pattern_idx = self.can_ir.pushMalformed(CIR.Pattern.Idx, CIR.Diagnostic{ .not_implemented = .{
                .feature = feature,
                .region = Region.zero(),
            } });
            return pattern_idx;
        },
        .malformed => |malformed| {
            // We won't touch this since it's already a parse error.
            _ = malformed;
            return null;
        },
    }
}

/// Introduce a new identifier to the current scope, return an
/// index if
pub fn scope_introduce_ident(
    self: Self,
    ident_idx: Ident.Idx,
    pattern_idx: CIR.Pattern.Idx,
    region: Region,
    comptime T: type,
) T {
    const result = self.scopes.introduce(self.can_ir.env.gpa, &self.can_ir.env.idents, .ident, ident_idx, pattern_idx, false, true);

    switch (result) {
        .success => {
            return pattern_idx;
        },
        .shadowing_warning => |shadowed_pattern_idx| {
            const shadowed_pattern = self.can_ir.store.getPattern(shadowed_pattern_idx);
            const original_region = shadowed_pattern.toRegion();
            self.can_ir.pushDiagnostic(CIR.Diagnostic{ .shadowing_warning = .{
                .ident = ident_idx,
                .region = region,
                .original_region = original_region,
            } });
            return pattern_idx;
        },
        .top_level_var_error => {
            return self.can_ir.pushMalformed(T, CIR.Diagnostic{ .invalid_top_level_statement = .{
                .stmt = self.can_ir.env.strings.insert(self.can_ir.env.gpa, "var"),
            } });
        },
        .var_across_function_boundary => |_| {
            // This shouldn't happen for regular identifiers
            return self.can_ir.pushMalformed(T, CIR.Diagnostic{ .not_implemented = .{
                .feature = self.can_ir.env.strings.insert(self.can_ir.env.gpa, "var across function boundary for non-var identifier"),
                .region = region,
            } });
        },
    }
}

/// Introduce a var identifier to the current scope with function boundary tracking
pub fn scope_introduce_var(
    self: *Self,
    ident_idx: Ident.Idx,
    pattern_idx: CIR.Pattern.Idx,
    region: Region,
    is_declaration: bool,
    comptime T: type,
) T {
    const result = self.scopes.introduce(self.can_ir.env.gpa, &self.can_ir.env.idents, .ident, ident_idx, pattern_idx, true, is_declaration);

    switch (result) {
        .success => {
            // If this is a var declaration, record which function it belongs to
            if (is_declaration) {
                self.recordVarFunction(pattern_idx);
            }
            return pattern_idx;
        },
        .shadowing_warning => |shadowed_pattern_idx| {
            const shadowed_pattern = self.can_ir.store.getPattern(shadowed_pattern_idx);
            const original_region = shadowed_pattern.toRegion();
            self.can_ir.pushDiagnostic(CIR.Diagnostic{ .shadowing_warning = .{
                .ident = ident_idx,
                .region = region,
                .original_region = original_region,
            } });
            if (is_declaration) {
                self.recordVarFunction(pattern_idx);
            }
            return pattern_idx;
        },
        .top_level_var_error => {
            return self.can_ir.pushMalformed(T, CIR.Diagnostic{ .invalid_top_level_statement = .{
                .stmt = self.can_ir.env.strings.insert(self.can_ir.env.gpa, "var"),
            } });
        },
        .var_across_function_boundary => |_| {
            // Generate crash expression for var reassignment across function boundary
            return self.can_ir.pushMalformed(T, CIR.Diagnostic{ .var_across_function_boundary = .{
                .region = region,
            } });
        },
    }
}

/// Canonicalize a statement within a block
fn canonicalize_statement(self: *Self, stmt_idx: AST.Statement.Idx) ?CIR.Expr.Idx {
    const stmt = self.parse_ir.store.getStatement(stmt_idx);

    switch (stmt) {
        .decl => |d| {
            // Check if this is a var reassignment
            const pattern = self.parse_ir.store.getPattern(d.pattern);
            if (pattern == .ident) {
                const ident_tok = pattern.ident.ident_tok;
                if (self.parse_ir.tokens.resolveIdentifier(ident_tok)) |ident_idx| {
                    const region = self.tokenizedRegionToRegion(self.parse_ir.store.getPattern(d.pattern).to_tokenized_region());

                    // Check if this identifier exists and is a var
                    switch (self.scopes.lookup(&self.can_ir.env.idents, .ident, ident_idx)) {
                        .found => |existing_pattern_idx| {
                            // Check if this is a var reassignment across function boundaries
                            if (self.isVarReassignmentAcrossFunctionBoundary(existing_pattern_idx)) {
                                // Generate error for var reassignment across function boundary
                                const error_expr = self.can_ir.pushMalformed(CIR.Expr.Idx, CIR.Diagnostic{ .var_across_function_boundary = .{
                                    .region = region,
                                } });

                                // Create a reassign statement with the error expression
                                const reassign_stmt = CIR.Statement{ .reassign = .{
                                    .pattern_idx = existing_pattern_idx,
                                    .expr = error_expr,
                                    .region = region,
                                } };
                                const reassign_idx = self.can_ir.store.addStatement(reassign_stmt);
                                self.can_ir.store.addScratchStatement(reassign_idx);

                                return error_expr;
                            }

                            // Check if this was declared as a var
                            if (self.isVarPattern(existing_pattern_idx)) {
                                // This is a var reassignment - canonicalize the expression and create reassign statement
                                const expr_idx = self.canonicalize_expr(d.body) orelse return null;

                                // Create reassign statement
                                const reassign_stmt = CIR.Statement{ .reassign = .{
                                    .pattern_idx = existing_pattern_idx,
                                    .expr = expr_idx,
                                    .region = region,
                                } };
                                const reassign_idx = self.can_ir.store.addStatement(reassign_stmt);
                                self.can_ir.store.addScratchStatement(reassign_idx);

                                return expr_idx;
                            }
                        },
                        .not_found => {
                            // Not found in scope, fall through to regular declaration
                        },
                    }
                }
            }

            // Regular declaration - canonicalize as usual
            const pattern_idx = self.canonicalize_pattern(d.pattern) orelse return null;
            const expr_idx = self.canonicalize_expr(d.body) orelse return null;

            // Create a declaration statement
            const decl_stmt = CIR.Statement{ .decl = .{
                .pattern = pattern_idx,
                .expr = expr_idx,
                .region = self.tokenizedRegionToRegion(d.region),
            } };
            const decl_idx = self.can_ir.store.addStatement(decl_stmt);
            self.can_ir.store.addScratchStatement(decl_idx);

            return expr_idx;
        },
        .@"var" => |v| {
            // Var declaration - handle specially with function boundary tracking
            const var_name = self.parse_ir.tokens.resolveIdentifier(v.name) orelse return null;
            const region = self.tokenizedRegionToRegion(v.region);

            // Canonicalize the initial value
            const init_expr_idx = self.canonicalize_expr(v.body) orelse return null;

            // Create pattern for the var
            const pattern_idx = self.can_ir.store.addPattern(CIR.Pattern{ .assign = .{ .ident = var_name, .region = region } });

            // Introduce the var with function boundary tracking
            _ = self.scope_introduce_var(var_name, pattern_idx, region, true, CIR.Pattern.Idx);

            // Create var statement
            const var_stmt = CIR.Statement{ .@"var" = .{
                .pattern_idx = pattern_idx,
                .expr = init_expr_idx,
                .region = region,
            } };
            const var_idx = self.can_ir.store.addStatement(var_stmt);
            self.can_ir.store.addScratchStatement(var_idx);

            return init_expr_idx;
        },
        .expr => |e| {
            // Expression statement
            const expr_idx = self.canonicalize_expr(e.expr) orelse return null;

            // Create expression statement
            const expr_stmt = CIR.Statement{ .expr = .{
                .expr = expr_idx,
                .region = self.tokenizedRegionToRegion(e.region),
            } };
            const expr_stmt_idx = self.can_ir.store.addStatement(expr_stmt);
            self.can_ir.store.addScratchStatement(expr_stmt_idx);

            return expr_idx;
        },
        .crash => |c| {
            // Crash statement
            const region = self.tokenizedRegionToRegion(c.region);
            const msg_expr = self.canonicalize_expr(c.expr) orelse {
                const feature = self.can_ir.env.strings.insert(self.can_ir.env.gpa, "crash message not canonicalized");
                return self.can_ir.pushMalformed(CIR.Expr.Idx, CIR.Diagnostic{ .not_implemented = .{
                    .feature = feature,
                    .region = region,
                } });
            };

            // Create a crash expression using pushMalformed
            _ = msg_expr; // TODO: incorporate crash message
            const feature = self.can_ir.env.strings.insert(self.can_ir.env.gpa, "explicit crash");
            return self.can_ir.pushMalformed(CIR.Expr.Idx, CIR.Diagnostic{ .not_implemented = .{
                .feature = feature,
                .region = region,
            } });
        },
        else => {
            // Other statement types not yet implemented
            const feature = self.can_ir.env.strings.insert(self.can_ir.env.gpa, "statement type in block");
            return self.can_ir.pushMalformed(CIR.Expr.Idx, CIR.Diagnostic{ .not_implemented = .{
                .feature = feature,
                .region = Region.zero(),
            } });
        },
    }
}<|MERGE_RESOLUTION|>--- conflicted
+++ resolved
@@ -31,49 +31,6 @@
 const TagUnion = types.TagUnion;
 const Tag = types.Tag;
 
-<<<<<<< HEAD
-const BUILTIN_NUM_ADD: CIR.Pattern.Idx = @enumFromInt(0);
-const BUILTIN_NUM_SUB: CIR.Pattern.Idx = @enumFromInt(1);
-
-/// Deinitialize canonicalizer resources
-pub fn deinit(self: *Self) void {
-    self.scopes.deinit(self.can_ir.env.gpa);
-    self.function_regions.deinit(self.can_ir.env.gpa);
-    self.var_function_regions.deinit(self.can_ir.env.gpa);
-    self.var_patterns.deinit(self.can_ir.env.gpa);
-}
-
-pub fn init(self: *CIR, parse_ir: *AST) Self {
-    const gpa = self.env.gpa;
-
-    // Create the canonicalizer with scopes
-    var result = Self{
-        .can_ir = self,
-        .parse_ir = parse_ir,
-        .scopes = CIR.Scopes.init(gpa),
-        .function_regions = std.ArrayListUnmanaged(Region){},
-        .var_function_regions = std.AutoHashMapUnmanaged(CIR.Pattern.Idx, Region){},
-        .var_patterns = std.AutoHashMapUnmanaged(CIR.Pattern.Idx, void){},
-    };
-
-    // Simulate the builtins by adding to both the NodeStore and Scopes
-    // Not sure if this is how we want to do it long term, but want something to
-    // make a start on canonicalization.
-
-    const region_zero = Region.zero();
-
-    // BUILTIN_NUM_ADD
-    const ident_add = self.env.idents.insert(gpa, base.Ident.for_text("add"), region_zero);
-    const pattern_idx_add = self.store.addPattern(CIR.Pattern{ .assign = .{ .ident = ident_add, .region = region_zero } });
-    _ = result.scopes.introduce(gpa, &self.env.idents, .ident, ident_add, pattern_idx_add, false, true);
-    std.debug.assert(BUILTIN_NUM_ADD == pattern_idx_add);
-
-    // BUILTIN_NUM_SUB
-    const ident_sub = self.env.idents.insert(gpa, base.Ident.for_text("sub"), region_zero);
-    const pattern_idx_sub = self.store.addPattern(CIR.Pattern{ .assign = .{ .ident = ident_sub, .region = region_zero } });
-    _ = result.scopes.introduce(gpa, &self.env.idents, .ident, ident_sub, pattern_idx_sub, false, true);
-    std.debug.assert(BUILTIN_NUM_SUB == pattern_idx_sub);
-=======
 const BUILTIN_BOOL: CIR.Pattern.Idx = @enumFromInt(0);
 const BUILTIN_BOX: CIR.Pattern.Idx = @enumFromInt(1);
 const BUILTIN_DECODE: CIR.Pattern.Idx = @enumFromInt(2);
@@ -87,37 +44,54 @@
 const BUILTIN_SET: CIR.Pattern.Idx = @enumFromInt(10);
 const BUILTIN_STR: CIR.Pattern.Idx = @enumFromInt(11);
 
-const region_zero = Region.zero();
-
-fn addBuiltin(self: *CIR, scope: *Scope, ident_text: []const u8, idx: CIR.Pattern.Idx) void {
+/// Deinitialize canonicalizer resources
+pub fn deinit(self: *Self) void {
+    self.scopes.deinit(self.can_ir.env.gpa);
+    self.function_regions.deinit(self.can_ir.env.gpa);
+    self.var_function_regions.deinit(self.can_ir.env.gpa);
+    self.var_patterns.deinit(self.can_ir.env.gpa);
+}
+
+pub fn init(self: *CIR, parse_ir: *AST) Self {
     const gpa = self.env.gpa;
-    const ident_store = &self.env.idents;
-    const ident_add = self.env.idents.insert(gpa, base.Ident.for_text(ident_text), region_zero);
-    const pattern_idx_add = self.store.addPattern(CIR.Pattern{ .assign = .{ .ident = ident_add, .region = region_zero } });
-    _ = scope.levels.introduce(gpa, ident_store, .ident, ident_add, pattern_idx_add) catch {};
-    std.debug.assert(idx == pattern_idx_add);
-}
-
-pub fn init(self: *CIR, parse_ir: *AST, scope: *Scope) Self {
-    // Simulate the builtins by adding to both the NodeStore and Scope
+
+    // Create the canonicalizer with scopes
+    var result = Self{
+        .can_ir = self,
+        .parse_ir = parse_ir,
+        .scopes = CIR.Scopes.init(gpa),
+        .function_regions = std.ArrayListUnmanaged(Region){},
+        .var_function_regions = std.AutoHashMapUnmanaged(CIR.Pattern.Idx, Region){},
+        .var_patterns = std.AutoHashMapUnmanaged(CIR.Pattern.Idx, void){},
+    };
+
+    // Simulate the builtins by adding to both the NodeStore and Scopes
     // Not sure if this is how we want to do it long term, but want something to
     // make a start on canonicalization.
 
-    addBuiltin(self, scope, "Bool", BUILTIN_BOOL);
-    addBuiltin(self, scope, "Box", BUILTIN_BOX);
-    addBuiltin(self, scope, "Decode", BUILTIN_DECODE);
-    addBuiltin(self, scope, "Dict", BUILTIN_DICT);
-    addBuiltin(self, scope, "Encode", BUILTIN_ENCODE);
-    addBuiltin(self, scope, "Hash", BUILTIN_HASH);
-    addBuiltin(self, scope, "Inspect", BUILTIN_INSPECT);
-    addBuiltin(self, scope, "List", BUILTIN_LIST);
-    addBuiltin(self, scope, "Num", BUILTIN_NUM);
-    addBuiltin(self, scope, "Result", BUILTIN_RESULT);
-    addBuiltin(self, scope, "Set", BUILTIN_SET);
-    addBuiltin(self, scope, "Str", BUILTIN_STR);
->>>>>>> eb2d5c67
+    result.addBuiltin(self, "Bool", BUILTIN_BOOL);
+    result.addBuiltin(self, "Box", BUILTIN_BOX);
+    result.addBuiltin(self, "Decode", BUILTIN_DECODE);
+    result.addBuiltin(self, "Dict", BUILTIN_DICT);
+    result.addBuiltin(self, "Encode", BUILTIN_ENCODE);
+    result.addBuiltin(self, "Hash", BUILTIN_HASH);
+    result.addBuiltin(self, "Inspect", BUILTIN_INSPECT);
+    result.addBuiltin(self, "List", BUILTIN_LIST);
+    result.addBuiltin(self, "Num", BUILTIN_NUM);
+    result.addBuiltin(self, "Result", BUILTIN_RESULT);
+    result.addBuiltin(self, "Set", BUILTIN_SET);
+    result.addBuiltin(self, "Str", BUILTIN_STR);
 
     return result;
+}
+
+fn addBuiltin(canonicalizer: *Self, ir: *CIR, ident_text: []const u8, idx: CIR.Pattern.Idx) void {
+    const gpa = ir.env.gpa;
+    const ident_store = &ir.env.idents;
+    const ident_add = ir.env.idents.insert(gpa, base.Ident.for_text(ident_text), Region.zero());
+    const pattern_idx_add = ir.store.addPattern(CIR.Pattern{ .assign = .{ .ident = ident_add, .region = Region.zero() } });
+    _ = canonicalizer.scopes.introduce(gpa, ident_store, .ident, ident_add, pattern_idx_add, false, true);
+    std.debug.assert(idx == pattern_idx_add);
 }
 
 const Self = @This();
