const std = @import("std");
const base = @import("../base.zig");
const parse = @import("parse.zig");
const tokenize = @import("parse/tokenize.zig");
const collections = @import("../collections.zig");
const types = @import("../types/types.zig");
const RocDec = @import("../builtins/dec.zig").RocDec;

const NodeStore = @import("./canonicalize/NodeStore.zig");
const Scope = @import("./canonicalize/Scope.zig");
const Node = @import("./canonicalize/Node.zig");

const AST = parse.AST;
const Token = tokenize.Token;

can_ir: *CIR,
parse_ir: *AST,
scopes: std.ArrayListUnmanaged(Scope) = .{},
/// Stack of function regions for tracking var reassignment across function boundaries
function_regions: std.ArrayListUnmanaged(Region),
/// Maps var patterns to the function region they were declared in
var_function_regions: std.AutoHashMapUnmanaged(CIR.Pattern.Idx, Region),
/// Set of pattern indices that are vars
var_patterns: std.AutoHashMapUnmanaged(CIR.Pattern.Idx, void),
/// Tracks which pattern indices have been used/referenced
used_patterns: std.AutoHashMapUnmanaged(CIR.Pattern.Idx, void),
/// Maps identifier names to pending type annotations awaiting connection to declarations
pending_type_annos: std.StringHashMapUnmanaged(CIR.TypeAnno.Idx),

const Ident = base.Ident;
const Region = base.Region;
const TagName = base.TagName;
const ModuleEnv = base.ModuleEnv;
const CalledVia = base.CalledVia;
const exitOnOom = collections.utils.exitOnOom;

const TypeVar = types.Var;
const Content = types.Content;
const FlatType = types.FlatType;
const Num = types.Num;
const TagUnion = types.TagUnion;
const Tag = types.Tag;

const BUILTIN_BOOL: CIR.Pattern.Idx = @enumFromInt(0);
const BUILTIN_BOX: CIR.Pattern.Idx = @enumFromInt(1);
const BUILTIN_DECODE: CIR.Pattern.Idx = @enumFromInt(2);
const BUILTIN_DICT: CIR.Pattern.Idx = @enumFromInt(3);
const BUILTIN_ENCODE: CIR.Pattern.Idx = @enumFromInt(4);
const BUILTIN_HASH: CIR.Pattern.Idx = @enumFromInt(5);
const BUILTIN_INSPECT: CIR.Pattern.Idx = @enumFromInt(6);
const BUILTIN_LIST: CIR.Pattern.Idx = @enumFromInt(7);
const BUILTIN_NUM: CIR.Pattern.Idx = @enumFromInt(8);
const BUILTIN_RESULT: CIR.Pattern.Idx = @enumFromInt(9);
const BUILTIN_SET: CIR.Pattern.Idx = @enumFromInt(10);
const BUILTIN_STR: CIR.Pattern.Idx = @enumFromInt(11);

/// Deinitialize canonicalizer resources
pub fn deinit(
    self: *Self,
) void {
    const gpa = self.can_ir.env.gpa;

    // First deinit individual scopes
    for (0..self.scopes.items.len) |i| {
        var scope = &self.scopes.items[i];
        scope.deinit(gpa);
    }

    // Then deinit the collections
    self.scopes.deinit(gpa);
    self.function_regions.deinit(gpa);
    self.var_function_regions.deinit(gpa);
    self.var_patterns.deinit(gpa);
    self.used_patterns.deinit(gpa);
    self.pending_type_annos.deinit(gpa);
}

pub fn init(self: *CIR, parse_ir: *AST) Self {
    const gpa = self.env.gpa;

    // Create the canonicalizer with scopes
    var result = Self{
        .can_ir = self,
        .parse_ir = parse_ir,
        .scopes = .{},
        .function_regions = std.ArrayListUnmanaged(Region){},
        .var_function_regions = std.AutoHashMapUnmanaged(CIR.Pattern.Idx, Region){},
        .var_patterns = std.AutoHashMapUnmanaged(CIR.Pattern.Idx, void){},
        .used_patterns = std.AutoHashMapUnmanaged(CIR.Pattern.Idx, void){},
        .pending_type_annos = std.StringHashMapUnmanaged(CIR.TypeAnno.Idx){},
    };

    // Top-level scope is not a function boundary
    result.scopeEnter(gpa, false);

    // Simulate the builtins by adding to both the NodeStore and Scopes
    // Not sure if this is how we want to do it long term, but want something to
    // make a start on canonicalization.

    result.addBuiltin(self, "Bool", BUILTIN_BOOL);
    result.addBuiltin(self, "Box", BUILTIN_BOX);
    result.addBuiltin(self, "Decode", BUILTIN_DECODE);
    result.addBuiltin(self, "Dict", BUILTIN_DICT);
    result.addBuiltin(self, "Encode", BUILTIN_ENCODE);
    result.addBuiltin(self, "Hash", BUILTIN_HASH);
    result.addBuiltin(self, "Inspect", BUILTIN_INSPECT);
    result.addBuiltin(self, "List", BUILTIN_LIST);
    result.addBuiltin(self, "Num", BUILTIN_NUM);
    result.addBuiltin(self, "Result", BUILTIN_RESULT);
    result.addBuiltin(self, "Set", BUILTIN_SET);
    result.addBuiltin(self, "Str", BUILTIN_STR);

    // Add built-in types to the type scope
    // TODO: These should ultimately come from the platform/builtin files rather than being hardcoded
    result.addBuiltinType(self, "Bool");
    result.addBuiltinType(self, "Str");
    result.addBuiltinType(self, "U8");
    result.addBuiltinType(self, "U16");
    result.addBuiltinType(self, "U32");
    result.addBuiltinType(self, "U64");
    result.addBuiltinType(self, "U128");
    result.addBuiltinType(self, "I8");
    result.addBuiltinType(self, "I16");
    result.addBuiltinType(self, "I32");
    result.addBuiltinType(self, "I64");
    result.addBuiltinType(self, "I128");
    result.addBuiltinType(self, "F32");
    result.addBuiltinType(self, "F64");
    result.addBuiltinType(self, "Dec");
    result.addBuiltinType(self, "List");
    result.addBuiltinType(self, "Dict");
    result.addBuiltinType(self, "Set");
    result.addBuiltinType(self, "Result");
    result.addBuiltinType(self, "Box");

    return result;
}

fn addBuiltin(self: *Self, ir: *CIR, ident_text: []const u8, idx: CIR.Pattern.Idx) void {
    const gpa = ir.env.gpa;
    const ident_store = &ir.env.idents;
    const ident_add = ir.env.idents.insert(gpa, base.Ident.for_text(ident_text), Region.zero());
    const pattern_idx_add = ir.store.addPattern(CIR.Pattern{ .assign = .{ .ident = ident_add, .region = Region.zero() } });
    _ = self.scopeIntroduceInternal(gpa, ident_store, .ident, ident_add, pattern_idx_add, false, true);
    std.debug.assert(idx == pattern_idx_add);

    // TODO: Set correct type for builtins? But these types should ultimately
    // come from the builtins roc files, so maybe the resolve stage will handle?
    _ = ir.setTypeVarAtPat(pattern_idx_add, Content{ .flex_var = null });
}

fn addBuiltinType(self: *Self, ir: *CIR, type_name: []const u8) void {
    const gpa = ir.env.gpa;
    const type_ident = ir.env.idents.insert(gpa, base.Ident.for_text(type_name), Region.zero());

    // Create a type header for the built-in type
    const header_idx = ir.store.addTypeHeader(.{
        .name = type_ident,
        .args = .{ .span = .{ .start = 0, .len = 0 } }, // No type parameters for built-ins
        .region = Region.zero(),
    });

    // Create a type annotation that refers to itself (built-in types are primitive)
    const anno_idx = ir.store.addTypeAnno(.{ .ty = .{
        .symbol = type_ident,
        .region = Region.zero(),
    } });

    // Create the type declaration statement
    const type_decl_stmt = CIR.Statement{
        .type_decl = .{
            .header = header_idx,
            .anno = anno_idx,
            .where = null,
            .region = Region.zero(),
        },
    };

    const type_decl_idx = ir.store.addStatement(type_decl_stmt);

    // Add to scope without any error checking (built-ins are always valid)
    const current_scope = &self.scopes.items[self.scopes.items.len - 1];
    current_scope.put(gpa, .type_decl, type_ident, type_decl_idx);
}

const Self = @This();

/// The intermediate representation of a canonicalized Roc program.
pub const CIR = @import("canonicalize/CIR.zig");

/// After parsing a Roc program, the [ParseIR](src/check/parse/AST.zig) is transformed into a [canonical
/// form](src/check/canonicalize/ir.zig) called CanIR.
///
/// Canonicalization performs analysis to catch user errors, and sets up the state necessary to solve the types in a
/// program. Among other things, canonicalization;
/// - Uniquely identifies names (think variable and function names). Along the way,
///     canonicalization builds a graph of all variables' references, and catches
///     unused definitions, undefined definitions, and shadowed definitions.
/// - Resolves type signatures, including aliases, into a form suitable for type
///     solving.
/// - Determines the order definitions are used in, if they are defined
///     out-of-order.
/// - Eliminates syntax sugar (for example, renaming `+` to the function call `add`).
///
/// The canonicalization occurs on a single module (file) in isolation. This allows for this work to be easily parallelized and also cached. So where the source code for a module has not changed, the CanIR can simply be loaded from disk and used immediately.
pub fn canonicalize_file(
    self: *Self,
) void {
    const file = self.parse_ir.store.getFile();

    // canonicalize_header_packages();

    // Track the start of scratch defs and statements
    const scratch_defs_start = self.can_ir.store.scratchDefTop();
    const scratch_statements_start = self.can_ir.store.scratch_statements.top();

    // First pass: Process all type declarations to introduce them into scope
    for (self.parse_ir.store.statementSlice(file.statements)) |stmt_id| {
        const stmt = self.parse_ir.store.getStatement(stmt_id);
        switch (stmt) {
            .type_decl => |type_decl| {
                // Canonicalize the type declaration header first
                const header_idx = self.canonicalize_type_header(type_decl.header);

                // Process type parameters and annotation in a separate scope
                const anno_idx = blk: {
                    // Enter a new scope for type parameters
                    self.scopeEnter(self.can_ir.env.gpa, false);
                    defer self.scopeExit(self.can_ir.env.gpa) catch {};

                    // Introduce type parameters from the header into the scope
                    self.introduceTypeParametersFromHeader(header_idx);

                    // Now canonicalize the type annotation with type parameters in scope
                    break :blk self.canonicalize_type_anno(type_decl.anno);
                };

                // Create the CIR type declaration statement
                const region = self.parse_ir.tokenizedRegionToRegion(type_decl.region);
                const cir_type_decl = CIR.Statement{
                    .type_decl = .{
                        .header = header_idx,
                        .anno = anno_idx,
                        .where = null, // TODO: implement where clauses
                        .region = region,
                    },
                };

                const type_decl_idx = self.can_ir.store.addStatement(cir_type_decl);
                self.can_ir.store.addScratchStatement(type_decl_idx);

                // Introduce the type name into scope (now truly outside the parameter scope)
                const header = self.can_ir.store.getTypeHeader(header_idx);
                self.scopeIntroduceTypeDecl(header.name, type_decl_idx, region);
            },
            else => {
                // Skip non-type-declaration statements in first pass
            },
        }
    }

    // Second pass: Process all other statements
    for (self.parse_ir.store.statementSlice(file.statements)) |stmt_id| {
        const stmt = self.parse_ir.store.getStatement(stmt_id);
        switch (stmt) {
            .import => |import_stmt| {
                _ = self.canonicalizeImportStatement(import_stmt);
            },
            .decl => |decl| {
                const def_idx = self.canonicalize_decl(decl);
                self.can_ir.store.addScratchDef(def_idx);
            },
            .@"var" => {
                // Not valid at top-level
                const string_idx = self.can_ir.env.strings.insert(self.can_ir.env.gpa, "var");
                self.can_ir.pushDiagnostic(CIR.Diagnostic{ .invalid_top_level_statement = .{
                    .stmt = string_idx,
                } });
            },
            .expr => {
                // Not valid at top-level
                const string_idx = self.can_ir.env.strings.insert(self.can_ir.env.gpa, "expr");
                self.can_ir.pushDiagnostic(CIR.Diagnostic{ .invalid_top_level_statement = .{
                    .stmt = string_idx,
                } });
            },
            .crash => {
                // Not valid at top-level
                const string_idx = self.can_ir.env.strings.insert(self.can_ir.env.gpa, "crash");
                self.can_ir.pushDiagnostic(CIR.Diagnostic{ .invalid_top_level_statement = .{
                    .stmt = string_idx,
                } });
            },
            .expect => {
                const feature = self.can_ir.env.strings.insert(self.can_ir.env.gpa, "top-level expect");
                self.can_ir.pushDiagnostic(CIR.Diagnostic{ .not_implemented = .{
                    .feature = feature,
                    .region = Region.zero(),
                } });
            },
            .@"for" => {
                // Not valid at top-level
                const string_idx = self.can_ir.env.strings.insert(self.can_ir.env.gpa, "for");
                self.can_ir.pushDiagnostic(CIR.Diagnostic{ .invalid_top_level_statement = .{
                    .stmt = string_idx,
                } });
            },
            .@"return" => {
                // Not valid at top-level
                const string_idx = self.can_ir.env.strings.insert(self.can_ir.env.gpa, "return");
                self.can_ir.pushDiagnostic(CIR.Diagnostic{ .invalid_top_level_statement = .{
                    .stmt = string_idx,
                } });
            },
            .type_decl => {
                // Already processed in first pass, skip
            },
            .type_anno => |ta| {
                // Top-level type annotation - store for connection to next declaration
                const name = self.parse_ir.tokens.resolveIdentifier(ta.name) orelse {
                    // Malformed identifier - skip this annotation
                    continue;
                };

                // First, extract all type variables from the AST annotation
                var type_vars = std.ArrayList(Ident.Idx).init(self.can_ir.env.gpa);
                defer type_vars.deinit();
                self.extractTypeVarsFromASTAnno(ta.anno, &type_vars);

                // Enter a new scope for type variables
                self.scopeEnter(self.can_ir.env.gpa, false);
                defer self.scopeExit(self.can_ir.env.gpa) catch {};

                // Introduce type variables into scope
                for (type_vars.items) |type_var| {
                    // Create a dummy type annotation for the type variable
                    const region = Region.zero(); // TODO: get proper region from type variable
                    const dummy_anno = self.can_ir.store.addTypeAnno(.{ .ty_var = .{
                        .name = type_var,
                        .region = region,
                    } });
                    self.scopeIntroduceTypeVar(type_var, dummy_anno);
                }

                // Now canonicalize the annotation with type variables in scope
                const anno_idx = self.canonicalize_type_anno(ta.anno);

                // Store annotation for connection to next declaration
                const name_text = self.can_ir.env.idents.getText(name);
                self.pending_type_annos.put(self.can_ir.env.gpa, name_text, anno_idx) catch |err| exitOnOom(err);
            },
            .malformed => |malformed| {
                // We won't touch this since it's already a parse error.
                _ = malformed;
            },
        }
    }

    // Get the header and canonicalize exposes based on header type
    const header = self.parse_ir.store.getHeader(file.header);
    switch (header) {
        .module => |h| self.canonicalize_header_exposes(h.exposes),
        .package => |h| self.canonicalize_header_exposes(h.exposes),
        .platform => |h| self.canonicalize_header_exposes(h.exposes),
        .hosted => |h| self.canonicalize_header_exposes(h.exposes),
        .app => {
            // App headers have 'provides' instead of 'exposes'
            // TODO: Handle app provides differently
        },
        .malformed => {
            // Skip malformed headers
        },
    }

    // Create the span of all top-level defs and statements
    self.can_ir.all_defs = self.can_ir.store.defSpanFrom(scratch_defs_start);
    self.can_ir.all_statements = self.can_ir.store.statementSpanFrom(scratch_statements_start);
}

fn canonicalize_header_exposes(
    self: *Self,
    exposes: AST.Collection.Idx,
) void {
    const collection = self.parse_ir.store.getCollection(exposes);
    const exposed_items = self.parse_ir.store.exposedItemSlice(.{ .span = collection.span });

    for (exposed_items) |exposed_idx| {
        const exposed = self.parse_ir.store.getExposedItem(exposed_idx);
        switch (exposed) {
            .lower_ident => |ident| {
                // TODO -- do we need a Pattern for "exposed_lower" identifiers?
                _ = ident;
            },
            .upper_ident => |type_name| {
                // TODO -- do we need a Pattern for "exposed_upper" identifiers?
                _ = type_name;
            },
            .upper_ident_star => |type_with_constructors| {
                // TODO -- do we need a Pattern for "exposed_upper_star" identifiers?
                _ = type_with_constructors;
            },
        }
    }
}

fn bringImportIntoScope(
    self: *Self,
    import: *const AST.Statement,
) void {
    // const gpa = self.can_ir.env.gpa;
    // const import_name: []u8 = &.{}; // import.module_name_tok;
    // const shorthand: []u8 = &.{}; // import.qualifier_tok;
    // const region = Region{
    //     .start = Region.Position.zero(),
    //     .end = Region.Position.zero(),
    // };

    // const res = self.can_ir.imports.getOrInsert(gpa, import_name, shorthand);

    // if (res.was_present) {
    //     _ = self.can_ir.env.problems.append(gpa, Problem.Canonicalize.make(.{ .DuplicateImport = .{
    //         .duplicate_import_region = region,
    //     } }));
    // }

    const exposesSlice = self.parse_ir.store.exposedItemSlice(import.exposes);
    for (exposesSlice) |exposed_idx| {
        const exposed = self.parse_ir.store.getExposedItem(exposed_idx);
        switch (exposed) {
            .lower_ident => |ident| {

                // TODO handle `as` here using an Alias

                if (self.parse_ir.tokens.resolveIdentifier(ident.ident)) |ident_idx| {
                    _ = ident_idx;

                    // TODO Introduce our import

                    // _ = self.scope.levels.introduce(gpa, &self.can_ir.env.idents, .ident, .{ .scope_name = ident_idx, .ident = ident_idx });
                }
            },
            .upper_ident => |imported_type| {
                _ = imported_type;
                // const alias = Alias{
                //     .name = imported_type.name,
                //     .region = ir.env.tag_names.getRegion(imported_type.name),
                //     .is_builtin = false,
                //     .kind = .ImportedUnknown,
                // };
                // const alias_idx = ir.aliases.append(alias);
                //
                // _ = scope.levels.introduce(.alias, .{
                //     .scope_name = imported_type.name,
                //     .alias = alias_idx,
                // });
            },
            .upper_ident_star => |ident| {
                _ = ident;
            },
        }
    }
}

fn bringIngestedFileIntoScope(
    self: *Self,
    import: *const parse.AST.Stmt.Import,
) void {
    const res = self.can_ir.env.modules.getOrInsert(
        import.name,
        import.package_shorthand,
    );

    if (res.was_present) {
        // _ = self.can_ir.env.problems.append(Problem.Canonicalize.make(.DuplicateImport{
        //     .duplicate_import_region = import.name_region,
        // }));
    }

    // scope.introduce(self: *Scope, comptime item_kind: Level.ItemKind, ident: Ident.Idx)

    for (import.exposing.items.items) |exposed| {
        const exposed_ident = switch (exposed) {
            .Value => |ident| ident,
            .Type => |ident| ident,
            .CustomTagUnion => |custom| custom.name,
        };
        self.can_ir.env.addExposedIdentForModule(exposed_ident, res.module_idx);
        // TODO: Implement scope introduction for exposed identifiers
    }
}

/// Canonicalize an import statement, handling both top-level file imports and statement imports
fn canonicalizeImportStatement(
    self: *Self,
    import_stmt: @TypeOf(@as(AST.Statement, undefined).import),
) ?CIR.Statement.Idx {
    // 1. Reconstruct the full module name (e.g., "json.Json")
    const module_name = blk: {
        if (self.parse_ir.tokens.resolveIdentifier(import_stmt.module_name_tok) == null) {
            const region = self.parse_ir.tokenizedRegionToRegion(import_stmt.region);
            const feature = self.can_ir.env.strings.insert(self.can_ir.env.gpa, "resolve import module name token");
            self.can_ir.pushDiagnostic(CIR.Diagnostic{ .not_implemented = .{
                .feature = feature,
                .region = region,
            } });
            return null;
        }

        if (import_stmt.qualifier_tok) |qualifier_tok| {
            if (self.parse_ir.tokens.resolveIdentifier(qualifier_tok) == null) {
                const region = self.parse_ir.tokenizedRegionToRegion(import_stmt.region);
                const feature = self.can_ir.env.strings.insert(self.can_ir.env.gpa, "resolve import qualifier token");
                self.can_ir.pushDiagnostic(CIR.Diagnostic{ .not_implemented = .{
                    .feature = feature,
                    .region = region,
                } });
                return null;
            }

            // Slice from original source to get "qualifier.ModuleName"
            const qualifier_region = self.parse_ir.tokens.resolve(qualifier_tok);
            const module_region = self.parse_ir.tokens.resolve(import_stmt.module_name_tok);
            const full_name = self.parse_ir.source[qualifier_region.start.offset..module_region.end.offset];
            break :blk self.can_ir.env.idents.insert(self.can_ir.env.gpa, base.Ident.for_text(full_name), Region.zero());
        } else {
            // No qualifier, just use the module name directly
            break :blk self.parse_ir.tokens.resolveIdentifier(import_stmt.module_name_tok).?;
        }
    };

    // 2. Determine the alias (either explicit or default to last part)
    const alias = self.resolveModuleAlias(import_stmt.alias_tok, module_name) orelse return null;

    // 3. Add to scope: alias -> module_name mapping
    self.scopeIntroduceModuleAlias(alias, module_name);

    // 4. Convert exposed items and introduce them into scope
    const cir_exposes = self.convertASTExposesToCIR(import_stmt.exposes);
    self.introduceExposedItemsIntoScope(cir_exposes, module_name);

    // 5. Create CIR import statement
    const cir_import = CIR.Statement{
        .import = .{
            .module_name_tok = module_name,
            .qualifier_tok = if (import_stmt.qualifier_tok) |q_tok| self.parse_ir.tokens.resolveIdentifier(q_tok) else null,
            .alias_tok = if (import_stmt.alias_tok) |a_tok| self.parse_ir.tokens.resolveIdentifier(a_tok) else null,
            .exposes = cir_exposes,
            .region = self.parse_ir.tokenizedRegionToRegion(import_stmt.region),
        },
    };

    const import_idx = self.can_ir.store.addStatement(cir_import);
    self.can_ir.store.addScratchStatement(import_idx);
    return import_idx;
}

/// Resolve the module alias name from either explicit alias or module name
fn resolveModuleAlias(
    self: *Self,
    alias_tok: ?Token.Idx,
    module_name: Ident.Idx,
) ?Ident.Idx {
    if (alias_tok) |alias_token| {
        return self.parse_ir.tokens.resolveIdentifier(alias_token);
    } else {
        // Extract last part from module name - e.g., "Json" from "json.Json"
        return self.extractModuleName(module_name);
    }
}

/// Create a qualified name by combining module and field names (e.g., "json.Json.utf8")
fn createQualifiedName(
    self: *Self,
    module_name: Ident.Idx,
    field_name: Ident.Idx,
) Ident.Idx {
    const module_text = self.can_ir.env.idents.getText(module_name);
    const field_text = self.can_ir.env.idents.getText(field_name);

    // Allocate space for "module.field" - this case still needs allocation since we're combining
    // module name from import with field name from usage site
    const qualified_text = std.fmt.allocPrint(self.can_ir.env.gpa, "{s}.{s}", .{ module_text, field_text }) catch |err| exitOnOom(err);
    defer self.can_ir.env.gpa.free(qualified_text);

    return self.can_ir.env.idents.insert(self.can_ir.env.gpa, base.Ident.for_text(qualified_text), Region.zero());
}

/// Create an external declaration for a qualified name
fn createExternalDeclaration(
    self: *Self,
    qualified_name: Ident.Idx,
    module_name: Ident.Idx,
    local_name: Ident.Idx,
    kind: CIR.ExternalDecl.kind,
    region: Region,
) CIR.ExternalDecl.Idx {
    const external_decl = CIR.ExternalDecl{
        .qualified_name = qualified_name,
        .module_name = module_name,
        .local_name = local_name,
        .type_var = self.can_ir.pushFreshTypeVar(@enumFromInt(0), region),
        .kind = kind,
        .region = region,
    };

    return self.can_ir.pushExternalDecl(external_decl);
}

/// Convert AST exposed items to CIR exposed items
fn convertASTExposesToCIR(
    self: *Self,
    ast_exposes: AST.ExposedItem.Span,
) CIR.ExposedItem.Span {
    const scratch_start = self.can_ir.store.scratchExposedItemTop();

    const ast_exposed_slice = self.parse_ir.store.exposedItemSlice(ast_exposes);
    for (ast_exposed_slice) |ast_exposed_idx| {
        const ast_exposed = self.parse_ir.store.getExposedItem(ast_exposed_idx);

        // Convert AST exposed item to CIR exposed item
        const cir_exposed = convert_item: {
            // Extract identifier token and alias token
            const ident_token, const alias_token, const is_wildcard = switch (ast_exposed) {
                .lower_ident => |ident| .{ ident.ident, ident.as, false },
                .upper_ident => |ident| .{ ident.ident, ident.as, false },
                .upper_ident_star => |star_ident| .{ star_ident.ident, null, true },
            };

            // Resolve the main identifier name
            const name = resolve_ident: {
                if (self.parse_ir.tokens.resolveIdentifier(ident_token)) |resolved| {
                    break :resolve_ident resolved;
                } else {
                    break :resolve_ident self.can_ir.env.idents.insert(self.can_ir.env.gpa, base.Ident.for_text("unknown"), base.Region.zero());
                }
            };

            // Resolve the alias if present
            const alias = resolve_alias: {
                if (alias_token) |as_token| {
                    if (self.parse_ir.tokens.resolveIdentifier(as_token)) |resolved| {
                        break :resolve_alias resolved;
                    } else {
                        break :resolve_alias self.can_ir.env.idents.insert(self.can_ir.env.gpa, base.Ident.for_text("unknown"), base.Region.zero());
                    }
                } else {
                    break :resolve_alias null;
                }
            };

            break :convert_item CIR.ExposedItem{
                .name = name,
                .alias = alias,
                .is_wildcard = is_wildcard,
            };
        };

        const cir_exposed_idx = self.can_ir.store.addExposedItem(cir_exposed);
        self.can_ir.store.addScratchExposedItem(cir_exposed_idx);
    }

    return self.can_ir.store.exposedItemSpanFrom(scratch_start);
}

/// Introduce converted exposed items into scope for identifier resolution
fn introduceExposedItemsIntoScope(
    self: *Self,
    exposed_items_span: CIR.ExposedItem.Span,
    module_name: Ident.Idx,
) void {
    const exposed_items_slice = self.can_ir.store.sliceExposedItems(exposed_items_span);

    for (exposed_items_slice) |exposed_item_idx| {
        const exposed_item = self.can_ir.store.getExposedItem(exposed_item_idx);

        // Use the alias if provided, otherwise use the original name for the local lookup
        const item_name = exposed_item.alias orelse exposed_item.name;

        // Create the exposed item info with module name and original name
        const item_info = Scope.ExposedItemInfo{
            .module_name = module_name,
            .original_name = exposed_item.name, // Always use the original name for module lookup
        };

        // Introduce the exposed item into scope
        // This allows `decode` to resolve to `json.Json.decode`
        self.scopeIntroduceExposedItem(item_name, item_info);
    }
}

fn canonicalize_decl(
    self: *Self,
    decl: AST.Statement.Decl,
) CIR.Def.Idx {
    const pattern_region = self.parse_ir.tokenizedRegionToRegion(self.parse_ir.store.getPattern(decl.pattern).to_tokenized_region());
    const expr_region = self.parse_ir.tokenizedRegionToRegion(self.parse_ir.store.getExpr(decl.body).to_tokenized_region());

    const pattern_idx = blk: {
        if (self.canonicalize_pattern(decl.pattern)) |idx| {
            break :blk idx;
        } else {
            const malformed_idx = self.can_ir.pushMalformed(CIR.Pattern.Idx, CIR.Diagnostic{ .pattern_not_canonicalized = .{
                .region = pattern_region,
            } });
            break :blk malformed_idx;
        }
    };

    const expr_idx = blk: {
        if (self.canonicalize_expr(decl.body)) |idx| {
            break :blk idx;
        } else {
            const malformed_idx = self.can_ir.pushMalformed(CIR.Expr.Idx, CIR.Diagnostic{ .expr_not_canonicalized = .{
                .region = expr_region,
            } });
            break :blk malformed_idx;
        }
    };

    // Check for pending type annotation to connect to this declaration
    var annotation: ?CIR.Annotation.Idx = null;

    // Extract identifier from pattern if it's an identifier pattern
    const pattern = self.can_ir.store.getPattern(pattern_idx);
    if (pattern == .assign) {
        const ident = pattern.assign.ident;
        const ident_text = self.can_ir.env.idents.getText(ident);

        // Check if there's a pending type annotation for this identifier
        if (self.pending_type_annos.get(ident_text)) |type_anno_idx| {
            // Create a basic annotation from the type annotation
            const type_var = self.can_ir.pushFreshTypeVar(@enumFromInt(0), pattern_region);

            // For now, create a simple annotation with just the signature and region
            // TODO: Convert TypeAnno to proper type constraints and populate signature
            annotation = self.createAnnotationFromTypeAnno(type_anno_idx, type_var, pattern_region);

            _ = self.pending_type_annos.remove(ident_text);
        }
    }

    // Create the def entry
    const def_idx = self.can_ir.store.addDef(.{
        .pattern = pattern_idx,
        .pattern_region = pattern_region,
        .expr = expr_idx,
        .expr_region = expr_region,
        .annotation = annotation,
        .kind = .let,
    });
    _ = self.can_ir.setTypeVarAtDef(def_idx, Content{ .flex_var = null });

    return def_idx;
}

/// Canonicalize an expression.
pub fn canonicalize_expr(
    self: *Self,
    ast_expr_idx: AST.Expr.Idx,
) ?CIR.Expr.Idx {
    const expr = self.parse_ir.store.getExpr(ast_expr_idx);

    switch (expr) {
        .apply => |e| {
            // Mark the start of scratch expressions
            const scratch_top = self.can_ir.store.scratchExprTop();

            // Canonicalize the function being called and add as first element
            const fn_expr = self.canonicalize_expr(e.@"fn") orelse {
                self.can_ir.store.clearScratchExprsFrom(scratch_top);
                return null;
            };
            self.can_ir.store.addScratchExpr(fn_expr);

            // Canonicalize and add all arguments
            const args_slice = self.parse_ir.store.exprSlice(e.args);
            for (args_slice) |arg| {
                if (self.canonicalize_expr(arg)) |canonicalized_arg_expr_idx| {
                    self.can_ir.store.addScratchExpr(canonicalized_arg_expr_idx);
                }
            }

            // Create span from scratch expressions
            const args_span = self.can_ir.store.exprSpanFrom(scratch_top);

            const expr_idx = self.can_ir.store.addExpr(CIR.Expr{
                .call = .{
                    .args = args_span,
                    .called_via = CalledVia.apply,
                    .region = self.parse_ir.tokenizedRegionToRegion(e.region),
                },
            });

            // Insert flex type variable
            _ = self.can_ir.setTypeVarAtExpr(expr_idx, Content{ .flex_var = null });

            return expr_idx;
        },
        .ident => |e| {
            const region = self.parse_ir.tokenizedRegionToRegion(e.region);
            if (self.parse_ir.tokens.resolveIdentifier(e.token)) |ident| {
                // Check if this is a module-qualified identifier
                if (e.qualifier) |qualifier_tok| {
                    if (self.parse_ir.tokens.resolveIdentifier(qualifier_tok)) |module_alias| {
                        // Check if this is a module alias
                        if (self.scopeLookupModule(module_alias)) |module_name| {
                            // This is a module-qualified lookup
                            // Create qualified name for external declaration
                            const module_text = self.can_ir.env.idents.getText(module_name);
                            const field_text = self.can_ir.env.idents.getText(ident);

                            // Allocate space for qualified name
                            const qualified_text = std.fmt.allocPrint(self.can_ir.env.gpa, "{s}.{s}", .{ module_text, field_text }) catch |err| collections.utils.exitOnOom(err);
                            defer self.can_ir.env.gpa.free(qualified_text);

                            const qualified_name = self.can_ir.env.idents.insert(self.can_ir.env.gpa, base.Ident.for_text(qualified_text), Region.zero());

                            // Create external declaration
                            const external_decl = CIR.ExternalDecl{
                                .qualified_name = qualified_name,
                                .module_name = module_name,
                                .local_name = ident,
                                .type_var = self.can_ir.pushFreshTypeVar(@enumFromInt(0), region),
                                .kind = .value,
                                .region = region,
                            };

                            const external_idx = self.can_ir.pushExternalDecl(external_decl);

                            // Create lookup expression for external declaration
                            const expr_idx = self.can_ir.store.addExpr(CIR.Expr{ .lookup = .{ .external = external_idx } });
                            _ = self.can_ir.setTypeVarAtExpr(expr_idx, Content{ .flex_var = null });
                            return expr_idx;
                        }
                    }
                }

                // Not a module-qualified lookup, or qualifier not found, proceed with normal lookup
                switch (self.scopeLookup(&self.can_ir.env.idents, .ident, ident)) {
                    .found => |pattern_idx| {
                        // Mark this pattern as used for unused variable checking
                        self.used_patterns.put(self.can_ir.env.gpa, pattern_idx, {}) catch |err| exitOnOom(err);

                        // Check if this is a used underscore variable
                        self.checkUsedUnderscoreVariable(ident, region);

                        // We found the ident in scope, lookup to reference the pattern
                        const expr_idx =
                            self.can_ir.store.addExpr(CIR.Expr{ .lookup = .{ .local = .{
                                .pattern_idx = pattern_idx,
                                .region = region,
                            } } });
                        _ = self.can_ir.setTypeVarAtExpr(expr_idx, Content{ .flex_var = null });
                        return expr_idx;
                    },
                    .not_found => {
                        // Check if this identifier is an exposed item from an import
                        if (self.scopeLookupExposedItem(ident)) |exposed_info| {
                            // Create qualified name using the original name, not the alias
                            const qualified_name = self.createQualifiedName(exposed_info.module_name, exposed_info.original_name);

                            // Create external declaration for the exposed item
                            const external_decl = CIR.ExternalDecl{
                                .qualified_name = qualified_name,
                                .module_name = exposed_info.module_name,
                                .local_name = ident,
                                .type_var = self.can_ir.pushFreshTypeVar(@enumFromInt(0), region),
                                .kind = .value,
                                .region = region,
                            };

                            const external_idx = self.can_ir.pushExternalDecl(external_decl);

                            // Create lookup expression for external declaration
                            const expr_idx = self.can_ir.store.addExpr(CIR.Expr{ .lookup = .{ .external = external_idx } });
                            _ = self.can_ir.setTypeVarAtExpr(expr_idx, Content{ .flex_var = null });
                            return expr_idx;
                        }

                        // We did not find the ident in scope or as an exposed item
                        return self.can_ir.pushMalformed(CIR.Expr.Idx, CIR.Diagnostic{ .ident_not_in_scope = .{
                            .ident = ident,
                            .region = region,
                        } });
                    },
                }
            } else {
                const feature = self.can_ir.env.strings.insert(self.can_ir.env.gpa, "report an error when unable to resolve identifier");
                return self.can_ir.pushMalformed(CIR.Expr.Idx, CIR.Diagnostic{ .not_implemented = .{
                    .feature = feature,
                    .region = region,
                } });
            }
        },
        .int => |e| {
            const region = self.parse_ir.tokenizedRegionToRegion(e.region);

            // Resolve to a string slice from the source
            const token_text = self.parse_ir.resolve(e.token);

            // Parse the integer value
            const is_negated = token_text[0] == '-'; // Drop the negation for now, so all valid literals fit in u128
            const after_minus_sign = @as(usize, @intFromBool(is_negated));

            // The index the first *actual* digit (after minus sign, "0x" prefix, etc.) in the token
            var first_digit: usize = undefined;

            const DEFAULT_BASE: u8 = 10; // default to base-10, naturally
            var int_base: u8 = undefined;

            // If this begins with "0x" or "0b" or "Oo" then it's not base-10.
            // We don't bother storing this info anywhere else besides token text,
            // because we already have to look at the whole token to parse the digits
            // into a number, so it will be in cache. It's also trivial to parse.
            if (token_text[after_minus_sign] == '0' and token_text.len > after_minus_sign + 2) {
                switch (token_text[after_minus_sign + 1]) {
                    'x', 'X' => {
                        int_base = 16;
                        first_digit = after_minus_sign + 2;
                    },
                    'o', 'O' => {
                        int_base = 8;
                        first_digit = after_minus_sign + 2;
                    },
                    'b', 'B' => {
                        int_base = 2;
                        first_digit = after_minus_sign + 2;
                    },
                    else => {
                        int_base = DEFAULT_BASE;
                        first_digit = after_minus_sign;
                    },
                }
            } else {
                int_base = DEFAULT_BASE;
                first_digit = after_minus_sign;
            }

            const u128_val: u128 = std.fmt.parseInt(u128, token_text[first_digit..], int_base) catch {
                // Any number literal that is too large for u128 is invalid, regardless of whether it had a minus sign!
                const expr_idx = self.can_ir.pushMalformed(CIR.Expr.Idx, CIR.Diagnostic{ .invalid_num_literal = .{
                    .region = region,
                } });
                return expr_idx;
            };

            // If this had a minus sign, but negating it would result in a negative number
            // that would be too low to fit in i128, then this int literal is also invalid.
            if (is_negated and u128_val > min_i128_negated) {
                const expr_idx = self.can_ir.pushMalformed(CIR.Expr.Idx, CIR.Diagnostic{ .invalid_num_literal = .{
                    .region = region,
                } });
                return expr_idx;
            }

            // Now we've confirmed that our int literal is one of these:
            // * A signed integer that fits in i128
            // * An unsigned integer that fits in u128
            //
            // We'll happily bitcast a u128 to i128 for storage (and bitcast it back later
            // using its type information), but for negative numbers, we do need to actually
            // negate them (branchlessly) if we skipped its minus sign earlier.
            //
            // This operation should never overflow i128, because we already would have errored out
            // if the u128 portion was bigger than the lowest i128 without a minus sign.
            // Special case: exactly i128 min already has the correct bit pattern when bitcast from u128,
            // so if we try to negate it we'll get an overflow. We specifically *don't* negate that one.
            const sign: i128 = (@as(i128, @intFromBool(!is_negated or u128_val == min_i128_negated)) << 1) - 1;
            const i128_val: i128 = sign * @as(i128, @bitCast(u128_val));

            // create type vars, first "reserve" node slots
            const final_expr_idx = self.can_ir.store.predictNodeIndex(3);

            // Calculate requirements based on the value
            const requirements = types.Num.Int.Requirements.fromIntLiteral(u128_val, is_negated);

            // then insert the type vars, setting the parent to be the final slot
            const poly_var = self.can_ir.pushFreshTypeVar(final_expr_idx, region);
            const int_var = self.can_ir.pushTypeVar(
                Content{ .structure = .{ .num = .{ .int_poly = poly_var } } },
                final_expr_idx,
                region,
            );
            const num_var = self.can_ir.env.types.freshFromContent(Content{ .structure = .{ .num = .{ .num_poly = int_var } } });

            // then in the final slot the actual expr is inserted
            const expr_idx = self.can_ir.store.addExpr(CIR.Expr{
                .int = .{
                    .num_var = num_var,
                    .requirements = requirements,
                    .value = .{ .bytes = @bitCast(i128_val), .kind = .i128 },
                    .region = region,
                },
            });

            std.debug.assert(@intFromEnum(expr_idx) == @intFromEnum(final_expr_idx));

            // Insert concrete type variable
            _ = self.can_ir.setTypeVarAtExpr(
                expr_idx,
                Content{ .structure = .{ .num = .{ .num_poly = int_var } } },
            );

            return expr_idx;
        },
        .frac => |e| {
            const region = self.parse_ir.tokenizedRegionToRegion(e.region);

            // resolve to a string slice from the source
            const token_text = self.parse_ir.resolve(e.token);

            // create type vars, first "reserve" node slots
            const final_expr_idx = self.can_ir.store.predictNodeIndex(3);

            // Create type variables
            const poly_var = self.can_ir.pushFreshTypeVar(final_expr_idx, region);
            const frac_var = self.can_ir.pushTypeVar(
                Content{ .structure = .{ .num = .{ .frac_poly = poly_var } } },
                final_expr_idx,
                region,
            );
            const parsed = parseFracLiteral(token_text) catch |err| switch (err) {
                error.InvalidNumLiteral => {
                    const expr_idx = self.can_ir.pushMalformed(CIR.Expr.Idx, CIR.Diagnostic{ .invalid_num_literal = .{
                        .region = region,
                    } });
                    return expr_idx;
                },
            };

            const num_var = self.can_ir.env.types.freshFromContent(Content{ .structure = .{ .num = .{ .num_poly = frac_var } } });

            const cir_expr = switch (parsed) {
                .small => |small_info| CIR.Expr{
                    .dec_small = .{
                        .num_var = num_var,
                        .requirements = small_info.requirements,
                        .numerator = small_info.numerator,
                        .denominator_power_of_ten = small_info.denominator_power_of_ten,
                        .region = region,
                    },
                },
                .dec => |dec_info| CIR.Expr{
                    .frac_dec = .{
                        .frac_var = num_var,
                        .requirements = dec_info.requirements,
                        .value = dec_info.value,
                        .region = region,
                    },
                },
                .f64 => |f64_info| CIR.Expr{
                    .frac_f64 = .{
                        .frac_var = num_var,
                        .requirements = f64_info.requirements,
                        .value = f64_info.value,
                        .region = region,
                    },
                },
            };

            const expr_idx = self.can_ir.store.addExpr(cir_expr);

            std.debug.assert(@intFromEnum(expr_idx) == @intFromEnum(final_expr_idx));

            // Insert concrete type variable
            _ = self.can_ir.setTypeVarAtExpr(expr_idx, Content{ .structure = .{ .num = .{ .num_poly = frac_var } } });

            return expr_idx;
        },
        .string => |e| {
            // Get all the string parts
            const parts = self.parse_ir.store.exprSlice(e.parts);

            // Extract segments from the string, inserting them into the string interner
            // For non-string interpolation segments, canonicalize them
            //
            // Returns a Expr.Span containing the canonicalized string segments
            // a string may consist of multiple string literal or expression segments
            const str_segments_span = self.extractStringSegments(parts);

            const expr_idx = self.can_ir.store.addExpr(CIR.Expr{ .str = .{
                .span = str_segments_span,
                .region = self.parse_ir.tokenizedRegionToRegion(e.region),
            } });

            // Insert concrete type variable
            _ = self.can_ir.setTypeVarAtExpr(expr_idx, Content{ .structure = .str });

            return expr_idx;
        },
        .list => |e| {
            const region = self.parse_ir.tokenizedRegionToRegion(e.region);

            // Mark the start of scratch expressions for the list
            const scratch_top = self.can_ir.store.scratchExprTop();

            // Iterate over the list item, canonicalizing each one
            // Then append the result to the scratch list
            const items_slice = self.parse_ir.store.exprSlice(e.items);
            for (items_slice) |item| {
                if (self.canonicalize_expr(item)) |canonicalized| {
                    self.can_ir.store.addScratchExpr(canonicalized);
                }
            }

            // Create span of the new scratch expressions
            const elems_span = self.can_ir.store.exprSpanFrom(scratch_top);

            // create type vars, first "reserve" node slots
            const list_expr_idx = self.can_ir.store.predictNodeIndex(2);

            // then insert the type vars, setting the parent to be the final slot
            const elem_type_var = self.can_ir.pushFreshTypeVar(
                list_expr_idx,
                region,
            );

            // then in the final slot the actual expr is inserted
            const expr_idx = self.can_ir.store.addExpr(CIR.Expr{
                .list = .{
                    .elems = elems_span,
                    .elem_var = elem_type_var,
                    .region = region,
                },
            });

            // Insert concrete type variable
            _ = self.can_ir.setTypeVarAtExpr(
                expr_idx,
                Content{ .structure = .{ .list = elem_type_var } },
            );

            return expr_idx;
        },
        .tag => |e| {
            if (self.parse_ir.tokens.resolveIdentifier(e.token)) |tag_name| {
                const region = self.parse_ir.tokenizedRegionToRegion(e.region);

                // create type vars, first "reserve" node slots
                const final_expr_idx = self.can_ir.store.predictNodeIndex(2);

                // then insert the type vars, setting the parent to be the final slot
                const poly_var = self.can_ir.pushFreshTypeVar(final_expr_idx, region);

                // then in the final slot the actual expr is inserted
                const expr_idx = self.can_ir.store.addExpr(CIR.Expr{
                    .tag = .{
                        .ext_var = poly_var,
                        .name = tag_name,
                        .args = .{ .span = .{ .start = 0, .len = 0 } }, // empty arguments
                        .region = region,
                    },
                });

                std.debug.assert(@intFromEnum(expr_idx) == @intFromEnum(final_expr_idx));

                // Insert concrete type variable
                const tag_union = self.can_ir.env.types.mkTagUnion(
                    &[_]Tag{Tag{ .name = tag_name, .args = types.Var.SafeList.Range.empty }},
                    poly_var,
                );
                _ = self.can_ir.setTypeVarAtExpr(expr_idx, tag_union);

                return expr_idx;
            } else {
                return null;
            }
        },
        .string_part => |_| {
            const feature = self.can_ir.env.strings.insert(self.can_ir.env.gpa, "canonicalize string_part expression");
            const expr_idx = self.can_ir.pushMalformed(CIR.Expr.Idx, CIR.Diagnostic{ .not_implemented = .{
                .feature = feature,
                .region = Region.zero(),
            } });
            return expr_idx;
        },
        .tuple => |e| {
            const region = self.parse_ir.tokenizedRegionToRegion(e.region);

            // Mark the start of scratch expressions for the tuple
            const scratch_top = self.can_ir.store.scratchExprTop();

            // Iterate over the tuple items, canonicalizing each one
            // Then append the result to the scratch list
            const items_slice = self.parse_ir.store.exprSlice(e.items);
            for (items_slice) |item| {
                if (self.canonicalize_expr(item)) |canonicalized| {
                    self.can_ir.store.addScratchExpr(canonicalized);
                }
            }

            // Create span of the new scratch expressions
            const elems_span = self.can_ir.store.exprSpanFrom(scratch_top);

            // create type vars, first "reserve" node slots
            const tuple_expr_idx = self.can_ir.store.predictNodeIndex(2);

            // then insert the type vars, setting the parent to be the final slot
            const tuple_type_var = self.can_ir.pushFreshTypeVar(
                tuple_expr_idx,
                region,
            );

            // then in the final slot the actual expr is inserted
            const expr_idx = self.can_ir.store.addExpr(CIR.Expr{
                .tuple = .{
                    .elems = elems_span,
                    .tuple_var = tuple_type_var,
                    .region = region,
                },
            });

            // Insert concrete type variable for tuple
            // TODO: Implement proper tuple type structure when tuple types are available
            _ = self.can_ir.setTypeVarAtExpr(
                expr_idx,
                Content{ .flex_var = null },
            );

            return expr_idx;
        },
        .record => |_| {
            const feature = self.can_ir.env.strings.insert(self.can_ir.env.gpa, "canonicalize record expression");
            const expr_idx = self.can_ir.pushMalformed(CIR.Expr.Idx, CIR.Diagnostic{ .not_implemented = .{
                .feature = feature,
                .region = Region.zero(),
            } });
            return expr_idx;
        },
        .lambda => |e| {
            const region = self.parse_ir.tokenizedRegionToRegion(e.region);

            // Enter function boundary
            self.enterFunction(region);
            defer self.exitFunction();

            // Enter new scope for function parameters and body
            self.scopeEnter(self.can_ir.env.gpa, true); // true = is_function_boundary
            defer self.scopeExit(self.can_ir.env.gpa) catch {};

            // args
            const gpa = self.can_ir.env.gpa;
            const args_start = self.can_ir.store.scratch_patterns.top();
            for (self.parse_ir.store.patternSlice(e.args)) |arg_pattern_idx| {
                if (self.canonicalize_pattern(arg_pattern_idx)) |pattern_idx| {
                    self.can_ir.store.scratch_patterns.append(gpa, pattern_idx);
                } else {
                    const arg = self.parse_ir.store.getPattern(arg_pattern_idx);
                    const arg_region = self.parse_ir.tokenizedRegionToRegion(arg.to_tokenized_region());
                    const malformed_idx = self.can_ir.pushMalformed(CIR.Pattern.Idx, CIR.Diagnostic{ .pattern_arg_invalid = .{
                        .region = arg_region,
                    } });
                    self.can_ir.store.scratch_patterns.append(gpa, malformed_idx);
                }
            }
            const args_span = self.can_ir.store.patternSpanFrom(args_start);

            // body
            const body_idx = blk: {
                if (self.canonicalize_expr(e.body)) |idx| {
                    break :blk idx;
                } else {
                    const ast_body = self.parse_ir.store.getExpr(e.body);
                    const body_region = self.parse_ir.tokenizedRegionToRegion(ast_body.to_tokenized_region());
                    break :blk self.can_ir.pushMalformed(CIR.Expr.Idx, CIR.Diagnostic{
                        .lambda_body_not_canonicalized = .{ .region = body_region },
                    });
                }
            };

            // Create lambda expression
            const lambda_expr = CIR.Expr{
                .lambda = .{
                    .args = args_span,
                    .body = body_idx,
                    .region = region,
                },
            };
            const expr_idx = self.can_ir.store.addExpr(lambda_expr);
            _ = self.can_ir.setTypeVarAtExpr(expr_idx, Content{ .flex_var = null });
            return expr_idx;
        },
        .record_updater => |_| {
            const feature = self.can_ir.env.strings.insert(self.can_ir.env.gpa, "canonicalize record_updater expression");
            const expr_idx = self.can_ir.pushMalformed(CIR.Expr.Idx, CIR.Diagnostic{ .not_implemented = .{
                .feature = feature,
                .region = Region.zero(),
            } });
            return expr_idx;
        },
        .field_access => |field_access| {
            // Try module-qualified lookup first (e.g., Json.utf8)
            if (self.tryModuleQualifiedLookup(field_access)) |expr_idx| {
                return expr_idx;
            }

            // Regular field access canonicalization
            return self.canonicalizeRegularFieldAccess(field_access);
        },
        .local_dispatch => |_| {
            const feature = self.can_ir.env.strings.insert(self.can_ir.env.gpa, "canonicalize local_dispatch expression");
            const expr_idx = self.can_ir.pushMalformed(CIR.Expr.Idx, CIR.Diagnostic{ .not_implemented = .{
                .feature = feature,
                .region = Region.zero(),
            } });
            return expr_idx;
        },
        .bin_op => |e| {
            const region = self.parse_ir.tokenizedRegionToRegion(e.region);

            // Canonicalize left and right operands
            const lhs = blk: {
                if (self.canonicalize_expr(e.left)) |left_expr_idx| {
                    break :blk left_expr_idx;
                } else {
                    // TODO should probably use LHS region here
                    const left_expr_idx = self.can_ir.pushMalformed(CIR.Expr.Idx, CIR.Diagnostic{ .expr_not_canonicalized = .{
                        .region = region,
                    } });
                    break :blk left_expr_idx;
                }
            };

            const rhs = blk: {
                if (self.canonicalize_expr(e.right)) |right_expr_idx| {
                    break :blk right_expr_idx;
                } else {
                    // TODO should probably use RHS region here
                    const right_expr_idx = self.can_ir.pushMalformed(CIR.Expr.Idx, CIR.Diagnostic{ .expr_not_canonicalized = .{
                        .region = region,
                    } });
                    break :blk right_expr_idx;
                }
            };

            // Get the operator token
            const op_token = self.parse_ir.tokens.tokens.get(e.operator);

            const op: CIR.Expr.Binop.Op = switch (op_token.tag) {
                .OpPlus => .add,
                .OpBinaryMinus => .sub,
                .OpStar => .mul,
<<<<<<< HEAD
                .OpSlash => .div,
                .OpPercent => .rem,
                .OpLessThan => .lt,
                .OpGreaterThan => .gt,
                .OpLessThanOrEq => .le,
                .OpGreaterThanOrEq => .ge,
                .OpEquals => .eq,
                .OpNotEquals => .ne,
                .OpCaret => .pow,
                .OpDoubleSlash => .div_trunc,
                .OpAnd => .@"and",
                .OpOr => .@"or",
                .OpPizza => .pipe_forward,
                .OpDoubleQuestion => .null_coalesce,
=======
                .OpLessThan => .lt,
                .OpGreaterThan => .gt,
                .OpEquals => .eq,
>>>>>>> b8636e74
                else => {
                    // Unknown operator
                    const feature = self.can_ir.env.strings.insert(self.can_ir.env.gpa, "binop");
                    const expr_idx = self.can_ir.pushMalformed(CIR.Expr.Idx, CIR.Diagnostic{ .not_implemented = .{
                        .feature = feature,
                        .region = region,
                    } });
                    return expr_idx;
                },
            };

            const expr_idx = self.can_ir.store.addExpr(CIR.Expr{
                .binop = CIR.Expr.Binop.init(op, lhs, rhs, region),
            });

            _ = self.can_ir.setTypeVarAtExpr(expr_idx, Content{ .flex_var = null });

            return expr_idx;
        },
        .suffix_single_question => |_| {
            const feature = self.can_ir.env.strings.insert(self.can_ir.env.gpa, "canonicalize suffix_single_question expression");
            const expr_idx = self.can_ir.pushMalformed(CIR.Expr.Idx, CIR.Diagnostic{ .not_implemented = .{
                .feature = feature,
                .region = Region.zero(),
            } });
            return expr_idx;
        },
        .unary_op => |_| {
            const feature = self.can_ir.env.strings.insert(self.can_ir.env.gpa, "canonicalize unary_op expression");
            const expr_idx = self.can_ir.pushMalformed(CIR.Expr.Idx, CIR.Diagnostic{ .not_implemented = .{
                .feature = feature,
                .region = Region.zero(),
            } });
            return expr_idx;
        },
        .if_then_else => |e| {
            const region = self.parse_ir.tokenizedRegionToRegion(e.region);

            // Start collecting if-branches
            const scratch_top = self.can_ir.store.scratchIfBranchTop();

            // Flatten the if-then-else chain
            const final_else = self.flattenIfThenElseChainRecursive(e);
            const branches_span = self.can_ir.store.ifBranchSpanFrom(scratch_top);

            // Create the if expression
            const expr_idx = self.can_ir.store.addExpr(CIR.Expr{
                .@"if" = .{
                    .branches = branches_span,
                    .final_else = final_else,
                    .region = region,
                    .cond_var = self.can_ir.pushFreshTypeVar(@enumFromInt(0), region),
                    .branch_var = self.can_ir.pushFreshTypeVar(@enumFromInt(0), region),
                },
            });

            // Set type variable for the entire if expression
            _ = self.can_ir.setTypeVarAtExpr(expr_idx, Content{ .flex_var = null });

            return expr_idx;
        },
        .match => |_| {
            const feature = self.can_ir.env.strings.insert(self.can_ir.env.gpa, "canonicalize match expression");
            const expr_idx = self.can_ir.pushMalformed(CIR.Expr.Idx, CIR.Diagnostic{ .not_implemented = .{
                .feature = feature,
                .region = Region.zero(),
            } });
            return expr_idx;
        },
        .dbg => |_| {
            const feature = self.can_ir.env.strings.insert(self.can_ir.env.gpa, "canonicalize dbg expression");
            const expr_idx = self.can_ir.pushMalformed(CIR.Expr.Idx, CIR.Diagnostic{ .not_implemented = .{
                .feature = feature,
                .region = Region.zero(),
            } });
            return expr_idx;
        },
        .record_builder => |_| {
            const feature = self.can_ir.env.strings.insert(self.can_ir.env.gpa, "canonicalize record_builder expression");
            const expr_idx = self.can_ir.pushMalformed(CIR.Expr.Idx, CIR.Diagnostic{ .not_implemented = .{
                .feature = feature,
                .region = Region.zero(),
            } });
            return expr_idx;
        },
        .ellipsis => |e| {
            const region = self.parse_ir.tokenizedRegionToRegion(e.region);
            const feature = self.can_ir.env.strings.insert(self.can_ir.env.gpa, "...");
            const diagnostic = self.can_ir.store.addDiagnostic(CIR.Diagnostic{ .not_implemented = .{
                .feature = feature,
                .region = region,
            } });
            const ellipsis_expr = self.can_ir.store.addExpr(CIR.Expr{ .runtime_error = .{
                .diagnostic = diagnostic,
                .region = region,
            } });
            return ellipsis_expr;
        },
        .block => |e| {
            const region = self.parse_ir.tokenizedRegionToRegion(e.region);

            // Blocks don't introduce function boundaries, but may contain var statements
            self.scopeEnter(self.can_ir.env.gpa, false); // false = not a function boundary
            defer self.scopeExit(self.can_ir.env.gpa) catch {};

            // Keep track of the start position for statements
            const stmt_start = self.can_ir.store.scratch_statements.top();

            // Canonicalize all statements in the block
            const statements = self.parse_ir.store.statementSlice(e.statements);
            var last_expr: ?CIR.Expr.Idx = null;

            for (statements, 0..) |stmt_idx, i| {
                // Check if this is the last statement and if it's an expression
                const is_last = (i == statements.len - 1);
                const stmt = self.parse_ir.store.getStatement(stmt_idx);

                if (is_last and stmt == .expr) {
                    // For the last expression statement, canonicalize it directly as the final expression
                    // without adding it as a statement
                    last_expr = self.canonicalize_expr(stmt.expr.expr);
                } else {
                    // Regular statement processing
                    const result = self.canonicalize_statement(stmt_idx);
                    if (result) |expr_idx| {
                        last_expr = expr_idx;
                    }
                }
            }

            // Determine the final expression
            const final_expr = if (last_expr) |expr_idx| blk: {
                _ = self.can_ir.setTypeVarAtExpr(expr_idx, Content{ .flex_var = null });
                break :blk expr_idx;
            } else blk: {
                // Empty block - create empty record
                const expr_idx = self.can_ir.store.addExpr(CIR.Expr{
                    .empty_record = .{ .region = region },
                });
                _ = self.can_ir.setTypeVarAtExpr(expr_idx, Content{ .structure = .empty_record });
                break :blk expr_idx;
            };

            // Create statement span
            const stmt_span = self.can_ir.store.statementSpanFrom(stmt_start);

            // Create and return block expression
            const block_expr = CIR.Expr{
                .block = .{
                    .stmts = stmt_span,
                    .final_expr = final_expr,
                    .region = region,
                },
            };
            const block_idx = self.can_ir.store.addExpr(block_expr);

            // TODO: Propagate type from final expression during type checking
            // For now, create a fresh type var for the block
            _ = self.can_ir.setTypeVarAtExpr(block_idx, Content{ .flex_var = null });

            return block_idx;
        },
        .malformed => |malformed| {
            // We won't touch this since it's already a parse error.
            _ = malformed;
            return null;
        },
    }
}

/// Extract string segments from parsed string parts
fn extractStringSegments(self: *Self, parts: []const AST.Expr.Idx) CIR.Expr.Span {
    const gpa = self.can_ir.env.gpa;
    const start = self.can_ir.store.scratchExprTop();

    for (parts) |part| {
        const part_node = self.parse_ir.store.getExpr(part);
        switch (part_node) {
            .string_part => |sp| {
                // get the raw text of the string part
                const part_text = self.parse_ir.resolve(sp.token);

                // intern the string in the ModuleEnv
                const string_idx = self.can_ir.env.strings.insert(gpa, part_text);

                // create a node for the string literal
                const str_expr_idx = self.can_ir.store.addExpr(CIR.Expr{ .str_segment = .{
                    .literal = string_idx,
                    .region = self.parse_ir.tokenizedRegionToRegion(part_node.to_tokenized_region()),
                } });

                // add the node idx to our scratch expr stack
                self.can_ir.store.addScratchExpr(str_expr_idx);
            },
            else => {

                // Any non-string-part is an interpolation
                if (self.canonicalize_expr(part)) |expr_idx| {
                    // append our interpolated expression
                    self.can_ir.store.addScratchExpr(expr_idx);
                } else {
                    // unable to canonicalize the interpolation, push a malformed node
                    const region = self.parse_ir.tokenizedRegionToRegion(part_node.to_tokenized_region());
                    const malformed_idx = self.can_ir.pushMalformed(CIR.Expr.Idx, CIR.Diagnostic{ .invalid_string_interpolation = .{
                        .region = region,
                    } });
                    self.can_ir.store.addScratchExpr(malformed_idx);
                }
            },
        }
    }

    return self.can_ir.store.exprSpanFrom(start);
}

fn canonicalize_pattern(
    self: *Self,
    ast_pattern_idx: AST.Pattern.Idx,
) ?CIR.Pattern.Idx {
    const gpa = self.can_ir.env.gpa;
    switch (self.parse_ir.store.getPattern(ast_pattern_idx)) {
        .ident => |e| {
            const region = self.parse_ir.tokenizedRegionToRegion(e.region);
            if (self.parse_ir.tokens.resolveIdentifier(e.ident_tok)) |ident_idx| {
                // Push a Pattern node for our identifier
                const assign_idx = self.can_ir.store.addPattern(CIR.Pattern{ .assign = .{
                    .ident = ident_idx,
                    .region = region,
                } });
                _ = self.can_ir.setTypeVarAtPat(assign_idx, .{ .flex_var = null });

                // Introduce the identifier into scope mapping to this pattern node
                switch (self.scopeIntroduceInternal(self.can_ir.env.gpa, &self.can_ir.env.idents, .ident, ident_idx, assign_idx, false, true)) {
                    .success => {},
                    .shadowing_warning => |shadowed_pattern_idx| {
                        const shadowed_pattern = self.can_ir.store.getPattern(shadowed_pattern_idx);
                        const original_region = shadowed_pattern.toRegion();
                        self.can_ir.pushDiagnostic(CIR.Diagnostic{ .shadowing_warning = .{
                            .ident = ident_idx,
                            .region = region,
                            .original_region = original_region,
                        } });
                    },
                    .top_level_var_error => {
                        return self.can_ir.pushMalformed(CIR.Pattern.Idx, CIR.Diagnostic{ .invalid_top_level_statement = .{
                            .stmt = self.can_ir.env.strings.insert(self.can_ir.env.gpa, "var"),
                        } });
                    },
                    .var_across_function_boundary => {
                        return self.can_ir.pushMalformed(CIR.Pattern.Idx, CIR.Diagnostic{ .ident_already_in_scope = .{
                            .ident = ident_idx,
                            .region = region,
                        } });
                    },
                }

                return assign_idx;
            } else {
                const feature = self.can_ir.env.strings.insert(self.can_ir.env.gpa, "report an error when unable to resolve identifier");
                const malformed_idx = self.can_ir.pushMalformed(CIR.Pattern.Idx, CIR.Diagnostic{ .not_implemented = .{
                    .feature = feature,
                    .region = Region.zero(),
                } });
                return malformed_idx;
            }
        },
        .underscore => |p| {
            const underscore_pattern = CIR.Pattern{
                .underscore = .{
                    .region = self.parse_ir.tokenizedRegionToRegion(p.region),
                },
            };

            const pattern_idx = self.can_ir.store.addPattern(underscore_pattern);

            _ = self.can_ir.setTypeVarAtPat(pattern_idx, Content{ .flex_var = null });

            return pattern_idx;
        },
        .int => |e| {
            const region = self.parse_ir.tokenizedRegionToRegion(e.region);

            // Resolve to a string slice from the source
            const token_text = self.parse_ir.resolve(e.number_tok);

            // Parse as integer
            const value = std.fmt.parseInt(i128, token_text, 10) catch {
                // Invalid integer literal
                const malformed_idx = self.can_ir.pushMalformed(CIR.Pattern.Idx, CIR.Diagnostic{ .invalid_num_literal = .{
                    .region = region,
                } });
                return malformed_idx;
            };

            // Calculate requirements based on the value
            const u128_val: u128 = if (value < 0) @as(u128, @intCast(-(value + 1))) + 1 else @as(u128, @intCast(value));
            const requirements = types.Num.Int.Requirements{
                .sign_needed = value < 0,
                .bits_needed = types.Num.Int.BitsNeeded.fromValue(u128_val),
            };

            // Reserve node slots for type vars, then insert into them.
            const final_pattern_idx = self.can_ir.store.predictNodeIndex(2);
            const num_type_var = self.can_ir.pushFreshTypeVar(final_pattern_idx, region);
            const int_pattern = CIR.Pattern{
                .int_literal = .{
                    .num_var = num_type_var,
                    .requirements = requirements,
                    .value = .{ .bytes = @bitCast(value), .kind = .i128 },
                    .region = region,
                },
            };
            const pattern_idx = self.can_ir.store.addPattern(int_pattern);

            std.debug.assert(@intFromEnum(pattern_idx) == @intFromEnum(final_pattern_idx));

            _ = self.can_ir.setTypeVarAtPat(pattern_idx, Content{
                .structure = .{ .num = .{ .num_poly = num_type_var } },
            });

            return pattern_idx;
        },
        .frac => |e| {
            const region = self.parse_ir.tokenizedRegionToRegion(e.region);

            // Resolve to a string slice from the source
            const token_text = self.parse_ir.resolve(e.number_tok);

            // create type vars, first "reserve" node slots
            const final_pattern_idx = self.can_ir.store.predictNodeIndex(2);

            // then insert the type vars, setting the parent to be the final slot
            const num_type_var = self.can_ir.pushFreshTypeVar(final_pattern_idx, region);

            const parsed = parseFracLiteral(token_text) catch |err| switch (err) {
                error.InvalidNumLiteral => {
                    const malformed_idx = self.can_ir.pushMalformed(CIR.Pattern.Idx, CIR.Diagnostic{ .invalid_num_literal = .{
                        .region = region,
                    } });
                    return malformed_idx;
                },
            };

            const cir_pattern = switch (parsed) {
                .small => |small_info| CIR.Pattern{
                    .small_dec_literal = .{
                        .num_var = num_type_var,
                        .requirements = small_info.requirements,
                        .numerator = small_info.numerator,
                        .denominator_power_of_ten = small_info.denominator_power_of_ten,
                        .region = region,
                    },
                },
                .dec => |dec_info| CIR.Pattern{
                    .dec_literal = .{
                        .num_var = num_type_var,
                        .requirements = dec_info.requirements,
                        .value = dec_info.value,
                        .region = region,
                    },
                },
                .f64 => |f64_info| CIR.Pattern{
                    .f64_literal = .{
                        .num_var = num_type_var,
                        .requirements = f64_info.requirements,
                        .value = f64_info.value,
                        .region = region,
                    },
                },
            };

            const pattern_idx = self.can_ir.store.addPattern(cir_pattern);

            std.debug.assert(@intFromEnum(pattern_idx) == @intFromEnum(final_pattern_idx));

            _ = self.can_ir.setTypeVarAtPat(pattern_idx, Content{
                .structure = .{ .num = .{ .num_poly = num_type_var } },
            });

            return pattern_idx;
        },
        .string => |e| {
            const region = self.parse_ir.tokenizedRegionToRegion(e.region);

            // resolve to a string slice from the source
            const token_text = self.parse_ir.resolve(e.string_tok);

            // TODO: Handle escape sequences
            // For now, just intern the raw string
            const literal = self.can_ir.env.strings.insert(gpa, token_text);

            const str_pattern = CIR.Pattern{
                .str_literal = .{
                    .literal = literal,
                    .region = region,
                },
            };
            const pattern_idx = self.can_ir.store.addPattern(str_pattern);

            _ = self.can_ir.setTypeVarAtPat(pattern_idx, Content{ .structure = .str });

            return pattern_idx;
        },
        .tag => |e| {
            if (self.parse_ir.tokens.resolveIdentifier(e.tag_tok)) |tag_name| {
                const start = self.can_ir.store.scratch_patterns.top();

                for (self.parse_ir.store.patternSlice(e.args)) |sub_ast_pattern_idx| {
                    if (self.canonicalize_pattern(sub_ast_pattern_idx)) |idx| {
                        self.can_ir.store.scratch_patterns.append(gpa, idx);
                    } else {
                        const arg = self.parse_ir.store.getPattern(sub_ast_pattern_idx);
                        const arg_region = self.parse_ir.tokenizedRegionToRegion(arg.to_tokenized_region());
                        const malformed_idx = self.can_ir.pushMalformed(CIR.Pattern.Idx, CIR.Diagnostic{ .pattern_arg_invalid = .{
                            .region = arg_region,
                        } });
                        self.can_ir.store.scratch_patterns.append(gpa, malformed_idx);
                    }
                }

                const region = self.parse_ir.tokenizedRegionToRegion(e.region);

                const args = self.can_ir.store.patternSpanFrom(start);

                // Reserve node slots for type vars, then insert into them.
                const final_pattern_idx = self.can_ir.store.predictNodeIndex(2);
                const ext_type_var = self.can_ir.pushFreshTypeVar(final_pattern_idx, region);
                const tag_pattern = CIR.Pattern{
                    .applied_tag = .{
                        .ext_var = ext_type_var,
                        .tag_name = tag_name,
                        .arguments = args,
                        .region = region,
                    },
                };
                const pattern_idx = self.can_ir.store.addPattern(tag_pattern);

                std.debug.assert(@intFromEnum(pattern_idx) == @intFromEnum(final_pattern_idx));

                const tag_union_type = self.can_ir.env.types.mkTagUnion(
                    &[_]Tag{Tag{ .name = tag_name, .args = types.Var.SafeList.Range.empty }},
                    ext_type_var,
                );
                _ = self.can_ir.setTypeVarAtPat(pattern_idx, tag_union_type);

                return pattern_idx;
            }
            return null;
        },
        .record => |_| {
            const feature = self.can_ir.env.strings.insert(self.can_ir.env.gpa, "canonicalize record pattern");
            const pattern_idx = self.can_ir.pushMalformed(CIR.Pattern.Idx, CIR.Diagnostic{ .not_implemented = .{
                .feature = feature,
                .region = Region.zero(),
            } });
            return pattern_idx;
        },
        .tuple => |e| {
            const region = self.parse_ir.tokenizedRegionToRegion(e.region);

            // Mark the start of scratch patterns for the tuple
            const scratch_top = self.can_ir.store.scratchPatternTop();

            // Iterate over the tuple patterns, canonicalizing each one
            // Then append the result to the scratch list
            const patterns_slice = self.parse_ir.store.patternSlice(e.patterns);
            for (patterns_slice) |pattern| {
                if (self.canonicalize_pattern(pattern)) |canonicalized| {
                    self.can_ir.store.addScratchPattern(canonicalized);
                }
            }

            // Create span of the new scratch patterns
            const patterns_span = self.can_ir.store.patternSpanFrom(scratch_top);

            // Reserve node slots for type vars, then insert into them.
            const tuple_pattern_idx = self.can_ir.store.predictNodeIndex(2);
            const tuple_type_var = self.can_ir.pushFreshTypeVar(
                tuple_pattern_idx,
                region,
            );
            const pattern_idx = self.can_ir.store.addPattern(CIR.Pattern{
                .tuple = .{
                    .patterns = patterns_span,
                    .tuple_var = tuple_type_var,
                    .region = region,
                },
            });

            // Insert concrete type variable for tuple pattern
            // TODO: Implement proper tuple type structure when tuple types are available
            _ = self.can_ir.setTypeVarAtPat(
                pattern_idx,
                Content{ .flex_var = null },
            );

            return pattern_idx;
        },
        .list => |_| {
            const feature = self.can_ir.env.strings.insert(self.can_ir.env.gpa, "canonicalize list pattern");
            const pattern_idx = self.can_ir.pushMalformed(CIR.Pattern.Idx, CIR.Diagnostic{ .not_implemented = .{
                .feature = feature,
                .region = Region.zero(),
            } });
            return pattern_idx;
        },
        .list_rest => |_| {
            const feature = self.can_ir.env.strings.insert(self.can_ir.env.gpa, "canonicalize list rest pattern");
            const pattern_idx = self.can_ir.pushMalformed(CIR.Pattern.Idx, CIR.Diagnostic{ .not_implemented = .{
                .feature = feature,
                .region = Region.zero(),
            } });
            return pattern_idx;
        },
        .alternatives => |_| {
            const feature = self.can_ir.env.strings.insert(self.can_ir.env.gpa, "canonicalize alternatives pattern");
            const pattern_idx = self.can_ir.pushMalformed(CIR.Pattern.Idx, CIR.Diagnostic{ .not_implemented = .{
                .feature = feature,
                .region = Region.zero(),
            } });
            return pattern_idx;
        },
        .malformed => |malformed| {
            // We won't touch this since it's already a parse error.
            _ = malformed;
            return null;
        },
    }
}

/// Enter a function boundary by pushing its region onto the stack
fn enterFunction(self: *Self, region: Region) void {
    self.function_regions.append(self.can_ir.env.gpa, region) catch |err| exitOnOom(err);
}

/// Exit a function boundary by popping from the stack
fn exitFunction(self: *Self) void {
    _ = self.function_regions.pop();
}

/// Get the current function region (the function we're currently in)
fn getCurrentFunctionRegion(self: *const Self) ?Region {
    if (self.function_regions.items.len > 0) {
        return self.function_regions.items[self.function_regions.items.len - 1];
    }
    return null;
}

/// Record which function a var pattern was declared in
fn recordVarFunction(self: *Self, pattern_idx: CIR.Pattern.Idx) void {
    // Mark this pattern as a var
    self.var_patterns.put(self.can_ir.env.gpa, pattern_idx, {}) catch |err| exitOnOom(err);

    if (self.getCurrentFunctionRegion()) |function_region| {
        self.var_function_regions.put(self.can_ir.env.gpa, pattern_idx, function_region) catch |err| exitOnOom(err);
    }
}

/// Check if a pattern is a var
fn isVarPattern(self: *const Self, pattern_idx: CIR.Pattern.Idx) bool {
    return self.var_patterns.contains(pattern_idx);
}

/// Check if a var reassignment crosses function boundaries
fn isVarReassignmentAcrossFunctionBoundary(self: *const Self, pattern_idx: CIR.Pattern.Idx) bool {
    if (self.var_function_regions.get(pattern_idx)) |var_function_region| {
        if (self.getCurrentFunctionRegion()) |current_function_region| {
            return !var_function_region.eq(current_function_region);
        }
    }
    return false;
}

// Check if the given f64 fits in f32 range (ignoring precision loss)
fn fitsInF32(f64_val: f64) bool {
    // Check if it's within the range that f32 can represent.
    // This includes normal, subnormal, and zero values.
    // (This is a magnitude check, so take the abs value to check
    // positive and negative at the same time.)
    const abs_val = @abs(f64_val);
    return abs_val == 0.0 or (abs_val >= std.math.floatTrueMin(f32) and abs_val <= std.math.floatMax(f32));
}

// Check if a float value can be represented accurately in RocDec
fn fitsInDec(value: f64) bool {
    // RocDec uses i128 with 18 decimal places
    const max_dec_value = 170141183460469231731.0;
    const min_dec_value = -170141183460469231731.0;

    return value >= min_dec_value and value <= max_dec_value;
}

// Result type for parsing fractional literals into small, Dec, or f64
const FracLiteralResult = union(enum) {
    small: struct {
        numerator: i16,
        denominator_power_of_ten: u8,
        requirements: types.Num.Frac.Requirements,
    },
    dec: struct {
        value: RocDec,
        requirements: types.Num.Frac.Requirements,
    },
    f64: struct {
        value: f64,
        requirements: types.Num.Frac.Requirements,
    },
};

// Try to parse a fractional literal as a small dec (numerator/10^power)
fn parseSmallDec(token_text: []const u8) ?struct { numerator: i16, denominator_power_of_ten: u8 } {
    // For negative zero, we'll return null to force f64 path
    if (token_text.len > 0 and token_text[0] == '-') {
        const rest = token_text[1..];
        // Check if it's -0, -0.0, -0.00, etc.
        var all_zeros = true;
        for (rest) |c| {
            if (c != '0' and c != '.') {
                all_zeros = false;
                break;
            }
        }
        if (all_zeros) return null;
    }

    // Parse as a whole number by removing the decimal point
    const dot_pos = std.mem.indexOf(u8, token_text, ".") orelse {
        // No decimal point, parse as integer
        const val = std.fmt.parseInt(i32, token_text, 10) catch return null;
        if (val < -32768 or val > 32767) return null;
        return .{ .numerator = @as(i16, @intCast(val)), .denominator_power_of_ten = 0 };
    };

    // Count digits after decimal point
    const after_decimal_len = token_text.len - dot_pos - 1;
    if (after_decimal_len > 255) return null; // Too many decimal places

    // Build the string without the decimal point
    var buf: [32]u8 = undefined;
    var len: usize = 0;

    // Copy part before decimal
    @memcpy(buf[0..dot_pos], token_text[0..dot_pos]);
    len = dot_pos;

    // Copy part after decimal
    if (after_decimal_len > 0) {
        @memcpy(buf[len..][0..after_decimal_len], token_text[dot_pos + 1 ..]);
        len += after_decimal_len;
    }

    // Parse the combined number
    const val = std.fmt.parseInt(i32, buf[0..len], 10) catch return null;
    if (val < -32768 or val > 32767) return null;

    return .{ .numerator = @as(i16, @intCast(val)), .denominator_power_of_ten = @as(u8, @intCast(after_decimal_len)) };
}

// Parse a fractional literal from text and return small, Dec, or F64 value
fn parseFracLiteral(token_text: []const u8) !FracLiteralResult {
    // First, always parse as f64 to get the numeric value
    const f64_val = std.fmt.parseFloat(f64, token_text) catch {
        // If it can't be parsed as F64, it's too big to fit in any of Roc's Frac types.
        return error.InvalidNumLiteral;
    };

    // Check if it has scientific notation
    const has_scientific_notation = blk: {
        for (token_text) |char| {
            if (char == 'e' or char == 'E') {
                break :blk true;
            }
        }
        break :blk false;
    };

    // For non-scientific notation, try the original parseSmallDec first to preserve behavior
    if (!has_scientific_notation) {
        if (parseSmallDec(token_text)) |small| {
            // Convert to f64 to check requirements
            const numerator_f64 = @as(f64, @floatFromInt(small.numerator));
            var divisor: f64 = 1.0;
            var i: u8 = 0;
            while (i < small.denominator_power_of_ten) : (i += 1) {
                divisor *= 10.0;
            }
            const small_f64_val = numerator_f64 / divisor;

            return FracLiteralResult{
                .small = .{
                    .numerator = small.numerator,
                    .denominator_power_of_ten = small.denominator_power_of_ten,
                    .requirements = types.Num.Frac.Requirements{
                        .fits_in_f32 = fitsInF32(small_f64_val),
                        .fits_in_dec = true,
                    },
                },
            };
        }
    }

    // For scientific notation or when parseSmallDec fails, check if it's a whole number
    const rounded = @round(f64_val);
    if (f64_val == rounded and rounded >= -32768 and rounded <= 32767) {
        // It's a whole number in i16 range, can use small dec with denominator_power_of_ten = 0
        return FracLiteralResult{
            .small = .{
                .numerator = @as(i16, @intFromFloat(rounded)),
                .denominator_power_of_ten = 0,
                .requirements = types.Num.Frac.Requirements{
                    .fits_in_f32 = fitsInF32(f64_val),
                    .fits_in_dec = true,
                },
            },
        };
    }

    // Check if the value can fit in RocDec (whether or not it uses scientific notation)
    // RocDec uses i128 with 18 decimal places
    // We need to check if the value is within RocDec's range
    if (fitsInDec(f64_val)) {
        // Convert f64 to RocDec by multiplying by 10^18
        const dec_scale = std.math.pow(f64, 10, 18);
        const scaled_val = f64_val * dec_scale;

        // i128 max is 170141183460469231731687303715884105727
        // i128 min is -170141183460469231731687303715884105728
        // We need to be more conservative to avoid overflow during conversion
        const i128_max_f64 = 170141183460469231731687303715884105727.0;
        const i128_min_f64 = -170141183460469231731687303715884105728.0;

        if (scaled_val >= i128_min_f64 and scaled_val <= i128_max_f64) {
            // Safe to convert - but check for special cases
            const rounded_val = @round(scaled_val);

            // Extra safety check for boundary values
            if (rounded_val < i128_min_f64 or rounded_val > i128_max_f64) {
                // Would overflow, use f64 instead
                return FracLiteralResult{
                    .f64 = .{
                        .value = f64_val,
                        .requirements = types.Num.Frac.Requirements{
                            .fits_in_f32 = fitsInF32(f64_val),
                            .fits_in_dec = false,
                        },
                    },
                };
            }

            const dec_num = @as(i128, @intFromFloat(rounded_val));

            // Check if the value is too small (would round to 0 or near 0)
            // This prevents loss of precision for very small numbers like 1e-40
            const min_representable = 1e-18; // Smallest non-zero value Dec can represent
            if (@abs(f64_val) > 0 and @abs(f64_val) < min_representable) {
                // Too small for Dec precision, use f64
                return FracLiteralResult{
                    .f64 = .{
                        .value = f64_val,
                        .requirements = types.Num.Frac.Requirements{
                            .fits_in_f32 = fitsInF32(f64_val),
                            .fits_in_dec = false,
                        },
                    },
                };
            }

            return FracLiteralResult{
                .dec = .{
                    .value = RocDec{ .num = dec_num },
                    .requirements = types.Num.Frac.Requirements{
                        .fits_in_f32 = fitsInF32(f64_val),
                        .fits_in_dec = true,
                    },
                },
            };
        }
    }

    // If it doesn't fit in small dec or RocDec, use f64
    return FracLiteralResult{
        .f64 = .{
            .value = f64_val,
            .requirements = types.Num.Frac.Requirements{
                .fits_in_f32 = fitsInF32(f64_val),
                .fits_in_dec = false,
            },
        },
    };
}

test {
    _ = @import("canonicalize/test/int_test.zig");
    _ = @import("canonicalize/test/frac_test.zig");
}

/// Flatten a chain of if-then-else expressions into multiple if-branches
/// Returns the final else expression that is not an if-then-else
fn flattenIfThenElseChainRecursive(self: *Self, if_expr: anytype) CIR.Expr.Idx {
    // Canonicalize and add the current condition/then pair
    const cond_idx = blk: {
        if (self.canonicalize_expr(if_expr.condition)) |idx| {
            break :blk idx;
        } else {
            const ast_cond = self.parse_ir.store.getExpr(if_expr.condition);
            const cond_region = self.parse_ir.tokenizedRegionToRegion(ast_cond.to_tokenized_region());
            break :blk self.can_ir.pushMalformed(CIR.Expr.Idx, CIR.Diagnostic{
                .if_condition_not_canonicalized = .{ .region = cond_region },
            });
        }
    };

    const then_idx = blk: {
        if (self.canonicalize_expr(if_expr.then)) |idx| {
            break :blk idx;
        } else {
            const ast_then = self.parse_ir.store.getExpr(if_expr.then);
            const then_region = self.parse_ir.tokenizedRegionToRegion(ast_then.to_tokenized_region());
            break :blk self.can_ir.pushMalformed(CIR.Expr.Idx, CIR.Diagnostic{
                .if_then_not_canonicalized = .{ .region = then_region },
            });
        }
    };

    // Add this condition/then pair as an if-branch
    const if_branch = CIR.IfBranch{
        .cond = cond_idx,
        .body = then_idx,
    };
    self.can_ir.store.addScratchIfBranch(if_branch);

    // Check if the else clause is another if-then-else that we should flatten
    const else_expr = self.parse_ir.store.getExpr(if_expr.@"else");
    switch (else_expr) {
        .if_then_else => |nested_if| {
            // Recursively flatten the nested if-then-else
            return self.flattenIfThenElseChainRecursive(nested_if);
        },
        else => {
            // This is the final else - canonicalize and return it
            if (self.canonicalize_expr(if_expr.@"else")) |else_idx| {
                return else_idx;
            } else {
                const else_region = self.parse_ir.tokenizedRegionToRegion(else_expr.to_tokenized_region());
                return self.can_ir.pushMalformed(CIR.Expr.Idx, CIR.Diagnostic{
                    .if_else_not_canonicalized = .{ .region = else_region },
                });
            }
        },
    }
}
/// Introduce a new identifier to the current scope, return an
/// index if
fn scopeIntroduceIdent(
    self: Self,
    ident_idx: Ident.Idx,
    pattern_idx: CIR.Pattern.Idx,
    region: Region,
    comptime T: type,
) T {
    const result = self.scopeIntroduceInternal(self.can_ir.env.gpa, &self.can_ir.env.idents, .ident, ident_idx, pattern_idx, false, true);

    switch (result) {
        .success => {
            return pattern_idx;
        },
        .shadowing_warning => |shadowed_pattern_idx| {
            const shadowed_pattern = self.can_ir.store.getPattern(shadowed_pattern_idx);
            const original_region = shadowed_pattern.toRegion();
            self.can_ir.pushDiagnostic(CIR.Diagnostic{ .shadowing_warning = .{
                .ident = ident_idx,
                .region = region,
                .original_region = original_region,
            } });
            return pattern_idx;
        },
        .top_level_var_error => {
            return self.can_ir.pushMalformed(T, CIR.Diagnostic{ .invalid_top_level_statement = .{
                .stmt = self.can_ir.env.strings.insert(self.can_ir.env.gpa, "var"),
            } });
        },
        .var_across_function_boundary => |_| {
            // This shouldn't happen for regular identifiers
            return self.can_ir.pushMalformed(T, CIR.Diagnostic{ .not_implemented = .{
                .feature = self.can_ir.env.strings.insert(self.can_ir.env.gpa, "var across function boundary for non-var identifier"),
                .region = region,
            } });
        },
    }
}

/// Introduce a var identifier to the current scope with function boundary tracking
fn scopeIntroduceVar(
    self: *Self,
    ident_idx: Ident.Idx,
    pattern_idx: CIR.Pattern.Idx,
    region: Region,
    is_declaration: bool,
    comptime T: type,
) T {
    const result = self.scopeIntroduceInternal(self.can_ir.env.gpa, &self.can_ir.env.idents, .ident, ident_idx, pattern_idx, true, is_declaration);

    switch (result) {
        .success => {
            // If this is a var declaration, record which function it belongs to
            if (is_declaration) {
                self.recordVarFunction(pattern_idx);
            }
            return pattern_idx;
        },
        .shadowing_warning => |shadowed_pattern_idx| {
            const shadowed_pattern = self.can_ir.store.getPattern(shadowed_pattern_idx);
            const original_region = shadowed_pattern.toRegion();
            self.can_ir.pushDiagnostic(CIR.Diagnostic{ .shadowing_warning = .{
                .ident = ident_idx,
                .region = region,
                .original_region = original_region,
            } });
            if (is_declaration) {
                self.recordVarFunction(pattern_idx);
            }
            return pattern_idx;
        },
        .top_level_var_error => {
            return self.can_ir.pushMalformed(T, CIR.Diagnostic{ .invalid_top_level_statement = .{
                .stmt = self.can_ir.env.strings.insert(self.can_ir.env.gpa, "var"),
            } });
        },
        .var_across_function_boundary => |_| {
            // Generate crash expression for var reassignment across function boundary
            return self.can_ir.pushMalformed(T, CIR.Diagnostic{ .var_across_function_boundary = .{
                .region = region,
            } });
        },
    }
}

/// Canonicalize a tag variant within a tag union type annotation
/// Unlike general type canonicalization, this doesn't validate tag names against scope
/// since tags in tag unions are anonymous and defined by the union itself
fn canonicalize_tag_variant(self: *Self, anno_idx: AST.TypeAnno.Idx) CIR.TypeAnno.Idx {
    const ast_anno = self.parse_ir.store.getTypeAnno(anno_idx);
    switch (ast_anno) {
        .ty => |ty| {
            // For simple tags like `None`, just create the type annotation without scope validation
            const region = self.parse_ir.tokenizedRegionToRegion(ty.region);
            return self.can_ir.store.addTypeAnno(.{ .ty = .{
                .symbol = ty.ident,
                .region = region,
            } });
        },
        .apply => |apply| {
            // For tags with arguments like `Some(Str)`, validate the arguments but not the tag name
            const region = self.parse_ir.tokenizedRegionToRegion(apply.region);
            const args_slice = self.parse_ir.store.typeAnnoSlice(apply.args);

            if (args_slice.len == 0) {
                return self.can_ir.pushMalformed(CIR.TypeAnno.Idx, CIR.Diagnostic{ .malformed_type_annotation = .{ .region = region } });
            }

            // First argument is the tag name - don't validate it against scope
            const base_type = self.parse_ir.store.getTypeAnno(args_slice[0]);
            const type_name = switch (base_type) {
                .ty => |ty| ty.ident,
                else => return self.can_ir.pushMalformed(CIR.TypeAnno.Idx, CIR.Diagnostic{ .malformed_type_annotation = .{ .region = region } }),
            };

            // Canonicalize type arguments (skip first which is the tag name)
            // These should be validated against scope since they're real types like `Str`, `Int`, etc.
            const scratch_top = self.can_ir.store.scratchTypeAnnoTop();
            defer self.can_ir.store.clearScratchTypeAnnosFrom(scratch_top);

            for (args_slice[1..]) |arg_idx| {
                const canonicalized = self.canonicalize_type_anno(arg_idx);
                self.can_ir.store.addScratchTypeAnno(canonicalized);
            }

            const args = self.can_ir.store.typeAnnoSpanFrom(scratch_top);
            return self.can_ir.store.addTypeAnno(.{ .apply = .{
                .symbol = type_name,
                .args = args,
                .region = region,
            } });
        },
        else => {
            // For other cases, fall back to regular canonicalization
            return self.canonicalize_type_anno(anno_idx);
        },
    }
}

/// Canonicalize a statement within a block
fn canonicalize_type_anno(self: *Self, anno_idx: AST.TypeAnno.Idx) CIR.TypeAnno.Idx {
    const ast_anno = self.parse_ir.store.getTypeAnno(anno_idx);
    switch (ast_anno) {
        .apply => |apply| {
            const region = self.parse_ir.tokenizedRegionToRegion(apply.region);
            const args_slice = self.parse_ir.store.typeAnnoSlice(apply.args);

            // Validate we have arguments
            if (args_slice.len == 0) {
                return self.can_ir.pushMalformed(CIR.TypeAnno.Idx, CIR.Diagnostic{ .malformed_type_annotation = .{ .region = region } });
            }

            // First argument is the type constructor
            const base_type = self.parse_ir.store.getTypeAnno(args_slice[0]);
            const type_name = switch (base_type) {
                .ty => |ty| ty.ident,
                else => return self.can_ir.pushMalformed(CIR.TypeAnno.Idx, CIR.Diagnostic{ .malformed_type_annotation = .{ .region = region } }),
            };

            // Canonicalize type arguments (skip first which is the type name)
            const scratch_top = self.can_ir.store.scratchTypeAnnoTop();
            defer self.can_ir.store.clearScratchTypeAnnosFrom(scratch_top);

            for (args_slice[1..]) |arg_idx| {
                const canonicalized = self.canonicalize_type_anno(arg_idx);
                self.can_ir.store.addScratchTypeAnno(canonicalized);
            }

            const args = self.can_ir.store.typeAnnoSpanFrom(scratch_top);
            return self.can_ir.store.addTypeAnno(.{ .apply = .{
                .symbol = type_name,
                .args = args,
                .region = region,
            } });
        },
        .ty_var => |ty_var| {
            const region = self.parse_ir.tokenizedRegionToRegion(ty_var.region);
            const name_ident = self.parse_ir.tokens.resolveIdentifier(ty_var.tok) orelse {
                return self.can_ir.pushMalformed(CIR.TypeAnno.Idx, CIR.Diagnostic{ .malformed_type_annotation = .{
                    .region = region,
                } });
            };

            // Check if this type variable is in scope
            const type_var_in_scope = self.scopeLookupTypeVar(name_ident);
            if (type_var_in_scope == null) {
                // Type variable not found in scope - issue diagnostic
                self.can_ir.pushDiagnostic(CIR.Diagnostic{ .undeclared_type_var = .{
                    .name = name_ident,
                    .region = region,
                } });
            }

            return self.can_ir.store.addTypeAnno(.{ .ty_var = .{
                .name = name_ident,
                .region = region,
            } });
        },
        .ty => |ty| {
            const region = self.parse_ir.tokenizedRegionToRegion(ty.region);

            // Check if this type is declared in scope
            if (self.scopeLookupTypeDecl(ty.ident)) |_| {
                // Type found in scope - good!
                // TODO: We could store a reference to the type declaration for better error messages
            } else {
                // Type not found in scope - issue diagnostic
                self.can_ir.pushDiagnostic(CIR.Diagnostic{ .undeclared_type = .{
                    .name = ty.ident,
                    .region = region,
                } });
            }

            return self.can_ir.store.addTypeAnno(.{ .ty = .{
                .symbol = ty.ident,
                .region = region,
            } });
        },
        .mod_ty => |mod_ty| {
            const region = self.parse_ir.tokenizedRegionToRegion(mod_ty.region);
            return self.can_ir.store.addTypeAnno(.{ .mod_ty = .{
                .mod_symbol = mod_ty.mod_ident,
                .ty_symbol = mod_ty.ty_ident,
                .region = region,
            } });
        },
        .underscore => |underscore| {
            const region = self.parse_ir.tokenizedRegionToRegion(underscore.region);
            return self.can_ir.store.addTypeAnno(.{ .underscore = .{
                .region = region,
            } });
        },
        .tuple => |tuple| {
            const region = self.parse_ir.tokenizedRegionToRegion(tuple.region);
            // Canonicalize all tuple elements
            const scratch_top = self.can_ir.store.scratchTypeAnnoTop();
            defer self.can_ir.store.clearScratchTypeAnnosFrom(scratch_top);

            for (self.parse_ir.store.typeAnnoSlice(tuple.annos)) |elem_idx| {
                const canonicalized = self.canonicalize_type_anno(elem_idx);
                self.can_ir.store.addScratchTypeAnno(canonicalized);
            }

            const annos = self.can_ir.store.typeAnnoSpanFrom(scratch_top);
            return self.can_ir.store.addTypeAnno(.{ .tuple = .{
                .annos = annos,
                .region = region,
            } });
        },
        .record => |record| {
            const region = self.parse_ir.tokenizedRegionToRegion(record.region);

            // Canonicalize all record fields
            const scratch_top = self.can_ir.store.scratchAnnoRecordFieldTop();
            defer self.can_ir.store.clearScratchAnnoRecordFieldsFrom(scratch_top);

            for (self.parse_ir.store.annoRecordFieldSlice(record.fields)) |field_idx| {
                const ast_field = self.parse_ir.store.getAnnoRecordField(field_idx);

                // Resolve field name
                const field_name = self.parse_ir.tokens.resolveIdentifier(ast_field.name) orelse {
                    // Malformed field name - continue with placeholder
                    const malformed_field_ident = Ident.for_text("malformed_field");
                    const malformed_ident = self.can_ir.env.idents.insert(self.can_ir.env.gpa, malformed_field_ident, Region.zero());
                    const canonicalized_ty = self.canonicalize_type_anno(ast_field.ty);
                    const field_region = self.parse_ir.tokenizedRegionToRegion(ast_field.region);

                    const cir_field = CIR.AnnoRecordField{
                        .name = malformed_ident,
                        .ty = canonicalized_ty,
                        .region = field_region,
                    };
                    const field_cir_idx = self.can_ir.store.addAnnoRecordField(cir_field);
                    self.can_ir.store.addScratchAnnoRecordField(field_cir_idx);
                    continue;
                };

                // Canonicalize field type
                const canonicalized_ty = self.canonicalize_type_anno(ast_field.ty);
                const field_region = self.parse_ir.tokenizedRegionToRegion(ast_field.region);

                const cir_field = CIR.AnnoRecordField{
                    .name = field_name,
                    .ty = canonicalized_ty,
                    .region = field_region,
                };
                const field_cir_idx = self.can_ir.store.addAnnoRecordField(cir_field);
                self.can_ir.store.addScratchAnnoRecordField(field_cir_idx);
            }

            const fields = self.can_ir.store.annoRecordFieldSpanFrom(scratch_top);
            return self.can_ir.store.addTypeAnno(.{ .record = .{
                .fields = fields,
                .region = region,
            } });
        },
        .tag_union => |tag_union| {
            const region = self.parse_ir.tokenizedRegionToRegion(tag_union.region);

            // Canonicalize all tags in the union using tag-specific canonicalization
            const scratch_top = self.can_ir.store.scratchTypeAnnoTop();
            defer self.can_ir.store.clearScratchTypeAnnosFrom(scratch_top);

            for (self.parse_ir.store.typeAnnoSlice(tag_union.tags)) |tag_idx| {
                const canonicalized = self.canonicalize_tag_variant(tag_idx);
                self.can_ir.store.addScratchTypeAnno(canonicalized);
            }

            const tags = self.can_ir.store.typeAnnoSpanFrom(scratch_top);

            // Handle optional open annotation (for extensible tag unions)
            const open_anno = if (tag_union.open_anno) |open_idx|
                self.canonicalize_type_anno(open_idx)
            else
                null;

            return self.can_ir.store.addTypeAnno(.{ .tag_union = .{
                .tags = tags,
                .open_anno = open_anno,
                .region = region,
            } });
        },
        .@"fn" => |fn_anno| {
            const region = self.parse_ir.tokenizedRegionToRegion(fn_anno.region);

            // Canonicalize argument types
            const scratch_top = self.can_ir.store.scratchTypeAnnoTop();
            defer self.can_ir.store.clearScratchTypeAnnosFrom(scratch_top);

            for (self.parse_ir.store.typeAnnoSlice(fn_anno.args)) |arg_idx| {
                const canonicalized = self.canonicalize_type_anno(arg_idx);
                self.can_ir.store.addScratchTypeAnno(canonicalized);
            }

            const args = self.can_ir.store.typeAnnoSpanFrom(scratch_top);

            // Canonicalize return type
            const ret = self.canonicalize_type_anno(fn_anno.ret);

            return self.can_ir.store.addTypeAnno(.{ .@"fn" = .{
                .args = args,
                .ret = ret,
                .effectful = fn_anno.effectful,
                .region = region,
            } });
        },
        .parens => |parens| {
            const region = self.parse_ir.tokenizedRegionToRegion(parens.region);
            const inner_anno = self.canonicalize_type_anno(parens.anno);
            return self.can_ir.store.addTypeAnno(.{ .parens = .{
                .anno = inner_anno,
                .region = region,
            } });
        },
        .malformed => |malformed| {
            const region = self.parse_ir.tokenizedRegionToRegion(malformed.region);
            return self.can_ir.pushMalformed(CIR.TypeAnno.Idx, CIR.Diagnostic{ .malformed_type_annotation = .{
                .region = region,
            } });
        },
    }
}

fn canonicalize_type_header(self: *Self, header_idx: AST.TypeHeader.Idx) CIR.TypeHeader.Idx {
    const ast_header = self.parse_ir.store.getTypeHeader(header_idx);
    const region = self.parse_ir.tokenizedRegionToRegion(ast_header.region);

    // Get the type name identifier
    const name_ident = self.parse_ir.tokens.resolveIdentifier(ast_header.name) orelse {
        // If we can't resolve the identifier, create a malformed header with invalid identifier
        return self.can_ir.store.addTypeHeader(.{
            .name = base.Ident.Idx{ .attributes = .{ .effectful = false, .ignored = false, .reassignable = false }, .idx = 0 }, // Invalid identifier
            .args = .{ .span = .{ .start = 0, .len = 0 } },
            .region = region,
        });
    };

    // Canonicalize type arguments - these are parameter declarations, not references
    const scratch_top = self.can_ir.store.scratchTypeAnnoTop();
    defer self.can_ir.store.clearScratchTypeAnnosFrom(scratch_top);

    for (self.parse_ir.store.typeAnnoSlice(ast_header.args)) |arg_idx| {
        const ast_arg = self.parse_ir.store.getTypeAnno(arg_idx);
        // Type parameters should be treated as declarations, not lookups
        switch (ast_arg) {
            .ty_var => |ty_var| {
                const param_region = self.parse_ir.tokenizedRegionToRegion(ty_var.region);
                const param_ident = self.parse_ir.tokens.resolveIdentifier(ty_var.tok) orelse {
                    const malformed = self.can_ir.pushMalformed(CIR.TypeAnno.Idx, CIR.Diagnostic{ .malformed_type_annotation = .{
                        .region = param_region,
                    } });
                    self.can_ir.store.addScratchTypeAnno(malformed);
                    continue;
                };

                // Create type variable annotation for this parameter
                const param_anno = self.can_ir.store.addTypeAnno(.{ .ty_var = .{
                    .name = param_ident,
                    .region = param_region,
                } });
                self.can_ir.store.addScratchTypeAnno(param_anno);
            },
            else => {
                // Other types in parameter position - canonicalize normally but warn
                const canonicalized = self.canonicalize_type_anno(arg_idx);
                self.can_ir.store.addScratchTypeAnno(canonicalized);
            },
        }
    }

    const args = self.can_ir.store.typeAnnoSpanFrom(scratch_top);

    return self.can_ir.store.addTypeHeader(.{
        .name = name_ident,
        .args = args,
        .region = region,
    });
}

fn canonicalize_statement(self: *Self, stmt_idx: AST.Statement.Idx) ?CIR.Expr.Idx {
    const stmt = self.parse_ir.store.getStatement(stmt_idx);

    switch (stmt) {
        .decl => |d| {
            // Check if this is a var reassignment
            const pattern = self.parse_ir.store.getPattern(d.pattern);
            if (pattern == .ident) {
                const ident_tok = pattern.ident.ident_tok;
                if (self.parse_ir.tokens.resolveIdentifier(ident_tok)) |ident_idx| {
                    const region = self.parse_ir.tokenizedRegionToRegion(self.parse_ir.store.getPattern(d.pattern).to_tokenized_region());

                    // Check if this identifier exists and is a var
                    switch (self.scopeLookup(&self.can_ir.env.idents, .ident, ident_idx)) {
                        .found => |existing_pattern_idx| {
                            // Check if this is a var reassignment across function boundaries
                            if (self.isVarReassignmentAcrossFunctionBoundary(existing_pattern_idx)) {
                                // Generate error for var reassignment across function boundary
                                const error_expr = self.can_ir.pushMalformed(CIR.Expr.Idx, CIR.Diagnostic{ .var_across_function_boundary = .{
                                    .region = region,
                                } });

                                // Create a reassign statement with the error expression
                                const reassign_stmt = CIR.Statement{ .reassign = .{
                                    .pattern_idx = existing_pattern_idx,
                                    .expr = error_expr,
                                    .region = region,
                                } };
                                const reassign_idx = self.can_ir.store.addStatement(reassign_stmt);
                                self.can_ir.store.addScratchStatement(reassign_idx);

                                return error_expr;
                            }

                            // Check if this was declared as a var
                            if (self.isVarPattern(existing_pattern_idx)) {
                                // This is a var reassignment - canonicalize the expression and create reassign statement
                                const expr_idx = self.canonicalize_expr(d.body) orelse return null;

                                // Create reassign statement
                                const reassign_stmt = CIR.Statement{ .reassign = .{
                                    .pattern_idx = existing_pattern_idx,
                                    .expr = expr_idx,
                                    .region = region,
                                } };
                                const reassign_idx = self.can_ir.store.addStatement(reassign_stmt);
                                self.can_ir.store.addScratchStatement(reassign_idx);

                                return expr_idx;
                            }
                        },
                        .not_found => {
                            // Not found in scope, fall through to regular declaration
                        },
                    }
                }
            }

            // Regular declaration - canonicalize as usual
            const pattern_idx = self.canonicalize_pattern(d.pattern) orelse return null;
            const expr_idx = self.canonicalize_expr(d.body) orelse return null;

            // Create a declaration statement
            const decl_stmt = CIR.Statement{ .decl = .{
                .pattern = pattern_idx,
                .expr = expr_idx,
                .region = self.parse_ir.tokenizedRegionToRegion(d.region),
            } };
            const decl_idx = self.can_ir.store.addStatement(decl_stmt);
            self.can_ir.store.addScratchStatement(decl_idx);

            return expr_idx;
        },
        .@"var" => |v| {
            // Var declaration - handle specially with function boundary tracking
            const var_name = self.parse_ir.tokens.resolveIdentifier(v.name) orelse return null;
            const region = self.parse_ir.tokenizedRegionToRegion(v.region);

            // Canonicalize the initial value
            const init_expr_idx = self.canonicalize_expr(v.body) orelse return null;

            // Create pattern for the var
            const pattern_idx = self.can_ir.store.addPattern(CIR.Pattern{ .assign = .{ .ident = var_name, .region = region } });

            // Introduce the var with function boundary tracking
            _ = self.scopeIntroduceVar(var_name, pattern_idx, region, true, CIR.Pattern.Idx);

            // Create var statement
            const var_stmt = CIR.Statement{ .@"var" = .{
                .pattern_idx = pattern_idx,
                .expr = init_expr_idx,
                .region = region,
            } };
            const var_idx = self.can_ir.store.addStatement(var_stmt);
            self.can_ir.store.addScratchStatement(var_idx);

            return init_expr_idx;
        },
        .expr => |e| {
            // Expression statement
            const expr_idx = self.canonicalize_expr(e.expr) orelse return null;

            // Create expression statement
            const expr_stmt = CIR.Statement{ .expr = .{
                .expr = expr_idx,
                .region = self.parse_ir.tokenizedRegionToRegion(e.region),
            } };
            const expr_stmt_idx = self.can_ir.store.addStatement(expr_stmt);
            self.can_ir.store.addScratchStatement(expr_stmt_idx);

            return expr_idx;
        },
        .crash => |c| {
            // Crash statement
            const region = self.parse_ir.tokenizedRegionToRegion(c.region);

            // Create a crash diagnostic and runtime error expression
            const feature = self.can_ir.env.strings.insert(self.can_ir.env.gpa, "crash statement");
            const diagnostic = self.can_ir.store.addDiagnostic(CIR.Diagnostic{ .not_implemented = .{
                .feature = feature,
                .region = region,
            } });
            const crash_expr = self.can_ir.store.addExpr(CIR.Expr{ .runtime_error = .{
                .diagnostic = diagnostic,
                .region = region,
            } });
            return crash_expr;
        },
        .type_decl => |s| {
            // TODO type declarations in statement context
            const feature = self.can_ir.env.strings.insert(self.can_ir.env.gpa, "type_decl in statement context");
            return self.can_ir.pushMalformed(CIR.Expr.Idx, CIR.Diagnostic{ .not_implemented = .{
                .feature = feature,
                .region = self.parse_ir.tokenizedRegionToRegion(s.region),
            } });
        },
        .type_anno => |ta| {
            // Type annotation statement
            const region = self.parse_ir.tokenizedRegionToRegion(ta.region);

            // Resolve the identifier name
            const name_ident = self.parse_ir.tokens.resolveIdentifier(ta.name) orelse {
                const feature = self.can_ir.env.strings.insert(self.can_ir.env.gpa, "type annotation identifier resolution");
                return self.can_ir.pushMalformed(CIR.Expr.Idx, CIR.Diagnostic{ .not_implemented = .{
                    .feature = feature,
                    .region = region,
                } });
            };

            // Canonicalize the type annotation
            const type_anno_idx = self.canonicalize_type_anno(ta.anno);

            // Extract type variables from the annotation and introduce them into scope
            // This makes them available for the subsequent value declaration
            self.extractTypeVarsFromAnno(type_anno_idx);

            // Store the type annotation for connection with the next declaration
            const name_text = self.can_ir.env.idents.getText(name_ident);
            self.pending_type_annos.put(self.can_ir.env.gpa, name_text, type_anno_idx) catch |err| exitOnOom(err);

            // Type annotations don't produce runtime values, so return a unit expression
            // Create an empty tuple as a unit value
            const empty_span = CIR.Expr.Span{ .span = base.DataSpan{ .start = 0, .len = 0 } };
            const unit_expr = self.can_ir.store.addExpr(CIR.Expr{ .tuple = .{
                .tuple_var = self.can_ir.pushFreshTypeVar(@enumFromInt(0), region),
                .elems = empty_span,
                .region = region,
            } });
            _ = self.can_ir.setTypeVarAtExpr(unit_expr, Content{ .flex_var = null });
            return unit_expr;
        },
        .import => |import_stmt| {
            _ = self.canonicalizeImportStatement(import_stmt);

            // Import statements don't produce runtime values, so return a unit expression
            const region = self.parse_ir.tokenizedRegionToRegion(import_stmt.region);
            const empty_span = CIR.Expr.Span{ .span = base.DataSpan{ .start = 0, .len = 0 } };
            const unit_expr = self.can_ir.store.addExpr(CIR.Expr{ .tuple = .{
                .tuple_var = self.can_ir.pushFreshTypeVar(@enumFromInt(0), region),
                .elems = empty_span,
                .region = region,
            } });
            _ = self.can_ir.setTypeVarAtExpr(unit_expr, Content{ .flex_var = null });
            return unit_expr;
        },
        else => {
            // Other statement types not yet implemented
            const feature = self.can_ir.env.strings.insert(self.can_ir.env.gpa, "statement type in block");
            return self.can_ir.pushMalformed(CIR.Expr.Idx, CIR.Diagnostic{ .not_implemented = .{
                .feature = feature,
                .region = Region.zero(),
            } });
        },
    }
}

/// Enter a new scope level
fn scopeEnter(self: *Self, gpa: std.mem.Allocator, is_function_boundary: bool) void {
    const scope = Scope.init(is_function_boundary);
    self.scopes.append(gpa, scope) catch |err| collections.utils.exitOnOom(err);
}

/// Exit the current scope level
fn scopeExit(self: *Self, gpa: std.mem.Allocator) Scope.Error!void {
    if (self.scopes.items.len <= 1) {
        return Scope.Error.ExitedTopScopeLevel;
    }

    // Check for unused variables in the scope we're about to exit
    const scope = &self.scopes.items[self.scopes.items.len - 1];
    self.checkScopeForUnusedVariables(scope);

    var popped_scope: Scope = self.scopes.pop().?;
    popped_scope.deinit(gpa);
}

/// Get the current scope
fn currentScope(self: *Self) *Scope {
    std.debug.assert(self.scopes.items.len > 0);
    return &self.scopes.items[self.scopes.items.len - 1];
}

/// This will be used later for builtins like Num.nan, Num.infinity, etc.
pub fn addNonFiniteFloat(self: *Self, value: f64, region: base.Region) CIR.Expr.Idx {
    // Dec doesn't have infinity, -infinity, or NaN
    const requirements = types.Num.Frac.Requirements{
        .fits_in_f32 = true,
        .fits_in_dec = false,
    };

    // Create type vars, first "reserve" node slots
    const final_expr_idx = self.can_ir.store.predictNodeIndex(2);

    // Create a polymorphic frac type variable
    const poly_var = self.can_ir.env.types.fresh();
    const frac_var = self.can_ir.env.types.freshFromContent(Content{ .structure = .{ .num = .{ .frac_poly = poly_var } } });
    const num_var = self.can_ir.env.types.freshFromContent(Content{ .structure = .{ .num = .{ .num_poly = frac_var } } });

    // Store the type variable at the expression location
    _ = self.can_ir.pushTypeVar(
        Content{ .structure = .{ .num = .{ .num_poly = frac_var } } },
        final_expr_idx,
        region,
    );

    // then in the final slot the actual expr is inserted
    const expr_idx = self.can_ir.store.addExpr(CIR.Expr{
        .frac_f64 = .{
            .frac_var = num_var,
            .requirements = requirements,
            .value = value,
            .region = region,
        },
    });

    std.debug.assert(@intFromEnum(expr_idx) == @intFromEnum(final_expr_idx));

    // Insert concrete type variable
    _ = self.can_ir.setTypeVarAtExpr(
        expr_idx,
        Content{ .structure = .{ .num = .{ .num_poly = frac_var } } },
    );

    return expr_idx;
}

/// Check if an identifier is in scope
fn scopeContains(
    self: *Self,
    ident_store: *const base.Ident.Store,
    comptime item_kind: Scope.ItemKind,
    name: base.Ident.Idx,
) ?CIR.Pattern.Idx {
    var scope_idx = self.scopes.items.len;
    while (scope_idx > 0) {
        scope_idx -= 1;
        const scope = &self.scopes.items[scope_idx];
        const map = scope.itemsConst(item_kind);

        var iter = map.iterator();
        while (iter.next()) |entry| {
            if (ident_store.identsHaveSameText(name, entry.key_ptr.*)) {
                return entry.value_ptr.*;
            }
        }
    }
    return null;
}

/// Look up an identifier in the scope
fn scopeLookup(
    self: *Self,
    ident_store: *const base.Ident.Store,
    comptime item_kind: Scope.ItemKind,
    name: base.Ident.Idx,
) Scope.LookupResult {
    if (self.scopeContains(ident_store, item_kind, name)) |pattern| {
        return Scope.LookupResult{ .found = pattern };
    }
    return Scope.LookupResult{ .not_found = {} };
}

/// Lookup a type variable in the scope hierarchy
fn scopeLookupTypeVar(self: *const Self, name_ident: Ident.Idx) ?CIR.TypeAnno.Idx {
    // Search from innermost to outermost scope
    var i = self.scopes.items.len;
    while (i > 0) {
        i -= 1;
        const scope = &self.scopes.items[i];

        switch (scope.lookupTypeVar(&self.can_ir.env.idents, name_ident)) {
            .found => |type_var_idx| return type_var_idx,
            .not_found => continue,
        }
    }
    return null;
}

/// Introduce a type variable into the current scope
fn scopeIntroduceTypeVar(self: *Self, name: Ident.Idx, type_var_anno: CIR.TypeAnno.Idx) void {
    const gpa = self.can_ir.env.gpa;
    const current_scope = &self.scopes.items[self.scopes.items.len - 1];

    // Don't use parent lookup function for now - just introduce directly
    // Type variable shadowing is allowed in Roc
    const result = current_scope.introduceTypeVar(gpa, &self.can_ir.env.idents, name, type_var_anno, null);

    switch (result) {
        .success => {},
        .shadowing_warning => |shadowed_type_var_idx| {
            // Type variable shadowing is allowed but should produce warning
            const shadowed_type_var = self.can_ir.store.getTypeAnno(shadowed_type_var_idx);
            const original_region = shadowed_type_var.toRegion();
            self.can_ir.pushDiagnostic(CIR.Diagnostic{ .shadowing_warning = .{
                .ident = name,
                .region = self.can_ir.store.getTypeAnno(type_var_anno).toRegion(),
                .original_region = original_region,
            } });
        },
        .already_in_scope => |_| {
            // Type variable already exists in this scope - this is fine for repeated references
        },
    }
}

/// Extract type variables from a type annotation and introduce them into scope
fn extractTypeVarsFromAnno(self: *Self, type_anno_idx: CIR.TypeAnno.Idx) void {
    const type_anno = self.can_ir.store.getTypeAnno(type_anno_idx);

    switch (type_anno) {
        .ty_var => |ty_var| {
            // This is a type variable - introduce it into scope
            self.scopeIntroduceTypeVar(ty_var.name, type_anno_idx);
        },
        .apply => |apply| {
            // Recursively extract from arguments
            for (self.can_ir.store.sliceTypeAnnos(apply.args)) |arg_idx| {
                self.extractTypeVarsFromAnno(arg_idx);
            }
        },
        .@"fn" => {
            // Function type annotations are not yet implemented in CIR
            // When implemented, extract from parameter and return types
        },
        .tuple => |tuple| {
            // Extract from tuple elements
            for (self.can_ir.store.sliceTypeAnnos(tuple.annos)) |elem_idx| {
                self.extractTypeVarsFromAnno(elem_idx);
            }
        },
        .parens => |parens| {
            // Extract from inner annotation
            self.extractTypeVarsFromAnno(parens.anno);
        },
        .ty, .underscore, .mod_ty, .record, .tag_union, .malformed => {
            // These don't contain type variables to extract
        },
    }
}

fn introduceTypeParametersFromHeader(self: *Self, header_idx: CIR.TypeHeader.Idx) void {
    const header = self.can_ir.store.getTypeHeader(header_idx);

    // Introduce each type parameter into the current scope
    for (self.can_ir.store.sliceTypeAnnos(header.args)) |param_idx| {
        const param = self.can_ir.store.getTypeAnno(param_idx);
        if (param == .ty_var) {
            self.scopeIntroduceTypeVar(param.ty_var.name, param_idx);
        }
    }
}

fn extractTypeVarsFromASTAnno(self: *Self, anno_idx: AST.TypeAnno.Idx, vars: *std.ArrayList(Ident.Idx)) void {
    const ast_anno = self.parse_ir.store.getTypeAnno(anno_idx);

    switch (ast_anno) {
        .ty_var => |ty_var| {
            if (self.parse_ir.tokens.resolveIdentifier(ty_var.tok)) |ident| {
                // Check if we already have this type variable
                for (vars.items) |existing| {
                    if (existing.idx == ident.idx) return; // Already added
                }
                vars.append(ident) catch |err| exitOnOom(err);
            }
        },
        .apply => |apply| {
            for (self.parse_ir.store.typeAnnoSlice(apply.args)) |arg_idx| {
                self.extractTypeVarsFromASTAnno(arg_idx, vars);
            }
        },
        .@"fn" => |fn_anno| {
            for (self.parse_ir.store.typeAnnoSlice(fn_anno.args)) |arg_idx| {
                self.extractTypeVarsFromASTAnno(arg_idx, vars);
            }
            self.extractTypeVarsFromASTAnno(fn_anno.ret, vars);
        },
        .tuple => |tuple| {
            for (self.parse_ir.store.typeAnnoSlice(tuple.annos)) |elem_idx| {
                self.extractTypeVarsFromASTAnno(elem_idx, vars);
            }
        },
        .parens => |parens| {
            self.extractTypeVarsFromASTAnno(parens.anno, vars);
        },
        .ty, .underscore, .mod_ty, .record, .tag_union, .malformed => {
            // These don't contain type variables to extract
        },
    }
}

/// Introduce a new identifier to the current scope level
fn scopeIntroduceInternal(
    self: *Self,
    gpa: std.mem.Allocator,
    ident_store: *const base.Ident.Store,
    comptime item_kind: Scope.ItemKind,
    ident_idx: base.Ident.Idx,
    pattern_idx: CIR.Pattern.Idx,
    is_var: bool,
    is_declaration: bool,
) Scope.IntroduceResult {
    // Check if var is being used at top-level
    if (is_var and self.scopes.items.len == 1) {
        return Scope.IntroduceResult{ .top_level_var_error = {} };
    }

    // Check for existing identifier in any scope level for shadowing detection
    if (self.scopeContains(ident_store, item_kind, ident_idx)) |existing_pattern| {
        // If it's a var reassignment (not declaration), check function boundaries
        if (is_var and !is_declaration) {
            // Find the scope where the var was declared and check for function boundaries
            var declaration_scope_idx: ?usize = null;
            var scope_idx = self.scopes.items.len;

            // First, find where the identifier was declared
            while (scope_idx > 0) {
                scope_idx -= 1;
                const scope = &self.scopes.items[scope_idx];
                const map = scope.itemsConst(item_kind);

                var iter = map.iterator();
                while (iter.next()) |entry| {
                    if (ident_store.identsHaveSameText(ident_idx, entry.key_ptr.*)) {
                        declaration_scope_idx = scope_idx;
                        break;
                    }
                }

                if (declaration_scope_idx != null) break;
            }

            // Now check if there are function boundaries between declaration and current scope
            if (declaration_scope_idx) |decl_idx| {
                var current_idx = decl_idx + 1;
                var found_function_boundary = false;

                while (current_idx < self.scopes.items.len) {
                    const scope = &self.scopes.items[current_idx];
                    if (scope.is_function_boundary) {
                        found_function_boundary = true;
                        break;
                    }
                    current_idx += 1;
                }

                if (found_function_boundary) {
                    // Different function, return error
                    return Scope.IntroduceResult{ .var_across_function_boundary = existing_pattern };
                } else {
                    // Same function, allow reassignment without warning
                    self.scopes.items[self.scopes.items.len - 1].put(gpa, item_kind, ident_idx, pattern_idx);
                    return Scope.IntroduceResult{ .success = {} };
                }
            }
        }

        // Regular shadowing case - produce warning but still introduce
        self.scopes.items[self.scopes.items.len - 1].put(gpa, item_kind, ident_idx, pattern_idx);
        return Scope.IntroduceResult{ .shadowing_warning = existing_pattern };
    }

    // Check the current level for duplicates
    const current_scope = &self.scopes.items[self.scopes.items.len - 1];
    const map = current_scope.itemsConst(item_kind);

    var iter = map.iterator();
    while (iter.next()) |entry| {
        if (ident_store.identsHaveSameText(ident_idx, entry.key_ptr.*)) {
            // Duplicate in same scope - still introduce but return shadowing warning
            self.scopes.items[self.scopes.items.len - 1].put(gpa, item_kind, ident_idx, pattern_idx);
            return Scope.IntroduceResult{ .shadowing_warning = entry.value_ptr.* };
        }
    }

    // No conflicts, introduce successfully
    self.scopes.items[self.scopes.items.len - 1].put(gpa, item_kind, ident_idx, pattern_idx);
    return Scope.IntroduceResult{ .success = {} };
}

/// Get all identifiers in scope
fn scopeAllIdents(self: *const Self, gpa: std.mem.Allocator, comptime item_kind: Scope.ItemKind) []base.Ident.Idx {
    var result = std.ArrayList(base.Ident.Idx).init(gpa);

    for (self.scopes.items) |scope| {
        const map = scope.itemsConst(item_kind);
        var iter = map.iterator();
        while (iter.next()) |entry| {
            result.append(entry.key_ptr.*) catch |err| collections.utils.exitOnOom(err);
        }
    }

    return result.toOwnedSlice() catch |err| collections.utils.exitOnOom(err);
}

/// Check if an identifier is marked as ignored (underscore prefix)
fn identIsIgnored(ident_idx: base.Ident.Idx) bool {
    return ident_idx.attributes.ignored;
}

/// Handle unused variable checking and diagnostics
fn checkUsedUnderscoreVariable(
    self: *Self,
    ident_idx: base.Ident.Idx,
    region: Region,
) void {
    const is_ignored = identIsIgnored(ident_idx);

    if (is_ignored) {
        // Variable prefixed with _ but is actually used - warning
        self.can_ir.pushDiagnostic(CIR.Diagnostic{ .used_underscore_variable = .{
            .ident = ident_idx,
            .region = region,
        } });
    }
}

fn checkScopeForUnusedVariables(self: *Self, scope: *const Scope) void {
    // Iterate through all identifiers in this scope
    var iterator = scope.idents.iterator();
    while (iterator.next()) |entry| {
        const ident_idx = entry.key_ptr.*;
        const pattern_idx = entry.value_ptr.*;

        // Skip if this variable was used
        if (self.used_patterns.contains(pattern_idx)) {
            continue;
        }

        // Skip if this is an ignored variable (starts with _)
        if (identIsIgnored(ident_idx)) {
            continue;
        }

        // Get the region for this pattern to provide good error location
        const pattern = self.can_ir.store.getPattern(pattern_idx);
        const region = pattern.toRegion();

        // Report unused variable
        self.can_ir.pushDiagnostic(CIR.Diagnostic{ .unused_variable = .{
            .ident = ident_idx,
            .region = region,
        } });
    }
}

/// Introduce a type declaration into the current scope
fn scopeIntroduceTypeDecl(
    self: *Self,
    name_ident: Ident.Idx,
    type_decl_stmt: CIR.Statement.Idx,
    region: Region,
) void {
    const gpa = self.can_ir.env.gpa;
    const current_scope = &self.scopes.items[self.scopes.items.len - 1];

    // Check for shadowing in parent scopes
    var shadowed_in_parent: ?CIR.Statement.Idx = null;
    if (self.scopes.items.len > 1) {
        var i = self.scopes.items.len - 1;
        while (i > 0) {
            i -= 1;
            const scope = &self.scopes.items[i];
            switch (scope.lookupTypeDecl(&self.can_ir.env.idents, name_ident)) {
                .found => |type_decl_idx| {
                    shadowed_in_parent = type_decl_idx;
                    break;
                },
                .not_found => continue,
            }
        }
    }

    const result = current_scope.introduceTypeDecl(gpa, &self.can_ir.env.idents, name_ident, type_decl_stmt, null);

    switch (result) {
        .success => {
            // Check if we're shadowing a type in a parent scope
            if (shadowed_in_parent) |shadowed_stmt| {
                const shadowed_statement = self.can_ir.store.getStatement(shadowed_stmt);
                const original_region = shadowed_statement.toRegion();
                self.can_ir.pushDiagnostic(CIR.Diagnostic{
                    .shadowing_warning = .{
                        .ident = name_ident,
                        .region = region,
                        .original_region = original_region,
                    },
                });
            }
        },
        .shadowing_warning => |shadowed_stmt| {
            // This shouldn't happen since we're not passing a parent lookup function
            // but handle it just in case the Scope implementation changes
            const shadowed_statement = self.can_ir.store.getStatement(shadowed_stmt);
            const original_region = shadowed_statement.toRegion();
            self.can_ir.pushDiagnostic(CIR.Diagnostic{
                .shadowing_warning = .{
                    .ident = name_ident,
                    .region = region,
                    .original_region = original_region,
                },
            });
        },
        .redeclared_error => |original_stmt| {
            // Extract region information from the original statement
            const original_statement = self.can_ir.store.getStatement(original_stmt);
            const original_region = original_statement.toRegion();
            self.can_ir.pushDiagnostic(CIR.Diagnostic{
                .type_redeclared = .{
                    .original_region = original_region,
                    .redeclared_region = region,
                    .name = name_ident,
                },
            });
        },
        .type_alias_redeclared => |original_stmt| {
            const original_statement = self.can_ir.store.getStatement(original_stmt);
            const original_region = original_statement.toRegion();
            self.can_ir.pushDiagnostic(CIR.Diagnostic{
                .type_alias_redeclared = .{
                    .name = name_ident,
                    .original_region = original_region,
                    .redeclared_region = region,
                },
            });
        },
        .custom_type_redeclared => |original_stmt| {
            const original_statement = self.can_ir.store.getStatement(original_stmt);
            const original_region = original_statement.toRegion();
            self.can_ir.pushDiagnostic(CIR.Diagnostic{
                .custom_type_redeclared = .{
                    .name = name_ident,
                    .original_region = original_region,
                    .redeclared_region = region,
                },
            });
        },
        .cross_scope_shadowing => |shadowed_stmt| {
            const shadowed_statement = self.can_ir.store.getStatement(shadowed_stmt);
            const original_region = shadowed_statement.toRegion();
            self.can_ir.pushDiagnostic(CIR.Diagnostic{
                .type_shadowed_warning = .{
                    .name = name_ident,
                    .region = region,
                    .original_region = original_region,
                    .cross_scope = true,
                },
            });
        },
        .parameter_conflict => |conflict| {
            const original_statement = self.can_ir.store.getStatement(conflict.original_stmt);
            const original_region = original_statement.toRegion();
            self.can_ir.pushDiagnostic(CIR.Diagnostic{
                .type_parameter_conflict = .{
                    .name = name_ident,
                    .parameter_name = conflict.conflicting_parameter,
                    .region = region,
                    .original_region = original_region,
                },
            });
        },
    }
}

/// Lookup a type declaration in the scope hierarchy
fn scopeLookupTypeDecl(self: *const Self, name_ident: Ident.Idx) ?CIR.Statement.Idx {
    // Search from innermost to outermost scope
    var i = self.scopes.items.len;
    while (i > 0) {
        i -= 1;
        const scope = &self.scopes.items[i];

        switch (scope.lookupTypeDecl(&self.can_ir.env.idents, name_ident)) {
            .found => |type_decl_idx| return type_decl_idx,
            .not_found => continue,
        }
    }

    return null;
}

/// Look up a module alias in the scope hierarchy
fn scopeLookupModule(self: *const Self, alias_name: Ident.Idx) ?Ident.Idx {
    // Search from innermost to outermost scope
    var i = self.scopes.items.len;
    while (i > 0) {
        i -= 1;
        const scope = &self.scopes.items[i];

        switch (scope.lookupModuleAlias(&self.can_ir.env.idents, alias_name)) {
            .found => |module_name| return module_name,
            .not_found => continue,
        }
    }

    return null;
}

/// Introduce a module alias into scope
fn scopeIntroduceModuleAlias(self: *Self, alias_name: Ident.Idx, module_name: Ident.Idx) void {
    const gpa = self.can_ir.env.gpa;
    const current_scope = &self.scopes.items[self.scopes.items.len - 1];

    // Simplified introduction without parent lookup for now
    const result = current_scope.introduceModuleAlias(gpa, &self.can_ir.env.idents, alias_name, module_name, null);

    switch (result) {
        .success => {},
        .shadowing_warning => |shadowed_module| {
            // Create diagnostic for module alias shadowing
            self.can_ir.pushDiagnostic(CIR.Diagnostic{
                .shadowing_warning = .{
                    .ident = alias_name,
                    .region = Region.zero(), // TODO: get proper region
                    .original_region = Region.zero(), // TODO: get proper region
                },
            });
            _ = shadowed_module; // Suppress unused variable warning
        },
        .already_in_scope => |existing_module| {
            // Module alias already exists in current scope
            // For now, just issue a diagnostic
            self.can_ir.pushDiagnostic(CIR.Diagnostic{
                .shadowing_warning = .{
                    .ident = alias_name,
                    .region = Region.zero(), // TODO: get proper region
                    .original_region = Region.zero(), // TODO: get proper region
                },
            });
            _ = existing_module; // Suppress unused variable warning
        },
    }
}

/// Helper function to look up module aliases in parent scopes only
fn scopeLookupModuleInParentScopes(self: *const Self, alias_name: Ident.Idx) ?Ident.Idx {
    // Search from second-innermost to outermost scope (excluding current scope)
    if (self.scopes.items.len <= 1) return null;

    var i = self.scopes.items.len - 1;
    while (i > 0) {
        i -= 1;
        const scope = &self.scopes.items[i];

        switch (scope.lookupModuleAlias(&self.can_ir.env.idents, alias_name)) {
            .found => |module_name| return module_name,
            .not_found => continue,
        }
    }

    return null;
}

/// Look up an exposed item across all scopes
fn scopeLookupExposedItem(self: *const Self, item_name: Ident.Idx) ?Scope.ExposedItemInfo {
    // Search from innermost to outermost scope
    var i = self.scopes.items.len;
    while (i > 0) {
        i -= 1;
        const scope = &self.scopes.items[i];

        switch (scope.lookupExposedItem(&self.can_ir.env.idents, item_name)) {
            .found => |item_info| return item_info,
            .not_found => continue,
        }
    }

    return null;
}

/// Introduce an exposed item into the current scope
fn scopeIntroduceExposedItem(self: *Self, item_name: Ident.Idx, item_info: Scope.ExposedItemInfo) void {
    const gpa = self.can_ir.env.gpa;
    const current_scope = &self.scopes.items[self.scopes.items.len - 1];

    // Simplified introduction without parent lookup for now
    const result = current_scope.introduceExposedItem(gpa, &self.can_ir.env.idents, item_name, item_info, null);

    switch (result) {
        .success => {},
        .shadowing_warning => |shadowed_info| {
            // Create diagnostic for exposed item shadowing
            const item_text = self.can_ir.env.idents.getText(item_name);
            const shadowed_module_text = self.can_ir.env.idents.getText(shadowed_info.module_name);
            const current_module_text = self.can_ir.env.idents.getText(item_info.module_name);

            // For now, just add a simple diagnostic message
            const message = std.fmt.allocPrint(gpa, "Exposed item '{s}' from module '{s}' shadows item from module '{s}'", .{ item_text, current_module_text, shadowed_module_text }) catch |err| collections.utils.exitOnOom(err);
            const message_str = self.can_ir.env.strings.insert(gpa, message);
            gpa.free(message);

            self.can_ir.pushDiagnostic(CIR.Diagnostic{
                .not_implemented = .{
                    .feature = message_str,
                    .region = Region.zero(), // TODO: Get proper region from import statement
                },
            });
        },
        .already_in_scope => |existing_info| {
            // Create diagnostic for duplicate exposed item
            const item_text = self.can_ir.env.idents.getText(item_name);
            const existing_module_text = self.can_ir.env.idents.getText(existing_info.module_name);
            const new_module_text = self.can_ir.env.idents.getText(item_info.module_name);

            const message = std.fmt.allocPrint(gpa, "Exposed item '{s}' already imported from module '{s}', cannot import again from module '{s}'", .{ item_text, existing_module_text, new_module_text }) catch |err| collections.utils.exitOnOom(err);
            const message_str = self.can_ir.env.strings.insert(gpa, message);
            gpa.free(message);

            self.can_ir.pushDiagnostic(CIR.Diagnostic{
                .not_implemented = .{
                    .feature = message_str,
                    .region = Region.zero(), // TODO: Get proper region from import statement
                },
            });
        },
    }
}

/// Look up an exposed item in parent scopes (for shadowing detection)
fn scopeLookupExposedItemInParentScopes(self: *const Self, item_name: Ident.Idx) ?Scope.ExposedItemInfo {
    // Search from second-innermost to outermost scope (excluding current scope)
    if (self.scopes.items.len <= 1) return null;

    var i = self.scopes.items.len - 1;
    while (i > 0) {
        i -= 1;
        const scope = &self.scopes.items[i];

        switch (scope.lookupExposedItem(&self.can_ir.env.idents, item_name)) {
            .found => |item_info| return item_info,
            .not_found => continue,
        }
    }

    return null;
}

/// Extract the module name from a full qualified name (e.g., "Json" from "json.Json")
fn extractModuleName(self: *Self, module_name_ident: Ident.Idx) Ident.Idx {
    const module_text = self.can_ir.env.idents.getText(module_name_ident);

    // Find the last dot and extract the part after it
    if (std.mem.lastIndexOf(u8, module_text, ".")) |last_dot_idx| {
        const extracted_name = module_text[last_dot_idx + 1 ..];
        return self.can_ir.env.idents.insert(self.can_ir.env.gpa, base.Ident.for_text(extracted_name), Region.zero());
    } else {
        // No dot found, return the original name
        return module_name_ident;
    }
}

/// Convert a parsed TypeAnno into a canonical TypeVar with appropriate Content
fn canonicalizeTypeAnnoToTypeVar(self: *Self, type_anno_idx: CIR.TypeAnno.Idx, parent_node_idx: Node.Idx, region: Region) TypeVar {
    const type_anno = self.can_ir.store.getTypeAnno(type_anno_idx);

    switch (type_anno) {
        .ty_var => |tv| {
            // Check if this type variable is already in scope
            const scope = self.currentScope();
            const ident_store = &self.can_ir.env.idents;

            switch (scope.lookupTypeVar(ident_store, tv.name)) {
                .found => |_| {
                    // Type variable already exists, create fresh var with same name
                    return self.can_ir.pushTypeVar(.{ .flex_var = tv.name }, parent_node_idx, region);
                },
                .not_found => {
                    // Create fresh flex var and add to scope
                    const fresh_var = self.can_ir.pushTypeVar(.{ .flex_var = tv.name }, parent_node_idx, region);

                    // Create a basic type annotation for the scope
                    const ty_var_anno = self.can_ir.store.addTypeAnno(.{ .ty_var = .{ .name = tv.name, .region = region } });

                    // Add to scope (simplified - ignoring result for now)
                    _ = scope.introduceTypeVar(self.can_ir.env.gpa, ident_store, tv.name, ty_var_anno, null);

                    return fresh_var;
                },
            }
        },
        .underscore => {
            // Create anonymous flex var
            return self.can_ir.pushFreshTypeVar(parent_node_idx, region);
        },
        .ty => |t| {
            // Look up built-in or user-defined type
            return self.canonicalizeBasicType(t.symbol, parent_node_idx, region);
        },
        .apply => |apply| {
            // Handle type application like List(String), Dict(a, b)
            return self.canonicalizeTypeApplication(apply, parent_node_idx, region);
        },
        .@"fn" => |func| {
            // Create function type
            return self.canonicalizeFunctionType(func, parent_node_idx, region);
        },
        .tuple => |tuple| {
            // Create tuple type
            return self.canonicalizeTupleType(tuple, parent_node_idx, region);
        },
        .record => |record| {
            // Create record type
            return self.canonicalizeRecordType(record, parent_node_idx, region);
        },
        .tag_union => |tag_union| {
            // Create tag union type
            return self.canonicalizeTagUnionType(tag_union, parent_node_idx, region);
        },
        .parens => |parens| {
            // Recursively canonicalize the inner type
            return self.canonicalizeTypeAnnoToTypeVar(parens.anno, parent_node_idx, region);
        },
        .mod_ty => |mod_ty| {
            // Handle module-qualified types
            return self.canonicalizeModuleType(mod_ty, parent_node_idx, region);
        },
        .malformed => {
            // Return error type for malformed annotations
            return self.can_ir.pushTypeVar(.err, parent_node_idx, region);
        },
    }
}

/// Handle basic type lookup (Bool, Str, Num, etc.)
fn canonicalizeBasicType(self: *Self, symbol: Ident.Idx, parent_node_idx: Node.Idx, region: Region) TypeVar {
    const name = self.can_ir.env.idents.getText(symbol);

    // Built-in types mapping
    if (std.mem.eql(u8, name, "Bool")) {
        return self.can_ir.pushTypeVar(.{ .flex_var = symbol }, parent_node_idx, region);
    } else if (std.mem.eql(u8, name, "Str")) {
        return self.can_ir.pushTypeVar(.{ .structure = .str }, parent_node_idx, region);
    } else if (std.mem.eql(u8, name, "Num")) {
        // Create a fresh TypeVar for the polymorphic number type
        const num_var = self.can_ir.pushFreshTypeVar(parent_node_idx, region);
        return self.can_ir.pushTypeVar(.{ .structure = .{ .num = .{ .num_poly = num_var } } }, parent_node_idx, region);
    } else if (std.mem.eql(u8, name, "U8")) {
        return self.can_ir.pushTypeVar(.{ .structure = .{ .num = .{ .int_precision = .u8 } } }, parent_node_idx, region);
    } else if (std.mem.eql(u8, name, "U16")) {
        return self.can_ir.pushTypeVar(.{ .structure = .{ .num = .{ .int_precision = .u16 } } }, parent_node_idx, region);
    } else if (std.mem.eql(u8, name, "U32")) {
        return self.can_ir.pushTypeVar(.{ .structure = .{ .num = .{ .int_precision = .u32 } } }, parent_node_idx, region);
    } else if (std.mem.eql(u8, name, "U64")) {
        return self.can_ir.pushTypeVar(.{ .structure = .{ .num = .{ .int_precision = .u64 } } }, parent_node_idx, region);
    } else if (std.mem.eql(u8, name, "U128")) {
        return self.can_ir.pushTypeVar(.{ .structure = .{ .num = .{ .int_precision = .u128 } } }, parent_node_idx, region);
    } else if (std.mem.eql(u8, name, "I8")) {
        return self.can_ir.pushTypeVar(.{ .structure = .{ .num = .{ .int_precision = .i8 } } }, parent_node_idx, region);
    } else if (std.mem.eql(u8, name, "I16")) {
        return self.can_ir.pushTypeVar(.{ .structure = .{ .num = .{ .int_precision = .i16 } } }, parent_node_idx, region);
    } else if (std.mem.eql(u8, name, "I32")) {
        return self.can_ir.pushTypeVar(.{ .structure = .{ .num = .{ .int_precision = .i32 } } }, parent_node_idx, region);
    } else if (std.mem.eql(u8, name, "I64")) {
        return self.can_ir.pushTypeVar(.{ .structure = .{ .num = .{ .int_precision = .i64 } } }, parent_node_idx, region);
    } else if (std.mem.eql(u8, name, "I128")) {
        return self.can_ir.pushTypeVar(.{ .structure = .{ .num = .{ .int_precision = .i128 } } }, parent_node_idx, region);
    } else if (std.mem.eql(u8, name, "F32")) {
        return self.can_ir.pushTypeVar(.{ .structure = .{ .num = .{ .frac_precision = .f32 } } }, parent_node_idx, region);
    } else if (std.mem.eql(u8, name, "F64")) {
        return self.can_ir.pushTypeVar(.{ .structure = .{ .num = .{ .frac_precision = .f64 } } }, parent_node_idx, region);
    } else {
        // Look up user-defined type in scope
        const scope = self.currentScope();
        const ident_store = &self.can_ir.env.idents;

        switch (scope.lookupTypeDecl(ident_store, symbol)) {
            .found => |_| {
                return self.can_ir.pushTypeVar(.{ .flex_var = symbol }, parent_node_idx, region);
            },
            .not_found => {
                // Unknown type - create error type
                return self.can_ir.pushTypeVar(.err, parent_node_idx, region);
            },
        }
    }
}

/// Handle type applications like List(a), Dict(k, v)
fn canonicalizeTypeApplication(self: *Self, apply: anytype, parent_node_idx: Node.Idx, region: Region) TypeVar {
    // Simplified implementation - create a flex var for the applied type
    return self.can_ir.pushTypeVar(.{ .flex_var = apply.symbol }, parent_node_idx, region);
}

/// Handle function types like a -> b
fn canonicalizeFunctionType(self: *Self, func: anytype, parent_node_idx: Node.Idx, region: Region) TypeVar {
    // Canonicalize argument types and return type
    const args_slice = self.can_ir.store.sliceTypeAnnos(func.args);

    // For each argument, canonicalize its type
    for (args_slice) |arg_anno_idx| {
        _ = self.canonicalizeTypeAnnoToTypeVar(arg_anno_idx, parent_node_idx, region);
    }

    // Canonicalize return type
    _ = self.canonicalizeTypeAnnoToTypeVar(func.ret, parent_node_idx, region);

    // For now, create a flex var representing the function type
    // TODO: Implement proper function type structure when the type system infrastructure is ready
    // This ensures that function types are at least recognized and processed, even if not fully structured
    return self.can_ir.pushFreshTypeVar(parent_node_idx, region);
}

/// Handle tuple types like (a, b, c)
fn canonicalizeTupleType(self: *Self, tuple: anytype, parent_node_idx: Node.Idx, region: Region) TypeVar {
    _ = tuple;
    // Simplified implementation - create flex var for tuples
    return self.can_ir.pushFreshTypeVar(parent_node_idx, region);
}

/// Handle record types like { name: Str, age: Num }
fn canonicalizeRecordType(self: *Self, record: anytype, parent_node_idx: Node.Idx, region: Region) TypeVar {
    _ = record;
    // Simplified implementation - create empty record type
    return self.can_ir.pushTypeVar(.{ .structure = .empty_record }, parent_node_idx, region);
}

/// Handle tag union types like [Some(a), None]
fn canonicalizeTagUnionType(self: *Self, tag_union: anytype, parent_node_idx: Node.Idx, region: Region) TypeVar {
    _ = tag_union;
    // Simplified implementation - create flex var for tag unions
    return self.can_ir.pushFreshTypeVar(parent_node_idx, region);
}

/// Handle module-qualified types like Json.Decoder
fn canonicalizeModuleType(self: *Self, mod_ty: anytype, parent_node_idx: Node.Idx, region: Region) TypeVar {
    // Simplified implementation - create flex var for module types
    return self.can_ir.pushTypeVar(.{ .flex_var = mod_ty.ty_symbol }, parent_node_idx, region);
}

/// Create an annotation from a type annotation
fn createAnnotationFromTypeAnno(self: *Self, type_anno_idx: CIR.TypeAnno.Idx, _: TypeVar, region: Region) ?CIR.Annotation.Idx {
    // Convert the type annotation to a type variable
    const signature = self.canonicalizeTypeAnnoToTypeVar(type_anno_idx, @enumFromInt(0), region);

    // Create the annotation structure
    const annotation = CIR.Annotation{
        .type_anno = type_anno_idx,
        .signature = signature,
        .region = region,
    };

    // Add to NodeStore and return the index
    const annotation_idx = self.can_ir.store.addAnnotation(annotation);

    return annotation_idx;
}

/// Try to handle field access as a module-qualified lookup.
///
/// Examples:
/// - `Json.utf8` where `Json` is a module alias and `utf8` is an exposed function
/// - `Http.get` where `Http` is imported and `get` is available in that module
///
/// Returns `null` if this is not a module-qualified lookup (e.g., regular field access like `user.name`)
fn tryModuleQualifiedLookup(self: *Self, field_access: AST.BinOp) ?CIR.Expr.Idx {
    const left_expr = self.parse_ir.store.getExpr(field_access.left);
    if (left_expr != .ident) return null;

    const left_ident = left_expr.ident;
    const module_alias = self.parse_ir.tokens.resolveIdentifier(left_ident.token) orelse return null;

    // Check if this is a module alias
    const module_name = self.scopeLookupModule(module_alias) orelse return null;

    // This is a module-qualified lookup
    const right_expr = self.parse_ir.store.getExpr(field_access.right);
    if (right_expr != .ident) return null;

    const right_ident = right_expr.ident;
    const field_name = self.parse_ir.tokens.resolveIdentifier(right_ident.token) orelse return null;

    // Create qualified name by slicing from original source text
    // The field_access region covers the entire "Module.field" span
    const region = self.parse_ir.tokenizedRegionToRegion(field_access.region);
    const source_text = self.parse_ir.source[region.start.offset..region.end.offset];

    const qualified_name = self.can_ir.env.idents.insert(self.can_ir.env.gpa, base.Ident.for_text(source_text), region);

    // Create external declaration
    const external_decl = CIR.ExternalDecl{
        .qualified_name = qualified_name,
        .module_name = module_name,
        .local_name = field_name,
        .type_var = self.can_ir.pushFreshTypeVar(@enumFromInt(0), region),
        .kind = .value,
        .region = region,
    };

    const external_idx = self.can_ir.pushExternalDecl(external_decl);

    // Create lookup expression for external declaration
    const expr_idx = self.can_ir.store.addExpr(CIR.Expr{ .lookup = .{ .external = external_idx } });
    _ = self.can_ir.setTypeVarAtExpr(expr_idx, Content{ .flex_var = null });
    return expr_idx;
}

/// Canonicalize regular field access (not module-qualified).
///
/// Examples:
/// - `user.name` - accessing a field on a record
/// - `list.map(transform)` - calling a method with arguments
/// - `result.isOk` - accessing a field that might be a function
fn canonicalizeRegularFieldAccess(self: *Self, field_access: AST.BinOp) ?CIR.Expr.Idx {
    // Canonicalize the receiver (left side of the dot)
    const receiver_idx = self.canonicalizeFieldAccessReceiver(field_access) orelse return null;

    // Parse the right side - this could be just a field name or a method call
    const field_name, const args = self.parseFieldAccessRight(field_access);

    const dot_access_expr = CIR.Expr{
        .dot_access = .{
            .receiver = receiver_idx,
            .field_name = field_name,
            .args = args,
            .region = self.parse_ir.tokenizedRegionToRegion(field_access.region),
        },
    };

    const expr_idx = self.can_ir.store.addExpr(dot_access_expr);
    _ = self.can_ir.setTypeVarAtExpr(expr_idx, Content{ .flex_var = null });
    return expr_idx;
}

/// Canonicalize the receiver (left side) of field access.
///
/// Examples:
/// - In `user.name`, canonicalizes `user`
/// - In `getUser().email`, canonicalizes `getUser()`
/// - In `[1,2,3].map(fn)`, canonicalizes `[1,2,3]`
fn canonicalizeFieldAccessReceiver(self: *Self, field_access: AST.BinOp) ?CIR.Expr.Idx {
    if (self.canonicalize_expr(field_access.left)) |idx| {
        return idx;
    } else {
        // Failed to canonicalize receiver, return malformed
        const region = self.parse_ir.tokenizedRegionToRegion(field_access.region);
        return self.can_ir.pushMalformed(CIR.Expr.Idx, CIR.Diagnostic{ .expr_not_canonicalized = .{
            .region = region,
        } });
    }
}

/// Parse the right side of field access, handling both plain fields and method calls.
///
/// Examples:
/// - `user.name` - returns `("name", null)` for plain field access
/// - `list.map(fn)` - returns `("map", args)` where args contains the canonicalized function
/// - `obj.method(a, b)` - returns `("method", args)` where args contains canonicalized a and b
fn parseFieldAccessRight(self: *Self, field_access: AST.BinOp) struct { Ident.Idx, ?CIR.Expr.Span } {
    const right_expr = self.parse_ir.store.getExpr(field_access.right);

    return switch (right_expr) {
        .apply => |apply| self.parseMethodCall(apply),
        .ident => |ident| .{ self.resolveIdentOrFallback(ident.token), null },
        else => .{ self.createUnknownIdent(), null },
    };
}

/// Parse a method call on the right side of field access.
///
/// Examples:
/// - `.map(transform)` - extracts "map" as method name and canonicalizes `transform` argument
/// - `.filter(predicate)` - extracts "filter" and canonicalizes `predicate`
/// - `.fold(0, combine)` - extracts "fold" and canonicalizes both `0` and `combine` arguments
fn parseMethodCall(self: *Self, apply: @TypeOf(@as(AST.Expr, undefined).apply)) struct { Ident.Idx, ?CIR.Expr.Span } {
    const method_expr = self.parse_ir.store.getExpr(apply.@"fn");
    const field_name = switch (method_expr) {
        .ident => |ident| self.resolveIdentOrFallback(ident.token),
        else => self.createUnknownIdent(),
    };

    // Canonicalize the arguments using scratch system
    const scratch_top = self.can_ir.store.scratchExprTop();
    for (self.parse_ir.store.exprSlice(apply.args)) |arg_idx| {
        if (self.canonicalize_expr(arg_idx)) |canonicalized| {
            self.can_ir.store.addScratchExpr(canonicalized);
        } else {
            self.can_ir.store.clearScratchExprsFrom(scratch_top);
            return .{ field_name, null };
        }
    }
    const args = self.can_ir.store.exprSpanFrom(scratch_top);

    return .{ field_name, args };
}

/// Resolve an identifier token or return a fallback "unknown" identifier.
///
/// This helps maintain the "inform don't block" philosophy - even if we can't
/// resolve an identifier (due to malformed input), we continue compilation.
///
/// Examples:
/// - Valid token for "name" -> returns the interned identifier for "name"
/// - Malformed/missing token -> returns identifier for "unknown"
fn resolveIdentOrFallback(self: *Self, token: Token.Idx) Ident.Idx {
    if (self.parse_ir.tokens.resolveIdentifier(token)) |ident_idx| {
        return ident_idx;
    } else {
        return self.createUnknownIdent();
    }
}

/// Create an "unknown" identifier for fallback cases.
///
/// Used when we encounter malformed or unexpected syntax but want to continue
/// compilation instead of stopping. This supports the compiler's "inform don't block" approach.
fn createUnknownIdent(self: *Self) Ident.Idx {
    return self.can_ir.env.idents.insert(self.can_ir.env.gpa, base.Ident.for_text("unknown"), Region.zero());
}

/// Context helper for Scope tests
const ScopeTestContext = struct {
    self: Self,
    cir: *CIR,
    env: *base.ModuleEnv,
    gpa: std.mem.Allocator,

    fn init(gpa: std.mem.Allocator) !ScopeTestContext {
        // heap allocate env for testing
        const env = try gpa.create(base.ModuleEnv);
        env.* = base.ModuleEnv.init(gpa);

        // heap allocate CIR for testing
        const cir = try gpa.create(CIR);
        cir.* = CIR.init(env);

        return ScopeTestContext{
            .self = Self.init(cir, undefined),
            .cir = cir,
            .env = env,
            .gpa = gpa,
        };
    }

    fn deinit(ctx: *ScopeTestContext) void {
        ctx.self.deinit();
        ctx.cir.deinit();
        ctx.gpa.destroy(ctx.cir);
        ctx.env.deinit();
        ctx.gpa.destroy(ctx.env);
    }
};

// We write out this giant literal because it's actually annoying to try to
// take std.math.minInt(i128), drop the minus sign, and convert it to u128
// all at comptime. Instead we just have a test that verifies its correctness.
const min_i128_negated: u128 = 170141183460469231731687303715884105728;

test "min_i128_negated is actually the minimum i128, negated" {
    var min_i128_buf: [64]u8 = undefined;
    const min_i128_str = std.fmt.bufPrint(&min_i128_buf, "{}", .{std.math.minInt(i128)}) catch unreachable;

    var negated_buf: [64]u8 = undefined;
    const negated_str = std.fmt.bufPrint(&negated_buf, "-{}", .{min_i128_negated}) catch unreachable;

    try std.testing.expectEqualStrings(min_i128_str, negated_str);
}

test "basic scope initialization" {
    const gpa = std.testing.allocator;

    var ctx = try ScopeTestContext.init(gpa);
    defer ctx.deinit();

    // Test that we start with one scope (top-level)
    try std.testing.expect(ctx.self.scopes.items.len == 1);
}

test "empty scope has no items" {
    const gpa = std.testing.allocator;

    var ctx = try ScopeTestContext.init(gpa);
    defer ctx.deinit();

    const foo_ident = ctx.env.idents.insert(gpa, base.Ident.for_text("foo"), base.Region.zero());
    const result = ctx.self.scopeLookup(&ctx.env.idents, .ident, foo_ident);

    try std.testing.expectEqual(Scope.LookupResult{ .not_found = {} }, result);
}

test "can add and lookup idents at top level" {
    const gpa = std.testing.allocator;

    var ctx = try ScopeTestContext.init(gpa);
    defer ctx.deinit();

    const foo_ident = ctx.env.idents.insert(gpa, base.Ident.for_text("foo"), base.Region.zero());
    const bar_ident = ctx.env.idents.insert(gpa, base.Ident.for_text("bar"), base.Region.zero());
    const foo_pattern: CIR.Pattern.Idx = @enumFromInt(1);
    const bar_pattern: CIR.Pattern.Idx = @enumFromInt(2);

    // Add identifiers
    const foo_result = ctx.self.scopeIntroduceInternal(gpa, &ctx.env.idents, .ident, foo_ident, foo_pattern, false, true);
    const bar_result = ctx.self.scopeIntroduceInternal(gpa, &ctx.env.idents, .ident, bar_ident, bar_pattern, false, true);

    try std.testing.expectEqual(Scope.IntroduceResult{ .success = {} }, foo_result);
    try std.testing.expectEqual(Scope.IntroduceResult{ .success = {} }, bar_result);

    // Lookup should find them
    const foo_lookup = ctx.self.scopeLookup(&ctx.env.idents, .ident, foo_ident);
    const bar_lookup = ctx.self.scopeLookup(&ctx.env.idents, .ident, bar_ident);

    try std.testing.expectEqual(Scope.LookupResult{ .found = foo_pattern }, foo_lookup);
    try std.testing.expectEqual(Scope.LookupResult{ .found = bar_pattern }, bar_lookup);
}

test "nested scopes shadow outer scopes" {
    const gpa = std.testing.allocator;

    var ctx = try ScopeTestContext.init(gpa);
    defer ctx.deinit();

    const x_ident = ctx.env.idents.insert(gpa, base.Ident.for_text("x"), base.Region.zero());
    const outer_pattern: CIR.Pattern.Idx = @enumFromInt(1);
    const inner_pattern: CIR.Pattern.Idx = @enumFromInt(2);

    // Add x to outer scope
    const outer_result = ctx.self.scopeIntroduceInternal(gpa, &ctx.env.idents, .ident, x_ident, outer_pattern, false, true);
    try std.testing.expectEqual(Scope.IntroduceResult{ .success = {} }, outer_result);

    // Enter new scope
    ctx.self.scopeEnter(gpa, false);

    // x from outer scope should still be visible
    const outer_lookup = ctx.self.scopeLookup(&ctx.env.idents, .ident, x_ident);
    try std.testing.expectEqual(Scope.LookupResult{ .found = outer_pattern }, outer_lookup);

    // Add x to inner scope (shadows outer)
    const inner_result = ctx.self.scopeIntroduceInternal(gpa, &ctx.env.idents, .ident, x_ident, inner_pattern, false, true);
    try std.testing.expectEqual(Scope.IntroduceResult{ .shadowing_warning = outer_pattern }, inner_result);

    // Now x should resolve to inner scope
    const inner_lookup = ctx.self.scopeLookup(&ctx.env.idents, .ident, x_ident);
    try std.testing.expectEqual(Scope.LookupResult{ .found = inner_pattern }, inner_lookup);

    // Exit inner scope
    try ctx.self.scopeExit(gpa);

    // x should resolve to outer scope again
    const after_exit_lookup = ctx.self.scopeLookup(&ctx.env.idents, .ident, x_ident);
    try std.testing.expectEqual(Scope.LookupResult{ .found = outer_pattern }, after_exit_lookup);
}

test "top level var error" {
    const gpa = std.testing.allocator;

    var ctx = try ScopeTestContext.init(gpa);
    defer ctx.deinit();

    const var_ident = ctx.env.idents.insert(gpa, base.Ident.for_text("count_"), base.Region.zero());
    const pattern: CIR.Pattern.Idx = @enumFromInt(1);

    // Should fail to introduce var at top level
    const result = ctx.self.scopeIntroduceInternal(gpa, &ctx.env.idents, .ident, var_ident, pattern, true, true);

    try std.testing.expectEqual(Scope.IntroduceResult{ .top_level_var_error = {} }, result);
}

test "type variables are tracked separately from value identifiers" {
    const gpa = std.testing.allocator;

    var ctx = try ScopeTestContext.init(gpa);
    defer ctx.deinit();

    // Create identifiers for 'a' - one for value, one for type
    const a_ident = ctx.env.idents.insert(gpa, base.Ident.for_text("a"), base.Region.zero());
    const pattern: CIR.Pattern.Idx = @enumFromInt(1);
    const type_anno: CIR.TypeAnno.Idx = @enumFromInt(1);

    // Introduce 'a' as a value identifier
    const value_result = ctx.self.scopeIntroduceInternal(gpa, &ctx.env.idents, .ident, a_ident, pattern, false, true);
    try std.testing.expectEqual(Scope.IntroduceResult{ .success = {} }, value_result);

    // Introduce 'a' as a type variable - should succeed because they're in separate namespaces
    const current_scope = &ctx.self.scopes.items[ctx.self.scopes.items.len - 1];
    const type_result = current_scope.introduceTypeVar(gpa, &ctx.env.idents, a_ident, type_anno, null);
    try std.testing.expectEqual(Scope.TypeVarIntroduceResult{ .success = {} }, type_result);

    // Lookup 'a' as value should find the pattern
    const value_lookup = ctx.self.scopeLookup(&ctx.env.idents, .ident, a_ident);
    try std.testing.expectEqual(Scope.LookupResult{ .found = pattern }, value_lookup);

    // Lookup 'a' as type variable should find the type annotation
    const type_lookup = current_scope.lookupTypeVar(&ctx.env.idents, a_ident);
    try std.testing.expectEqual(Scope.TypeVarLookupResult{ .found = type_anno }, type_lookup);
}

test "var reassignment within same function" {
    const gpa = std.testing.allocator;

    var ctx = try ScopeTestContext.init(gpa);
    defer ctx.deinit();

    // Enter function scope
    ctx.self.scopeEnter(gpa, true);

    const count_ident = ctx.env.idents.insert(gpa, base.Ident.for_text("count_"), base.Region.zero());
    const pattern1: CIR.Pattern.Idx = @enumFromInt(1);
    const pattern2: CIR.Pattern.Idx = @enumFromInt(2);

    // Declare var
    const declare_result = ctx.self.scopeIntroduceInternal(gpa, &ctx.env.idents, .ident, count_ident, pattern1, true, true);
    try std.testing.expectEqual(Scope.IntroduceResult{ .success = {} }, declare_result);

    // Reassign var (not a declaration)
    const reassign_result = ctx.self.scopeIntroduceInternal(gpa, &ctx.env.idents, .ident, count_ident, pattern2, true, false);
    try std.testing.expectEqual(Scope.IntroduceResult{ .success = {} }, reassign_result);

    // Should resolve to the reassigned value
    const lookup_result = ctx.self.scopeLookup(&ctx.env.idents, .ident, count_ident);
    try std.testing.expectEqual(Scope.LookupResult{ .found = pattern2 }, lookup_result);
}

test "var reassignment across function boundary fails" {
    const gpa = std.testing.allocator;

    var ctx = try ScopeTestContext.init(gpa);
    defer ctx.deinit();

    // Enter first function scope
    ctx.self.scopeEnter(gpa, true);

    const count_ident = ctx.env.idents.insert(gpa, base.Ident.for_text("count_"), base.Region.zero());
    const pattern1: CIR.Pattern.Idx = @enumFromInt(1);
    const pattern2: CIR.Pattern.Idx = @enumFromInt(2);

    // Declare var in first function
    const declare_result = ctx.self.scopeIntroduceInternal(gpa, &ctx.env.idents, .ident, count_ident, pattern1, true, true);
    try std.testing.expectEqual(Scope.IntroduceResult{ .success = {} }, declare_result);

    // Enter second function scope (function boundary)
    ctx.self.scopeEnter(gpa, true);

    // Try to reassign var from different function - should fail
    const reassign_result = ctx.self.scopeIntroduceInternal(gpa, &ctx.env.idents, .ident, count_ident, pattern2, true, false);
    try std.testing.expectEqual(Scope.IntroduceResult{ .var_across_function_boundary = pattern1 }, reassign_result);
}

test "identifiers with and without underscores are different" {
    const gpa = std.testing.allocator;

    var ctx = try ScopeTestContext.init(gpa);
    defer ctx.deinit();

    const sum_ident = ctx.env.idents.insert(gpa, base.Ident.for_text("sum"), base.Region.zero());
    const sum_underscore_ident = ctx.env.idents.insert(gpa, base.Ident.for_text("sum_"), base.Region.zero());
    const pattern1: CIR.Pattern.Idx = @enumFromInt(1);
    const pattern2: CIR.Pattern.Idx = @enumFromInt(2);

    // Enter function scope so we can use var
    ctx.self.scopeEnter(gpa, true);

    // Introduce regular identifier
    const regular_result = ctx.self.scopeIntroduceInternal(gpa, &ctx.env.idents, .ident, sum_ident, pattern1, false, true);
    try std.testing.expectEqual(Scope.IntroduceResult{ .success = {} }, regular_result);

    // Introduce var with underscore - should not conflict
    const var_result = ctx.self.scopeIntroduceInternal(gpa, &ctx.env.idents, .ident, sum_underscore_ident, pattern2, true, true);
    try std.testing.expectEqual(Scope.IntroduceResult{ .success = {} }, var_result);

    // Both should be found independently
    const regular_lookup = ctx.self.scopeLookup(&ctx.env.idents, .ident, sum_ident);
    const var_lookup = ctx.self.scopeLookup(&ctx.env.idents, .ident, sum_underscore_ident);

    try std.testing.expectEqual(Scope.LookupResult{ .found = pattern1 }, regular_lookup);
    try std.testing.expectEqual(Scope.LookupResult{ .found = pattern2 }, var_lookup);
}

test "aliases work separately from idents" {
    const gpa = std.testing.allocator;

    var ctx = try ScopeTestContext.init(gpa);
    defer ctx.deinit();

    const foo_ident = ctx.env.idents.insert(gpa, base.Ident.for_text("Foo"), base.Region.zero());
    const ident_pattern: CIR.Pattern.Idx = @enumFromInt(1);
    const alias_pattern: CIR.Pattern.Idx = @enumFromInt(2);

    // Add as both ident and alias (they're in separate namespaces)
    const ident_result = ctx.self.scopeIntroduceInternal(gpa, &ctx.env.idents, .ident, foo_ident, ident_pattern, false, true);
    const alias_result = ctx.self.scopeIntroduceInternal(gpa, &ctx.env.idents, .alias, foo_ident, alias_pattern, false, true);

    try std.testing.expectEqual(Scope.IntroduceResult{ .success = {} }, ident_result);
    try std.testing.expectEqual(Scope.IntroduceResult{ .success = {} }, alias_result);

    // Both should be found in their respective namespaces
    const ident_lookup = ctx.self.scopeLookup(&ctx.env.idents, .ident, foo_ident);
    const alias_lookup = ctx.self.scopeLookup(&ctx.env.idents, .alias, foo_ident);

    try std.testing.expectEqual(Scope.LookupResult{ .found = ident_pattern }, ident_lookup);
    try std.testing.expectEqual(Scope.LookupResult{ .found = alias_pattern }, alias_lookup);
}

test "hexadecimal integer literals" {
    const test_cases = [_]struct {
        literal: []const u8,
        expected_value: i128,
        expected_sign_needed: bool,
        expected_bits_needed: types.Num.Int.BitsNeeded,
    }{
        // Basic hex literals
        .{ .literal = "0x0", .expected_value = 0, .expected_sign_needed = false, .expected_bits_needed = .@"7" },
        .{ .literal = "0x1", .expected_value = 1, .expected_sign_needed = false, .expected_bits_needed = .@"7" },
        .{ .literal = "0xFF", .expected_value = 255, .expected_sign_needed = false, .expected_bits_needed = .@"8" },
        .{ .literal = "0x100", .expected_value = 256, .expected_sign_needed = false, .expected_bits_needed = .@"9_to_15" },
        .{ .literal = "0xFFFF", .expected_value = 65535, .expected_sign_needed = false, .expected_bits_needed = .@"16" },
        .{ .literal = "0x10000", .expected_value = 65536, .expected_sign_needed = false, .expected_bits_needed = .@"17_to_31" },
        .{ .literal = "0xFFFFFFFF", .expected_value = 4294967295, .expected_sign_needed = false, .expected_bits_needed = .@"32" },
        .{ .literal = "0x100000000", .expected_value = 4294967296, .expected_sign_needed = false, .expected_bits_needed = .@"33_to_63" },
        .{ .literal = "0xFFFFFFFFFFFFFFFF", .expected_value = @as(i128, @bitCast(@as(u128, 18446744073709551615))), .expected_sign_needed = false, .expected_bits_needed = .@"64" },

        // Hex with underscores
        .{ .literal = "0x1_000", .expected_value = 4096, .expected_sign_needed = false, .expected_bits_needed = .@"9_to_15" },
        .{ .literal = "0xFF_FF", .expected_value = 65535, .expected_sign_needed = false, .expected_bits_needed = .@"16" },
        .{ .literal = "0x1234_5678_9ABC_DEF0", .expected_value = @as(i128, @bitCast(@as(u128, 0x123456789ABCDEF0))), .expected_sign_needed = false, .expected_bits_needed = .@"33_to_63" },

        // Negative hex literals
        .{ .literal = "-0x1", .expected_value = -1, .expected_sign_needed = true, .expected_bits_needed = .@"7" },
        .{ .literal = "-0x80", .expected_value = -128, .expected_sign_needed = true, .expected_bits_needed = .@"8" },
        .{ .literal = "-0x81", .expected_value = -129, .expected_sign_needed = true, .expected_bits_needed = .@"8" },
        .{ .literal = "-0x8000", .expected_value = -32768, .expected_sign_needed = true, .expected_bits_needed = .@"16" },
        .{ .literal = "-0x8001", .expected_value = -32769, .expected_sign_needed = true, .expected_bits_needed = .@"16" },
        .{ .literal = "-0x80000000", .expected_value = -2147483648, .expected_sign_needed = true, .expected_bits_needed = .@"32" },
        .{ .literal = "-0x80000001", .expected_value = -2147483649, .expected_sign_needed = true, .expected_bits_needed = .@"32" },
        .{ .literal = "-0x8000000000000000", .expected_value = -9223372036854775808, .expected_sign_needed = true, .expected_bits_needed = .@"64" },
        .{ .literal = "-0x8000000000000001", .expected_value = @as(i128, -9223372036854775809), .expected_sign_needed = true, .expected_bits_needed = .@"64" },
    };

    var gpa_state = std.heap.GeneralPurposeAllocator(.{ .safety = true }){};
    defer std.debug.assert(gpa_state.deinit() == .ok);
    const gpa = gpa_state.allocator();

    for (test_cases) |tc| {
        var env = base.ModuleEnv.init(gpa);
        defer env.deinit();

        var ast = parse.parseExpr(&env, tc.literal);
        defer ast.deinit(gpa);

        var cir = CIR.init(&env);
        defer cir.deinit();

        var can = init(&cir, &ast);
        defer can.deinit();

        const expr_idx: parse.AST.Expr.Idx = @enumFromInt(ast.root_node_idx);
        const canonical_expr_idx = can.canonicalize_expr(expr_idx) orelse {
            std.debug.print("Failed to canonicalize: {s}\n", .{tc.literal});
            try std.testing.expect(false);
            continue;
        };

        const expr = cir.store.getExpr(canonical_expr_idx);
        try std.testing.expect(expr == .int);

        // Check the value
        try std.testing.expectEqual(tc.expected_value, @as(i128, @bitCast(expr.int.value.bytes)));

        // Check the requirements
        try std.testing.expectEqual(tc.expected_sign_needed, expr.int.requirements.sign_needed);
        try std.testing.expectEqual(tc.expected_bits_needed, expr.int.requirements.bits_needed);
    }
}

test "binary integer literals" {
    const test_cases = [_]struct {
        literal: []const u8,
        expected_value: i128,
        expected_sign_needed: bool,
        expected_bits_needed: types.Num.Int.BitsNeeded,
    }{
        // Basic binary literals
        .{ .literal = "0b0", .expected_value = 0, .expected_sign_needed = false, .expected_bits_needed = .@"7" },
        .{ .literal = "0b1", .expected_value = 1, .expected_sign_needed = false, .expected_bits_needed = .@"7" },
        .{ .literal = "0b10", .expected_value = 2, .expected_sign_needed = false, .expected_bits_needed = .@"7" },
        .{ .literal = "0b11111111", .expected_value = 255, .expected_sign_needed = false, .expected_bits_needed = .@"8" },
        .{ .literal = "0b100000000", .expected_value = 256, .expected_sign_needed = false, .expected_bits_needed = .@"9_to_15" },
        .{ .literal = "0b1111111111111111", .expected_value = 65535, .expected_sign_needed = false, .expected_bits_needed = .@"16" },
        .{ .literal = "0b10000000000000000", .expected_value = 65536, .expected_sign_needed = false, .expected_bits_needed = .@"17_to_31" },

        // Binary with underscores
        .{ .literal = "0b11_11", .expected_value = 15, .expected_sign_needed = false, .expected_bits_needed = .@"7" },
        .{ .literal = "0b1111_1111", .expected_value = 255, .expected_sign_needed = false, .expected_bits_needed = .@"8" },
        .{ .literal = "0b1010_1010_1010_1010", .expected_value = 43690, .expected_sign_needed = false, .expected_bits_needed = .@"16" },

        // Negative binary literals
        .{ .literal = "-0b1", .expected_value = -1, .expected_sign_needed = true, .expected_bits_needed = .@"7" },
        .{ .literal = "-0b1000000", .expected_value = -64, .expected_sign_needed = true, .expected_bits_needed = .@"7" },
        .{ .literal = "-0b10000000", .expected_value = -128, .expected_sign_needed = true, .expected_bits_needed = .@"8" },
        .{ .literal = "-0b10000001", .expected_value = -129, .expected_sign_needed = true, .expected_bits_needed = .@"8" },
        .{ .literal = "-0b1000000000000000", .expected_value = -32768, .expected_sign_needed = true, .expected_bits_needed = .@"16" },
        .{ .literal = "-0b1000000000000001", .expected_value = -32769, .expected_sign_needed = true, .expected_bits_needed = .@"16" },
    };

    var gpa_state = std.heap.GeneralPurposeAllocator(.{ .safety = true }){};
    defer std.debug.assert(gpa_state.deinit() == .ok);
    const gpa = gpa_state.allocator();

    for (test_cases) |tc| {
        var env = base.ModuleEnv.init(gpa);
        defer env.deinit();

        var ast = parse.parseExpr(&env, tc.literal);
        defer ast.deinit(gpa);

        var cir = CIR.init(&env);
        defer cir.deinit();

        var can = init(&cir, &ast);
        defer can.deinit();

        const expr_idx: parse.AST.Expr.Idx = @enumFromInt(ast.root_node_idx);
        const canonical_expr_idx = can.canonicalize_expr(expr_idx) orelse {
            std.debug.print("Failed to canonicalize: {s}\n", .{tc.literal});
            try std.testing.expect(false);
            continue;
        };

        const expr = cir.store.getExpr(canonical_expr_idx);
        try std.testing.expect(expr == .int);

        // Check the value
        try std.testing.expectEqual(tc.expected_value, @as(i128, @bitCast(expr.int.value.bytes)));

        // Check the requirements
        try std.testing.expectEqual(tc.expected_sign_needed, expr.int.requirements.sign_needed);
        try std.testing.expectEqual(tc.expected_bits_needed, expr.int.requirements.bits_needed);
    }
}

test "octal integer literals" {
    const test_cases = [_]struct {
        literal: []const u8,
        expected_value: i128,
        expected_sign_needed: bool,
        expected_bits_needed: types.Num.Int.BitsNeeded,
    }{
        // Basic octal literals
        .{ .literal = "0o0", .expected_value = 0, .expected_sign_needed = false, .expected_bits_needed = .@"7" },
        .{ .literal = "0o1", .expected_value = 1, .expected_sign_needed = false, .expected_bits_needed = .@"7" },
        .{ .literal = "0o7", .expected_value = 7, .expected_sign_needed = false, .expected_bits_needed = .@"7" },
        .{ .literal = "0o10", .expected_value = 8, .expected_sign_needed = false, .expected_bits_needed = .@"7" },
        .{ .literal = "0o377", .expected_value = 255, .expected_sign_needed = false, .expected_bits_needed = .@"8" },
        .{ .literal = "0o400", .expected_value = 256, .expected_sign_needed = false, .expected_bits_needed = .@"9_to_15" },
        .{ .literal = "0o177777", .expected_value = 65535, .expected_sign_needed = false, .expected_bits_needed = .@"16" },
        .{ .literal = "0o200000", .expected_value = 65536, .expected_sign_needed = false, .expected_bits_needed = .@"17_to_31" },

        // Octal with underscores
        .{ .literal = "0o377_377", .expected_value = 130815, .expected_sign_needed = false, .expected_bits_needed = .@"17_to_31" },
        .{ .literal = "0o1_234_567", .expected_value = 342391, .expected_sign_needed = false, .expected_bits_needed = .@"17_to_31" },

        // Negative octal literals
        .{ .literal = "-0o1", .expected_value = -1, .expected_sign_needed = true, .expected_bits_needed = .@"7" },
        .{ .literal = "-0o100", .expected_value = -64, .expected_sign_needed = true, .expected_bits_needed = .@"7" },
        .{ .literal = "-0o200", .expected_value = -128, .expected_sign_needed = true, .expected_bits_needed = .@"8" },
        .{ .literal = "-0o201", .expected_value = -129, .expected_sign_needed = true, .expected_bits_needed = .@"8" },
        .{ .literal = "-0o100000", .expected_value = -32768, .expected_sign_needed = true, .expected_bits_needed = .@"16" },
        .{ .literal = "-0o100001", .expected_value = -32769, .expected_sign_needed = true, .expected_bits_needed = .@"16" },
    };

    var gpa_state = std.heap.GeneralPurposeAllocator(.{ .safety = true }){};
    defer std.debug.assert(gpa_state.deinit() == .ok);
    const gpa = gpa_state.allocator();

    for (test_cases) |tc| {
        var env = base.ModuleEnv.init(gpa);
        defer env.deinit();

        var ast = parse.parseExpr(&env, tc.literal);
        defer ast.deinit(gpa);

        var cir = CIR.init(&env);
        defer cir.deinit();

        var can = init(&cir, &ast);
        defer can.deinit();

        const expr_idx: parse.AST.Expr.Idx = @enumFromInt(ast.root_node_idx);
        const canonical_expr_idx = can.canonicalize_expr(expr_idx) orelse {
            std.debug.print("Failed to canonicalize: {s}\n", .{tc.literal});
            try std.testing.expect(false);
            continue;
        };

        const expr = cir.store.getExpr(canonical_expr_idx);
        try std.testing.expect(expr == .int);

        // Check the value
        try std.testing.expectEqual(tc.expected_value, @as(i128, @bitCast(expr.int.value.bytes)));

        // Check the requirements
        try std.testing.expectEqual(tc.expected_sign_needed, expr.int.requirements.sign_needed);
        try std.testing.expectEqual(tc.expected_bits_needed, expr.int.requirements.bits_needed);
    }
}

test "integer literals with uppercase base prefixes" {
    const test_cases = [_]struct {
        literal: []const u8,
        expected_value: i128,
        expected_sign_needed: bool,
        expected_bits_needed: types.Num.Int.BitsNeeded,
    }{
        // Uppercase hex prefix
        .{ .literal = "0X0", .expected_value = 0, .expected_sign_needed = false, .expected_bits_needed = .@"7" },
        .{ .literal = "0X1", .expected_value = 1, .expected_sign_needed = false, .expected_bits_needed = .@"7" },
        .{ .literal = "0XFF", .expected_value = 255, .expected_sign_needed = false, .expected_bits_needed = .@"8" },
        .{ .literal = "0XABCD", .expected_value = 43981, .expected_sign_needed = false, .expected_bits_needed = .@"16" },

        // Uppercase binary prefix
        .{ .literal = "0B0", .expected_value = 0, .expected_sign_needed = false, .expected_bits_needed = .@"7" },
        .{ .literal = "0B1", .expected_value = 1, .expected_sign_needed = false, .expected_bits_needed = .@"7" },
        .{ .literal = "0B1111", .expected_value = 15, .expected_sign_needed = false, .expected_bits_needed = .@"7" },
        .{ .literal = "0B11111111", .expected_value = 255, .expected_sign_needed = false, .expected_bits_needed = .@"8" },

        // Uppercase octal prefix
        .{ .literal = "0O0", .expected_value = 0, .expected_sign_needed = false, .expected_bits_needed = .@"7" },
        .{ .literal = "0O7", .expected_value = 7, .expected_sign_needed = false, .expected_bits_needed = .@"7" },
        .{ .literal = "0O377", .expected_value = 255, .expected_sign_needed = false, .expected_bits_needed = .@"8" },
        .{ .literal = "0O777", .expected_value = 511, .expected_sign_needed = false, .expected_bits_needed = .@"9_to_15" },

        // Mixed case in value (should still work)
        .{ .literal = "0xAbCd", .expected_value = 43981, .expected_sign_needed = false, .expected_bits_needed = .@"16" },
        .{ .literal = "0XaBcD", .expected_value = 43981, .expected_sign_needed = false, .expected_bits_needed = .@"16" },
    };

    var gpa_state = std.heap.GeneralPurposeAllocator(.{ .safety = true }){};
    defer std.debug.assert(gpa_state.deinit() == .ok);
    const gpa = gpa_state.allocator();

    for (test_cases) |tc| {
        var env = base.ModuleEnv.init(gpa);
        defer env.deinit();

        var ast = parse.parseExpr(&env, tc.literal);
        defer ast.deinit(gpa);

        var cir = CIR.init(&env);
        defer cir.deinit();

        var can = init(&cir, &ast);
        defer can.deinit();

        const expr_idx: parse.AST.Expr.Idx = @enumFromInt(ast.root_node_idx);
        const canonical_expr_idx = can.canonicalize_expr(expr_idx) orelse {
            std.debug.print("Failed to canonicalize: {s}\n", .{tc.literal});
            try std.testing.expect(false);
            continue;
        };

        const expr = cir.store.getExpr(canonical_expr_idx);
        try std.testing.expect(expr == .int);

        // Check the value
        try std.testing.expectEqual(tc.expected_value, @as(i128, @bitCast(expr.int.value.bytes)));

        // Check the requirements
        try std.testing.expectEqual(tc.expected_sign_needed, expr.int.requirements.sign_needed);
        try std.testing.expectEqual(tc.expected_bits_needed, expr.int.requirements.bits_needed);
    }
}<|MERGE_RESOLUTION|>--- conflicted
+++ resolved
@@ -1340,7 +1340,6 @@
                 .OpPlus => .add,
                 .OpBinaryMinus => .sub,
                 .OpStar => .mul,
-<<<<<<< HEAD
                 .OpSlash => .div,
                 .OpPercent => .rem,
                 .OpLessThan => .lt,
@@ -1355,11 +1354,6 @@
                 .OpOr => .@"or",
                 .OpPizza => .pipe_forward,
                 .OpDoubleQuestion => .null_coalesce,
-=======
-                .OpLessThan => .lt,
-                .OpGreaterThan => .gt,
-                .OpEquals => .eq,
->>>>>>> b8636e74
                 else => {
                     // Unknown operator
                     const feature = self.can_ir.env.strings.insert(self.can_ir.env.gpa, "binop");
