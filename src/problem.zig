//! Diagnostics for user-caused or compiler-caused issues during compilation.
//!
//! Wherever possible, we want to emit diagnostics and continue either compilation
//! with a malformed IR node that wraps said diagnostics or continue running the
//! executable/interpreter until the diagnostic is encountered. This lets us maximize
//! our commitment to "always inform, never block" and to boost development speed.

const std = @import("std");
const Allocator = std.mem.Allocator;
const base = @import("base.zig");
const collections = @import("collections.zig");

const Ident = base.Ident;
const Region = base.Region;

/// Represents a problem encountered during the compilation process.
pub const Problem = union(enum) {
    tokenize: @import("check/parse/tokenize.zig").Diagnostic,
<<<<<<< HEAD
    parser: @import("check/parse/IR.zig").Diagnostic,
    canonicalize: @import("check/canonicalize/CIR.zig").Diagnostic,
=======
    parser: @import("check/parse/AST.zig").Diagnostic,
    canonicalize: Canonicalize,
>>>>>>> 05532c11
    compiler: Compiler,

    /// Internal compiler error due to a bug in the compiler implementation.
    pub const Compiler = union(enum) {
        canonicalize: Can,
        resolve_imports,
        type_check,
        specialize_types,
        lift_functions,
        solve_functions,
        specialize_functions,
        lower_statements,
        reference_count,

        pub const Can = enum {
            not_implemented,
            exited_top_scope_level,
            unable_to_resolve_identifier,
            failed_to_canonicalize_decl,
            unexpected_token_binop,
            concatenate_an_interpolated_string,
        };

        /// Make a `Problem` based on a compiler error.
        pub fn make(compiler_error: Compiler) Problem {
            return Problem{ .compiler = compiler_error };
        }

        /// Make a  based on a compiler error.
        pub fn can(tag: Can) Problem {
            return Problem{ .compiler = .{ .canonicalize = tag } };
        }
    };

    /// A list of problems.
    pub const List = collections.SafeList(@This());
    /// An index into a list of problems.
    pub const Idx = List.Idx;

    /// Format a `Problem` for display.
    pub fn toStr(self: @This(), gpa: Allocator, source: []const u8, writer: anytype) !void {

        // use a stack allocation for printing our tag errors
        var buf: [1000]u8 = undefined;

        switch (self) {
            .tokenize => |a| {
                try a.toStr(gpa, source, writer);
            },
            .parser => |a| {
                const err_msg = try std.fmt.bufPrint(&buf, "PARSER: {s}", .{@tagName(a.tag)});
                try writer.writeAll(err_msg);
            },
            .canonicalize => |a| {
                const err_msg = try std.fmt.bufPrint(&buf, "CANONICALIZE: {s}", .{@tagName(a.tag)});
                try writer.writeAll(err_msg);
            },
            .compiler => |err| {
                const err_msg = try std.fmt.bufPrint(&buf, "COMPILER: {?}", .{err});
                try writer.writeAll(err_msg);
            },
        }
    }
};<|MERGE_RESOLUTION|>--- conflicted
+++ resolved
@@ -16,13 +16,8 @@
 /// Represents a problem encountered during the compilation process.
 pub const Problem = union(enum) {
     tokenize: @import("check/parse/tokenize.zig").Diagnostic,
-<<<<<<< HEAD
-    parser: @import("check/parse/IR.zig").Diagnostic,
+    parser: @import("check/parse/AST.zig").Diagnostic,
     canonicalize: @import("check/canonicalize/CIR.zig").Diagnostic,
-=======
-    parser: @import("check/parse/AST.zig").Diagnostic,
-    canonicalize: Canonicalize,
->>>>>>> 05532c11
     compiler: Compiler,
 
     /// Internal compiler error due to a bug in the compiler implementation.
