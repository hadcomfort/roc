--- conflicted
+++ resolved
@@ -557,11 +557,7 @@
         1 ATTR_AT_ATTR: "@Attr" // the Attr.@Attr private tag
     }
     1 NUM: "Num" => {
-<<<<<<< HEAD
-        0 NUM_NUM: "Num" // the Num.Num type alias
-=======
         0 NUM_NUM: "Num" imported // the Num.Num type alias
->>>>>>> e2f18eb6
         1 NUM_AT_NUM: "@Num" // the Num.@Num private tag
         2 NUM_ABS: "abs"
         3 NUM_ADD: "add"
@@ -571,26 +567,16 @@
         7 NUM_LE: "isLte"
     }
     2 INT: "Int" => {
-<<<<<<< HEAD
-        0 INT_INT: "Int" // the Int.Int type alias
-        1 INT_INTEGER: "Integer" // Int : Num Integer
-=======
         0 INT_INT: "Int" imported // the Int.Int type alias
         1 INT_INTEGER: "Integer" imported // Int : Num Integer
->>>>>>> e2f18eb6
         2 INT_AT_INTEGER: "@Integer" // the Int.@Integer private tag
         3 INT_DIV: "div"
         4 INT_HIGHEST: "highest"
         5 INT_LOWEST: "lowest"
     }
     3 FLOAT: "Float" => {
-<<<<<<< HEAD
-        0 FLOAT_FLOAT: "Float" // the Float.Float type alias
-        1 FLOAT_FLOATINGPOINT: "FloatingPoint" // Float : Num FloatingPoint
-=======
         0 FLOAT_FLOAT: "Float" imported // the Float.Float type alias
         1 FLOAT_FLOATINGPOINT: "FloatingPoint" imported // Float : Num FloatingPoint
->>>>>>> e2f18eb6
         2 FLOAT_AT_FLOATINGPOINT: "@FloatingPoint" // the Float.@FloatingPoint private tag
         3 FLOAT_DIV: "div"
         4 FLOAT_HIGHEST: "highest"
@@ -606,31 +592,19 @@
         6 BOOL_NEQ: "notEqual"
     }
     5 STR: "Str" => {
-<<<<<<< HEAD
-        0 STR_STR: "Str" // the Str.Str type alias
-=======
         0 STR_STR: "Str" imported // the Str.Str type alias
->>>>>>> e2f18eb6
         1 STR_AT_STR: "@Str" // the Str.@Str private tag
         2 STR_ISEMPTY: "isEmpty"
     }
     6 LIST: "List" => {
-<<<<<<< HEAD
-        0 LIST_LIST: "List" // the List.List type alias
-=======
         0 LIST_LIST: "List" imported // the List.List type alias
->>>>>>> e2f18eb6
         1 LIST_AT_LIST: "@List" // the List.@List private tag
         2 LIST_ISEMPTY: "isEmpty"
         3 LIST_GET: "get"
         4 LIST_SET: "set"
     }
     7 RESULT: "Result" => {
-<<<<<<< HEAD
-        0 RESULT_RESULT: "Result" // the Result.Result type alias
-=======
         0 RESULT_RESULT: "Result" imported // the Result.Result type alias
->>>>>>> e2f18eb6
     }
 
     num_modules: 8 // Keep this count up to date by hand! (Rust macros can't do arithmetic.)
