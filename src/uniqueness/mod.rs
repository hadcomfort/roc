--- conflicted
+++ resolved
@@ -1367,7 +1367,6 @@
                 ),
             )
         }
-<<<<<<< HEAD
 
         Alias(symbol, fields, actual) => {
             let (actual_vars, lifted_actual) = annotation_to_attr_type(var_store, actual);
@@ -1391,10 +1390,6 @@
                 panic!("lifted type is not Attr")
             }
         }
-        As(_, _) => panic!("TODO implement lifting for As"),
-=======
-        RecursiveTagUnion(_, _, _) => panic!("TODO implement lifting for RecursiveTagUnion"),
->>>>>>> c7b5482f
     }
 }
 
