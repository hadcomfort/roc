use crate::can::def::Def;
use crate::can::expr::Expr;
use crate::can::expr::Field;
use crate::can::ident::Lowercase;
use crate::can::pattern;
use crate::can::pattern::{Pattern, RecordDestruct};
use crate::can::procedure::Procedure;
use crate::can::symbol::Symbol;
use crate::collections::{ImMap, SendMap};
use crate::constrain::builtins;
use crate::constrain::expr::exists;
use crate::constrain::expr::{Info, Rigids};
use crate::ident::Ident;
use crate::region::{Located, Region};
use crate::subs::{VarStore, Variable};
use crate::types::AnnotationSource::TypedWhenBranch;
use crate::types::Constraint::{self, *};
use crate::types::Expected::{self};
use crate::types::LetConstraint;
use crate::types::PExpected::{self};
use crate::types::PReason::{self};
use crate::types::Reason;
use crate::types::RecordFieldLabel;
use crate::types::Type::{self, *};
use crate::uniqueness::boolean_algebra::Bool;
use crate::uniqueness::sharing::{ReferenceCount, VarUsage};

pub use crate::can::expr::Expr::*;

pub mod boolean_algebra;
mod constrain;
pub mod sharing;

pub struct Env {
    pub bound_names: ImMap<Symbol, Variable>,
    pub procedures: ImMap<Symbol, Procedure>,
}

pub fn constrain_declaration(
    var_store: &VarStore,
    region: Region,
    loc_expr: Located<Expr>,
    _declared_idents: &ImMap<Ident, (Symbol, Region)>,
    expected: Expected<Type>,
) -> Constraint {
    let rigids = ImMap::default();
    let mut var_usage = VarUsage::default();

    constrain_expr(
        &rigids,
        var_store,
        &mut var_usage,
        region,
        &loc_expr.value,
        expected,
    )
}

pub struct PatternState {
    pub headers: SendMap<Symbol, Located<Type>>,
    pub vars: Vec<Variable>,
    pub constraints: Vec<Constraint>,
}

fn constrain_pattern(
    var_store: &VarStore,
    state: &mut PatternState,
    pattern: &Located<Pattern>,
    expected: PExpected<Type>,
) {
    use crate::can::pattern::Pattern::*;
    use crate::types::PatternCategory;

    match &pattern.value {
        Identifier(symbol) => {
            state.headers.insert(
                symbol.clone(),
                Located {
                    region: pattern.region,
                    value: expected.get_type(),
                },
            );
        }

        IntLiteral(_) => {
            let uniq_var = var_store.fresh();
            state.constraints.push(exists(
                vec![uniq_var],
                Constraint::Pattern(
                    pattern.region,
                    PatternCategory::Int,
                    constrain::attr_type(Bool::Variable(uniq_var), Type::int()),
                    expected,
                ),
            ));
        }
        FloatLiteral(_) => {
            let uniq_var = var_store.fresh();
            state.constraints.push(exists(
                vec![uniq_var],
                Constraint::Pattern(
                    pattern.region,
                    PatternCategory::Float,
                    constrain::attr_type(Bool::Variable(uniq_var), Type::float()),
                    expected,
                ),
            ));
        }

        StrLiteral(_) => {
            let uniq_var = var_store.fresh();
            state.constraints.push(exists(
                vec![uniq_var],
                Constraint::Pattern(
                    pattern.region,
                    PatternCategory::Str,
                    constrain::attr_type(Bool::Variable(uniq_var), Type::string()),
                    expected,
                ),
            ));
        }

        RecordDestructure(ext_var, patterns) => {
            // TODO if a subpattern doesn't bind any identifiers, it doesn't count for uniqueness
            let mut pattern_uniq_vars = Vec::with_capacity(patterns.len());

            state.vars.push(*ext_var);
            let ext_type = Type::Variable(*ext_var);

            let mut field_types: SendMap<RecordFieldLabel, Type> = SendMap::default();
            for RecordDestruct {
                var,
                label,
                symbol,
                guard,
            } in patterns
            {
                let pat_uniq_var = var_store.fresh();
                pattern_uniq_vars.push(pat_uniq_var);

                let pat_type =
                    constrain::attr_type(Bool::Variable(pat_uniq_var), Type::Variable(*var));
                let expected = PExpected::NoExpectation(pat_type.clone());

                if !state.headers.contains_key(&symbol) {
                    state.headers.insert(
                        symbol.clone(),
                        Located::at(pattern.region, pat_type.clone()),
                    );
                }

                field_types.insert(label.clone(), pat_type.clone());

                if let Some((guard_var, loc_guard)) = guard {
                    state.constraints.push(Eq(
                        Type::Variable(*guard_var),
                        Expected::NoExpectation(pat_type.clone()),
                        pattern.region,
                    ));
                    state.vars.push(*guard_var);
                    constrain_pattern(var_store, state, loc_guard, expected);
                }

                state.vars.push(*var);
            }

            let record_uniq_type = if pattern_uniq_vars.is_empty() {
                // explicitly keep uniqueness of empty record (match) free
                let empty_var = var_store.fresh();
                state.vars.push(empty_var);
                Bool::Variable(empty_var)
            } else {
                state.vars.extend(pattern_uniq_vars.clone());
                boolean_algebra::any(pattern_uniq_vars.into_iter().map(Bool::Variable))
            };

            let record_type = constrain::attr_type(
                record_uniq_type,
                Type::Record(field_types, Box::new(ext_type)),
            );
            let record_con = Constraint::Pattern(
                pattern.region,
                PatternCategory::Record,
                record_type,
                expected,
            );

            state.constraints.push(record_con);
        }

        AppliedTag(ext_var, symbol, patterns) => {
            // TODO if a subpattern doesn't bind any identifiers, it doesn't count for uniqueness
            let mut argument_types = Vec::with_capacity(patterns.len());
            let mut pattern_uniq_vars = Vec::with_capacity(patterns.len());

            for (pattern_var, loc_pattern) in patterns {
                state.vars.push(*pattern_var);

                let pat_uniq_var = var_store.fresh();
                pattern_uniq_vars.push(pat_uniq_var);

                let pattern_type = constrain::attr_type(
                    Bool::Variable(pat_uniq_var),
                    Type::Variable(*pattern_var),
                );
                argument_types.push(pattern_type.clone());

                let expected = PExpected::NoExpectation(pattern_type);
                constrain_pattern(var_store, state, loc_pattern, expected);
            }

            let record_uniq_type = if pattern_uniq_vars.is_empty() {
                // explicitly keep uniqueness of empty tag union (match) free
                let empty_var = var_store.fresh();
                state.vars.push(empty_var);
                Bool::Variable(empty_var)
            } else {
                pattern_uniq_vars.sort();
                state.vars.extend(pattern_uniq_vars.clone());
                boolean_algebra::any(pattern_uniq_vars.into_iter().map(Bool::Variable))
            };

            let union_type = constrain::attr_type(
                record_uniq_type,
                Type::TagUnion(
                    vec![(symbol.clone(), argument_types)],
                    Box::new(Type::Variable(*ext_var)),
                ),
            );

            let tag_con = Constraint::Pattern(
                pattern.region,
                PatternCategory::Ctor(symbol.clone()),
                union_type,
                expected,
            );

            state.vars.push(*ext_var);
            state.constraints.push(tag_con);
        }

        Underscore | Shadowed(_) | UnsupportedPattern(_) => {
            // no constraints
        }
    }
}

pub fn constrain_expr(
    rigids: &Rigids,
    var_store: &VarStore,
    var_usage: &mut VarUsage,
    region: Region,
    expr: &Expr,
    expected: Expected<Type>,
) -> Constraint {
    pub use crate::can::expr::Expr::*;

    match expr {
        Int(var, _) => {
            let uniq_var = var_store.fresh();
            let bvar = Bool::Variable(uniq_var);

            exists(
                vec![*var, uniq_var],
                And(vec![
                    Eq(
                        Type::Variable(*var),
                        Expected::ForReason(
                            Reason::IntLiteral,
                            constrain::attr_type(bvar, Type::int()),
                            region,
                        ),
                        region,
                    ),
                    Eq(Type::Variable(*var), expected, region),
                ]),
            )
        }
        Float(var, _) => {
            let uniq_var = var_store.fresh();
            exists(
                vec![*var, uniq_var],
                And(vec![
                    Eq(
                        Type::Variable(*var),
                        Expected::ForReason(
                            Reason::FloatLiteral,
                            constrain::attr_type(Bool::Variable(uniq_var), Type::float()),
                            region,
                        ),
                        region,
                    ),
                    Eq(Type::Variable(*var), expected, region),
                ]),
            )
        }
        BlockStr(_) | Str(_) => {
            let uniq_type = var_store.fresh();
            let inferred = constrain::attr_type(Bool::Variable(uniq_type), Type::string());

            exists(vec![uniq_type], Eq(inferred, expected, region))
        }
        EmptyRecord => {
            let uniq_type = var_store.fresh();

            exists(
                vec![uniq_type],
                Eq(
                    constrain::attr_type(Bool::Variable(uniq_type), EmptyRec),
                    expected,
                    region,
                ),
            )
        }
        Record(variable, fields) => {
            // NOTE: canonicalization guarantees at least one field
            // zero fields generates an EmptyRecord
            let mut field_types = SendMap::default();
            let mut field_vars = Vec::with_capacity(fields.len());
            field_vars.push(*variable);

            // Constraints need capacity for each field + 1 for the record itself + 1 for ext
            let mut constraints = Vec::with_capacity(2 + fields.len());

            for (label, ref field) in fields.iter() {
                let field_var = var_store.fresh();
                let field_type = Variable(field_var);
                let field_expected = Expected::NoExpectation(field_type.clone());
                let loc_expr = &*field.loc_expr;
                let field_con = constrain_expr(
                    rigids,
                    var_store,
                    var_usage,
                    loc_expr.region,
                    &loc_expr.value,
                    field_expected,
                );

                field_vars.push(field_var);
                field_types.insert(label.clone(), field_type);

                constraints.push(field_con);
            }

            let record_uniq_var = var_store.fresh();
            field_vars.push(record_uniq_var);
            let record_type = constrain::attr_type(
                Bool::Variable(record_uniq_var),
                Type::Record(
                    field_types,
                    // TODO can we avoid doing Box::new on every single one of these?
                    // For example, could we have a single lazy_static global Box they
                    // could all share?
                    Box::new(Type::EmptyRec),
                ),
            );
            let record_con = Eq(record_type, expected.clone(), region);
            let ext_con = Eq(Type::Variable(*variable), expected, region);

            constraints.push(record_con);
            constraints.push(ext_con);

            exists(field_vars, And(constraints))
        }
        Tag {
            variant_var,
            ext_var,
            name,
            arguments,
        } => {
            let mut vars = Vec::with_capacity(arguments.len());
            let mut types = Vec::with_capacity(arguments.len());
            let mut arg_cons = Vec::with_capacity(arguments.len());

            for (var, loc_expr) in arguments {
                let arg_con = constrain_expr(
                    rigids,
                    var_store,
                    var_usage,
                    loc_expr.region,
                    &loc_expr.value,
                    Expected::NoExpectation(Type::Variable(*var)),
                );

                arg_cons.push(arg_con);
                vars.push(*var);
                types.push(Type::Variable(*var));
            }

            let uniq_var = var_store.fresh();

            let union_type = constrain::attr_type(
                Bool::Variable(uniq_var),
                Type::TagUnion(
                    vec![(name.clone(), types)],
                    Box::new(Type::Variable(*ext_var)),
                ),
            );

            let union_con = Eq(union_type, expected.clone(), region);
            let ast_con = Eq(Type::Variable(*variant_var), expected, region);

            vars.push(uniq_var);
            vars.push(*variant_var);
            vars.push(*ext_var);
            arg_cons.push(union_con);
            arg_cons.push(ast_con);

            exists(vars, And(arg_cons))
        }
        List {
            entry_var,
            loc_elems,
        } => {
            let uniq_var = var_store.fresh();
            if loc_elems.is_empty() {
                let inferred = constrain::attr_type(
                    Bool::Variable(uniq_var),
                    builtins::empty_list_type(*entry_var),
                );
                exists(vec![*entry_var, uniq_var], Eq(inferred, expected, region))
            } else {
                // constrain `expected ~ List a` and that all elements `~ a`.
                let entry_type = Type::Variable(*entry_var);
                let mut constraints = Vec::with_capacity(1 + loc_elems.len());

                for loc_elem in loc_elems.iter() {
                    let elem_expected =
                        Expected::ForReason(Reason::ElemInList, entry_type.clone(), region);
                    let constraint = constrain_expr(
                        rigids,
                        var_store,
                        var_usage,
                        loc_elem.region,
                        &loc_elem.value,
                        elem_expected,
                    );

                    constraints.push(constraint);
                }

                let inferred =
                    constrain::attr_type(Bool::Variable(uniq_var), builtins::list_type(entry_type));
                constraints.push(Eq(inferred, expected, region));

                exists(vec![*entry_var, uniq_var], And(constraints))
            }
        }
        Var {
            symbol_for_lookup, ..
        } => {
            var_usage.register(symbol_for_lookup);
            let usage = var_usage.get_usage(symbol_for_lookup);

<<<<<<< HEAD
            constrain_var(
                var_store,
                symbol_for_lookup.clone(),
                usage,
                region,
                expected,
            )
=======
            match usage {
                Some(sharing::ReferenceCount::Shared) => {
                    // the variable is used/consumed more than once, so it must be Shared
                    let val_var = var_store.fresh();
                    let uniq_var = var_store.fresh();

                    let val_type = Variable(val_var);
                    let uniq_type = Bool::Variable(uniq_var);

                    let attr_type = constrain::attr_type(uniq_type.clone(), val_type);

                    exists(
                        vec![val_var, uniq_var],
                        And(vec![
                            Lookup(symbol_for_lookup.clone(), expected.clone(), region),
                            Eq(attr_type, expected, region),
                            Eq(
                                Type::Boolean(uniq_type),
                                Expected::NoExpectation(Type::Boolean(constrain::shared_type())),
                                region,
                            ),
                        ]),
                    )
                }
                Some(sharing::ReferenceCount::Unique) => {
                    // no additional constraints, keep uniqueness unbound
                    Lookup(symbol_for_lookup.clone(), expected, region)
                }
                None => panic!("symbol not analyzed"),
            }
>>>>>>> 56f0e551
        }
        Closure(fn_var, _symbol, _recursion, args, boxed) => {
            let (loc_body_expr, ret_var) = &**boxed;
            let mut state = PatternState {
                headers: SendMap::default(),
                vars: Vec::with_capacity(args.len()),
                constraints: Vec::with_capacity(1),
            };
            let mut vars = Vec::with_capacity(state.vars.capacity() + 1);
            let mut pattern_types = Vec::with_capacity(state.vars.capacity());
            let ret_var = *ret_var;
            let ret_type = Type::Variable(ret_var);

            vars.push(ret_var);
            vars.push(*fn_var);

            for (pattern_var, loc_pattern) in args {
                let pattern_type = Type::Variable(*pattern_var);
                let pattern_expected = PExpected::NoExpectation(pattern_type.clone());

                pattern_types.push(pattern_type);

                constrain_pattern(var_store, &mut state, loc_pattern, pattern_expected);

                vars.push(*pattern_var);
            }

            let fn_uniq_var = var_store.fresh();
            vars.push(fn_uniq_var);

            let fn_type = constrain::attr_type(
                Bool::Variable(fn_uniq_var),
                Type::Function(pattern_types, Box::new(ret_type.clone())),
            );
            let body_type = Expected::NoExpectation(ret_type);
            let ret_constraint = constrain_expr(
                rigids,
                var_store,
                var_usage,
                loc_body_expr.region,
                &loc_body_expr.value,
                body_type,
            );

            let defs_constraint = And(state.constraints);

            // remove identifiers bound in the arguments from VarUsage
            // makes e.g. `(\x -> x) (\x -> x)` count as unique in both cases
            for (_, pattern) in args {
                for identifier in pattern::symbols_from_pattern(&pattern.value) {
                    var_usage.unregister(&identifier);
                }
            }

            exists(
                vars,
                And(vec![
                    Let(Box::new(LetConstraint {
                        rigid_vars: Vec::new(),
                        flex_vars: state.vars,
                        def_types: state.headers,
                        defs_constraint,
                        ret_constraint,
                    })),
                    // "the closure's type is equal to expected type"
                    Eq(fn_type.clone(), expected, region),
                    // "fn_var is equal to the closure's type" - fn_var is used in code gen
                    Eq(
                        Type::Variable(*fn_var),
                        Expected::NoExpectation(fn_type),
                        region,
                    ),
                ]),
            )
        }

        Call(boxed, loc_args, _) => {
            let (fn_var, fn_expr, ret_var) = &**boxed;
            let fn_type = Variable(*fn_var);
            let ret_type = Variable(*ret_var);
            let fn_expected = Expected::NoExpectation(fn_type.clone());
            let fn_region = fn_expr.region;

            let mut vars = Vec::with_capacity(2 + loc_args.len());

            vars.push(*fn_var);
            vars.push(*ret_var);

            // Canonicalize the function expression and its arguments
            let fn_con = constrain_expr(
                rigids,
                var_store,
                var_usage,
                fn_region,
                &fn_expr.value,
                fn_expected,
            );

            // TODO look up the name and use NamedFnArg if possible.
            let fn_reason = Reason::AnonymousFnCall {
                arity: loc_args.len() as u8,
            };

            let mut arg_types = Vec::with_capacity(loc_args.len());
            let mut arg_cons = Vec::with_capacity(loc_args.len());

            for (index, (arg_var, loc_arg)) in loc_args.iter().enumerate() {
                let region = loc_arg.region;
                let arg_type = Variable(*arg_var);

                let reason = Reason::AnonymousFnArg {
                    arg_index: index as u8,
                };

                let expected_arg = Expected::ForReason(reason, arg_type.clone(), region);
                let arg_con = constrain_expr(
                    rigids,
                    var_store,
                    var_usage,
                    loc_arg.region,
                    &loc_arg.value,
                    expected_arg,
                );

                vars.push(*arg_var);
                arg_types.push(arg_type);
                arg_cons.push(arg_con);
            }

            let expected_uniq_type = var_store.fresh();
            vars.push(expected_uniq_type);
            let expected_fn_type = Expected::ForReason(
                fn_reason,
                constrain::attr_type(
                    Bool::Variable(expected_uniq_type),
                    Function(arg_types, Box::new(ret_type.clone())),
                ),
                region,
            );

            exists(
                vars,
                And(vec![
                    fn_con,
                    Eq(fn_type, expected_fn_type, fn_region),
                    And(arg_cons),
                    Eq(ret_type, expected, region),
                ]),
            )
        }
        LetRec(defs, loc_ret, var) => {
            // NOTE doesn't currently unregister bound symbols
            // may be a problem when symbols are not globally unique
            let body_con = constrain_expr(
                rigids,
                var_store,
                var_usage,
                loc_ret.region,
                &loc_ret.value,
                expected.clone(),
            );
            exists(
                vec![*var],
                And(vec![
                    constrain_recursive_defs(rigids, var_store, var_usage, defs, body_con),
                    // Record the type of tne entire def-expression in the variable.
                    // Code gen will need that later!
                    Eq(Type::Variable(*var), expected, loc_ret.region),
                ]),
            )
        }
        LetNonRec(def, loc_ret, var) => {
            // NOTE doesn't currently unregister bound symbols
            // may be a problem when symbols are not globally unique
            let body_con = constrain_expr(
                rigids,
                var_store,
                var_usage,
                loc_ret.region,
                &loc_ret.value,
                expected.clone(),
            );

            exists(
                vec![*var],
                And(vec![
                    constrain_def(rigids, var_store, var_usage, def, body_con),
                    // Record the type of tne entire def-expression in the variable.
                    // Code gen will need that later!
                    Eq(Type::Variable(*var), expected, loc_ret.region),
                ]),
            )
        }
        If { .. } => panic!("TODO constrain uniq if"),
        When {
            cond_var,
            expr_var,
            loc_cond,
            branches,
        } => {
            let cond_var = *cond_var;
            let cond_type = Variable(cond_var);
            let expr_con = constrain_expr(
                rigids,
                var_store,
                var_usage,
                region,
                &loc_cond.value,
                Expected::NoExpectation(cond_type.clone()),
            );

            let mut constraints = Vec::with_capacity(branches.len() + 1);
            constraints.push(expr_con);

            let old_var_usage = var_usage.clone();

            match &expected {
                Expected::FromAnnotation(name, arity, _, typ) => {
                    constraints.push(Eq(Type::Variable(*expr_var), expected.clone(), region));

                    for (index, (loc_pattern, loc_expr)) in branches.iter().enumerate() {
                        let mut branch_var_usage = old_var_usage.clone();
                        let branch_con = constrain_when_branch(
                            var_store,
                            &mut branch_var_usage,
                            rigids,
                            region,
                            loc_pattern,
                            loc_expr,
                            PExpected::ForReason(
                                PReason::WhenMatch { index },
                                cond_type.clone(),
                                region,
                            ),
                            Expected::FromAnnotation(
                                name.clone(),
                                *arity,
                                TypedWhenBranch(index),
                                typ.clone(),
                            ),
                        );

                        // required for a case like
                        //
                        // when b is
                        //      Foo x -> x + x
                        //      Bar x -> x
                        //
                        // In this case the `x` in the second branch is used uniquely
                        for symbol in pattern::symbols_from_pattern(&loc_pattern.value) {
                            branch_var_usage.unregister(&symbol);
                        }

                        var_usage.or(&branch_var_usage);

                        constraints.push(
                            // Each branch's pattern must have the same type
                            // as the condition expression did.
                            branch_con,
                        );
                    }
                }

                _ => {
                    let branch_type = Variable(*expr_var);
                    let mut branch_cons = Vec::with_capacity(branches.len());

                    for (index, (loc_pattern, loc_expr)) in branches.iter().enumerate() {
                        let mut branch_var_usage = old_var_usage.clone();
                        let branch_con = constrain_when_branch(
                            var_store,
                            &mut branch_var_usage,
                            rigids,
                            region,
                            loc_pattern,
                            loc_expr,
                            PExpected::ForReason(
                                PReason::WhenMatch { index },
                                cond_type.clone(),
                                region,
                            ),
                            Expected::ForReason(
                                Reason::WhenBranch { index },
                                branch_type.clone(),
                                region,
                            ),
                        );

                        // required for a case like
                        //
                        // case b when
                        //      Foo x -> x + x
                        //      Bar x -> x
                        //
                        // In this case the `x` in the second branch is used uniquely
                        for symbol in pattern::symbols_from_pattern(&loc_pattern.value) {
                            branch_var_usage.unregister(&symbol);
                        }

                        var_usage.or(&branch_var_usage);

                        branch_cons.push(branch_con);
                    }

                    constraints.push(And(vec![
                        // Each branch's pattern must have the same type
                        // as the condition expression did.
                        And(branch_cons),
                        // The return type of each branch must equal
                        // the return type of the entire case-expression.
                        Eq(branch_type, expected, region),
                    ]))
                }
            }

            exists(vec![cond_var, *expr_var], And(constraints))
        }

        Update {
            record_var,
            ext_var,
            ident,
            symbol,
            updates,
        } => {
            var_usage.register(symbol);

            let mut fields: SendMap<Lowercase, Type> = SendMap::default();
            let mut vars = Vec::with_capacity(updates.len() + 2);
            let mut cons = Vec::with_capacity(updates.len() + 3);
            for (field_name, Field { var, loc_expr, .. }) in updates.clone() {
                let (var, tipe, con) = constrain_field_update(
                    rigids,
                    var_store,
                    var_usage,
                    var,
                    region,
                    field_name.clone(),
                    &loc_expr,
                );
                fields.insert(field_name, tipe);
                vars.push(var);
                cons.push(con);
            }

            let uniq_var = var_store.fresh();
            vars.push(uniq_var);

            let fields_type = constrain::attr_type(
                Bool::Variable(uniq_var),
                Type::Record(fields.clone(), Box::new(Type::Variable(*ext_var))),
            );
            let record_type = Type::Variable(*record_var);

            // NOTE from elm compiler: fields_type is separate so that Error propagates better
            let fields_con = Eq(
                record_type.clone(),
                Expected::NoExpectation(fields_type),
                region,
            );
            let record_con = Eq(record_type.clone(), expected, region);

            vars.push(*record_var);
            vars.push(*ext_var);

            let con = Lookup(
                symbol.clone(),
                Expected::ForReason(
                    Reason::RecordUpdateKeys(ident.clone(), fields),
                    record_type,
                    region,
                ),
                region,
            );

            cons.push(con);
            cons.push(fields_con);
            cons.push(record_con);

            exists(vars, And(cons))
        }

        Access {
            ext_var,
            field_var,
            loc_expr,
            field,
        } => {
            let mut field_types = SendMap::default();

            let field_uniq_var = var_store.fresh();
            let field_uniq_type = Bool::Variable(field_uniq_var);
            let field_type = constrain::attr_type(field_uniq_type, Type::Variable(*field_var));

            field_types.insert(field.clone(), field_type.clone());

            let record_uniq_var = var_store.fresh();
            let record_uniq_type = Bool::or(
                Bool::Variable(record_uniq_var),
                Bool::Variable(field_uniq_var),
            );
            let record_type = constrain::attr_type(
                record_uniq_type,
                Type::Record(field_types, Box::new(Type::Variable(*ext_var))),
            );

            let record_expected = Expected::NoExpectation(record_type);
            let inner_constraint = constrain_expr(
                rigids,
                var_store,
                var_usage,
                loc_expr.region,
                &loc_expr.value,
                record_expected,
            );

            exists(
                vec![*field_var, *ext_var, field_uniq_var, record_uniq_var],
                And(vec![Eq(field_type, expected, region), inner_constraint]),
            )
        }

        Accessor {
            field,
            field_var,
            ext_var,
        } => {
            let mut field_types = SendMap::default();

            let field_uniq_var = var_store.fresh();
            let field_uniq_type = Bool::Variable(field_uniq_var);
            let field_type = constrain::attr_type(field_uniq_type, Type::Variable(*field_var));

            field_types.insert(field.clone(), field_type.clone());

            let record_uniq_var = var_store.fresh();
            let record_uniq_type = Bool::or(
                Bool::Variable(field_uniq_var),
                Bool::Variable(record_uniq_var),
            );
            let record_type = constrain::attr_type(
                record_uniq_type,
                Type::Record(field_types, Box::new(Type::Variable(*ext_var))),
            );

            let fn_uniq_var = var_store.fresh();
            let fn_type = constrain::attr_type(
                Bool::Variable(fn_uniq_var),
                Type::Function(vec![record_type], Box::new(field_type)),
            );

            exists(
                vec![
                    *field_var,
                    *ext_var,
                    fn_uniq_var,
                    field_uniq_var,
                    record_uniq_var,
                ],
                And(vec![Eq(fn_type, expected, region)]),
            )
        }
        RuntimeError(_) => True,
    }
}

fn constrain_var(
    var_store: &VarStore,
    symbol_for_lookup: Symbol,
    usage: Option<&ReferenceCount>,
    region: Region,
    expected: Expected<Type>,
) -> Constraint {
    match usage {
        Some(sharing::ReferenceCount::Shared) => {
            // the variable is used/consumed more than once, so it must be Shared
            let val_var = var_store.fresh();
            let uniq_var = var_store.fresh();

            let val_type = Variable(val_var);
            let uniq_type = Bool::Variable(uniq_var);

            let attr_type = constrain::attr_type(uniq_type.clone(), val_type);

            And(vec![
                Lookup(symbol_for_lookup, expected.clone(), region),
                Eq(attr_type, expected, region),
                Eq(
                    Type::Boolean(uniq_type),
                    Expected::NoExpectation(Type::Boolean(constrain::shared_type())),
                    region,
                ),
            ])
        }
        Some(sharing::ReferenceCount::Unique) => {
            // no additional constraints, keep uniqueness unbound
            Lookup(symbol_for_lookup, expected, region)
        }
        None => panic!("symbol not analyzed"),
    }
}

// TODO trim down these arguments
#[allow(clippy::too_many_arguments)]
#[inline(always)]
fn constrain_when_branch(
    var_store: &VarStore,
    var_usage: &mut VarUsage,
    rigids: &Rigids,
    region: Region,
    loc_pattern: &Located<Pattern>,
    loc_expr: &Located<Expr>,
    pattern_expected: PExpected<Type>,
    expr_expected: Expected<Type>,
) -> Constraint {
    let ret_constraint = constrain_expr(
        rigids,
        var_store,
        var_usage,
        region,
        &loc_expr.value,
        expr_expected,
    );

    let mut state = PatternState {
        headers: SendMap::default(),
        vars: Vec::with_capacity(1),
        constraints: Vec::with_capacity(1),
    };

    // mutates the state, so return value is not used
    constrain_pattern(var_store, &mut state, &loc_pattern, pattern_expected);

    Constraint::Let(Box::new(LetConstraint {
        rigid_vars: Vec::new(),
        flex_vars: state.vars,
        def_types: state.headers,
        defs_constraint: Constraint::And(state.constraints),
        ret_constraint,
    }))
}

fn constrain_def_pattern(
    var_store: &VarStore,
    loc_pattern: &Located<Pattern>,
    expr_type: Type,
) -> PatternState {
    // Exclude the current ident from shadowable_idents; you can't shadow yourself!
    // (However, still include it in scope, because you *can* recursively refer to yourself.)
    let pattern_expected = PExpected::NoExpectation(expr_type);

    let mut state = PatternState {
        headers: SendMap::default(),
        vars: Vec::with_capacity(1),
        constraints: Vec::with_capacity(1),
    };

    constrain_pattern(var_store, &mut state, loc_pattern, pattern_expected);

    state
}

/// Turn e.g. `Int` into `Attr.Attr * Int`
fn annotation_to_attr_type(var_store: &VarStore, ann: &Type) -> (Vec<Variable>, Type) {
    use crate::types;
    use crate::types::Type::*;

    match ann {
        Variable(_) | Boolean(_) | Erroneous(_) => (vec![], ann.clone()),
        EmptyRec | EmptyTagUnion => {
            let uniq_var = var_store.fresh();
            (
                vec![uniq_var],
                constrain::attr_type(Bool::Variable(uniq_var), ann.clone()),
            )
        }

        Function(arguments, result) => {
            let uniq_var = var_store.fresh();
            let (mut arg_vars, args_lifted) = annotation_to_attr_type_many(var_store, arguments);
            let (result_vars, result_lifted) = annotation_to_attr_type(var_store, result);

            arg_vars.extend(result_vars);
            arg_vars.push(uniq_var);

            (
                arg_vars,
                constrain::attr_type(
                    Bool::Variable(uniq_var),
                    Type::Function(args_lifted, Box::new(result_lifted)),
                ),
            )
        }

        Apply {
            module_name,
            name,
            args,
        } => {
            let uniq_var = var_store.fresh();
            if module_name.as_str() == types::MOD_NUM && name.as_str() == types::TYPE_NUM {
                let arg = args
                    .iter()
                    .next()
                    .unwrap_or_else(|| panic!("Num did not have any type parameters somehow."));

                match arg {
                    Apply {
                        module_name, name, ..
                    } if module_name.as_str() == types::MOD_INT
                        && name.as_str() == types::TYPE_INTEGER =>
                    {
                        return (
                            vec![uniq_var],
                            constrain::attr_type(Bool::Variable(uniq_var), Type::int()),
                        )
                    }
                    Apply {
                        module_name, name, ..
                    } if module_name.as_str() == types::MOD_FLOAT
                        && name.as_str() == types::TYPE_FLOATINGPOINT =>
                    {
                        return (
                            vec![uniq_var],
                            constrain::attr_type(Bool::Variable(uniq_var), Type::float()),
                        )
                    }
                    _ => {}
                }
            }
            let (mut arg_vars, args_lifted) = annotation_to_attr_type_many(var_store, args);

            arg_vars.push(uniq_var);

            (
                arg_vars,
                constrain::attr_type(
                    Bool::Variable(uniq_var),
                    Type::Apply {
                        module_name: module_name.clone(),
                        name: name.clone(),
                        args: args_lifted,
                    },
                ),
            )
        }

        Record(fields, ext_type) => {
            let uniq_var = var_store.fresh();
            let mut vars = Vec::with_capacity(fields.len());
            let mut lifted_fields = SendMap::default();

            for (label, tipe) in fields.clone() {
                let (new_vars, lifted_field) = annotation_to_attr_type(var_store, &tipe);
                vars.extend(new_vars);
                lifted_fields.insert(label, lifted_field);
            }

            vars.push(uniq_var);

            (
                vars,
                constrain::attr_type(
                    Bool::Variable(uniq_var),
                    Type::Record(lifted_fields, ext_type.clone()),
                ),
            )
        }

        TagUnion(tags, ext_type) => {
            let uniq_var = var_store.fresh();
            let mut vars = Vec::with_capacity(tags.len());
            let mut lifted_tags = Vec::with_capacity(tags.len());

            for (tag, fields) in tags {
                let (new_vars, lifted_fields) = annotation_to_attr_type_many(var_store, fields);
                vars.extend(new_vars);
                lifted_tags.push((tag.clone(), lifted_fields));
            }

            vars.push(uniq_var);

            (
                vars,
                constrain::attr_type(
                    Bool::Variable(uniq_var),
                    Type::TagUnion(lifted_tags, ext_type.clone()),
                ),
            )
        }

        Alias(module_name, uppercase, fields, actual) => {
            let uniq_var = var_store.fresh();

            let (mut actual_vars, lifted_actual) = annotation_to_attr_type(var_store, actual);

            actual_vars.push(uniq_var);

            (
                actual_vars,
                constrain::attr_type(
                    Bool::Variable(uniq_var),
                    Type::Alias(
                        module_name.clone(),
                        uppercase.clone(),
                        fields.clone(),
                        Box::new(lifted_actual),
                    ),
                ),
            )
        }
    }
}

fn annotation_to_attr_type_many(var_store: &VarStore, anns: &[Type]) -> (Vec<Variable>, Vec<Type>) {
    anns.iter()
        .fold((Vec::new(), Vec::new()), |(mut vars, mut types), value| {
            let (new_vars, tipe) = annotation_to_attr_type(var_store, value);
            vars.extend(new_vars);
            types.push(tipe);

            (vars, types)
        })
}

pub fn constrain_def(
    rigids: &Rigids,
    var_store: &VarStore,
    var_usage: &mut VarUsage,
    def: &Def,
    body_con: Constraint,
) -> Constraint {
    use crate::types::AnnotationSource;

    let expr_var = def.expr_var;
    let expr_type = Type::Variable(expr_var);

    let mut pattern_state = constrain_def_pattern(var_store, &def.loc_pattern, expr_type.clone());

    pattern_state.vars.push(expr_var);

    let mut new_rigids = Vec::new();

    let expr_con = match &def.annotation {
        Some((annotation, free_vars)) => {
            let mut ftv: Rigids = rigids.clone();
            let (uniq_vars, annotation) = annotation_to_attr_type(var_store, annotation);

            pattern_state.vars.extend(uniq_vars);

            for (var, name) in free_vars {
                // if the rigid is known already, nothing needs to happen
                // otherwise register it.
                if !rigids.contains_key(name) {
                    // possible use this rigid in nested def's
                    ftv.insert(name.clone(), Type::Variable(*var));

                    new_rigids.push(*var);
                }
            }

            let annotation_expected = Expected::FromAnnotation(
                def.loc_pattern.clone(),
                annotation.arity(),
                AnnotationSource::TypedBody,
                annotation,
            );

            pattern_state.constraints.push(Eq(
                expr_type,
                annotation_expected.clone(),
                Region::zero(),
            ));

            constrain_expr(
                &ftv,
                var_store,
                var_usage,
                def.loc_expr.region,
                &def.loc_expr.value,
                annotation_expected,
            )
        }
        None => constrain_expr(
            rigids,
            var_store,
            var_usage,
            def.loc_expr.region,
            &def.loc_expr.value,
            Expected::NoExpectation(expr_type),
        ),
    };

    Let(Box::new(LetConstraint {
        rigid_vars: new_rigids,
        flex_vars: pattern_state.vars,
        def_types: pattern_state.headers,
        defs_constraint: Let(Box::new(LetConstraint {
            rigid_vars: Vec::new(),        // always empty
            flex_vars: Vec::new(),         // empty, because our functions have no arguments
            def_types: SendMap::default(), // empty, because our functions have no arguments!
            defs_constraint: And(pattern_state.constraints),
            ret_constraint: expr_con,
        })),
        ret_constraint: body_con,
    }))
}

fn constrain_recursive_defs(
    rigids: &Rigids,
    var_store: &VarStore,
    var_usage: &mut VarUsage,
    defs: &[Def],
    body_con: Constraint,
) -> Constraint {
    rec_defs_help(
        rigids,
        var_store,
        var_usage,
        defs,
        body_con,
        Info::with_capacity(defs.len()),
        Info::with_capacity(defs.len()),
    )
}

pub fn rec_defs_help(
    rigids: &Rigids,
    var_store: &VarStore,
    var_usage: &mut VarUsage,
    defs: &[Def],
    body_con: Constraint,
    mut rigid_info: Info,
    mut flex_info: Info,
) -> Constraint {
    use crate::types::AnnotationSource;
    for def in defs {
        let expr_var = def.expr_var;
        let expr_type = Type::Variable(expr_var);

        let pattern_expected = PExpected::NoExpectation(expr_type.clone());

        let mut pattern_state = PatternState {
            headers: SendMap::default(),
            vars: flex_info.vars.clone(),
            constraints: Vec::with_capacity(1),
        };

        constrain_pattern(
            var_store,
            &mut pattern_state,
            &def.loc_pattern,
            pattern_expected,
        );

        pattern_state.vars.push(expr_var);

        let mut new_rigids = Vec::new();
        match &def.annotation {
            None => {
                let expr_con = constrain_expr(
                    rigids,
                    var_store,
                    var_usage,
                    def.loc_expr.region,
                    &def.loc_expr.value,
                    Expected::NoExpectation(expr_type),
                );

                // TODO investigate if this let can be safely removed
                let def_con = Let(Box::new(LetConstraint {
                    rigid_vars: Vec::new(),
                    flex_vars: Vec::new(), // empty because Roc function defs have no args
                    def_types: SendMap::default(), // empty because Roc function defs have no args
                    defs_constraint: True, // I think this is correct, once again because there are no args
                    ret_constraint: expr_con,
                }));

                flex_info.vars = pattern_state.vars;
                flex_info.constraints.push(def_con);
                flex_info.def_types.extend(pattern_state.headers);
            }

            Some((annotation, seen_rigids)) => {
                let mut ftv: Rigids = rigids.clone();

                for (var, name) in seen_rigids {
                    // if the rigid is known already, nothing needs to happen
                    // otherwise register it.
                    if !rigids.contains_key(name) {
                        // possible use this rigid in nested def's
                        ftv.insert(name.clone(), Type::Variable(*var));

                        new_rigids.push(*var);
                    }
                }

                let annotation_expected = Expected::FromAnnotation(
                    def.loc_pattern.clone(),
                    annotation.arity(),
                    AnnotationSource::TypedBody,
                    annotation.clone(),
                );
                let expr_con = constrain_expr(
                    &ftv,
                    var_store,
                    var_usage,
                    def.loc_expr.region,
                    &def.loc_expr.value,
                    Expected::NoExpectation(expr_type.clone()),
                );

                // ensure expected type unifies with annotated type
                rigid_info.constraints.push(Eq(
                    expr_type,
                    annotation_expected.clone(),
                    def.loc_expr.region,
                ));

                // TODO investigate if this let can be safely removed
                let def_con = Let(Box::new(LetConstraint {
                    rigid_vars: Vec::new(),
                    flex_vars: Vec::new(), // empty because Roc function defs have no args
                    def_types: SendMap::default(), // empty because Roc function defs have no args
                    defs_constraint: True, // I think this is correct, once again because there are no args
                    ret_constraint: expr_con,
                }));

                rigid_info.vars.extend(&new_rigids);
                rigid_info.constraints.push(Let(Box::new(LetConstraint {
                    rigid_vars: new_rigids,
                    flex_vars: Vec::new(),         // no flex vars introduced
                    def_types: SendMap::default(), // no headers introduced (at this level)
                    defs_constraint: def_con,
                    ret_constraint: True,
                })));
                rigid_info.def_types.extend(pattern_state.headers);
            }
        }
    }

    Let(Box::new(LetConstraint {
        rigid_vars: rigid_info.vars,
        flex_vars: Vec::new(),
        def_types: rigid_info.def_types,
        defs_constraint: True,
        ret_constraint: Let(Box::new(LetConstraint {
            rigid_vars: Vec::new(),
            flex_vars: flex_info.vars,
            def_types: flex_info.def_types.clone(),
            defs_constraint: Let(Box::new(LetConstraint {
                rigid_vars: Vec::new(),
                flex_vars: Vec::new(),
                def_types: flex_info.def_types,
                defs_constraint: True,
                ret_constraint: And(flex_info.constraints),
            })),
            ret_constraint: And(vec![And(rigid_info.constraints), body_con]),
        })),
    }))
}

#[inline(always)]
fn constrain_field_update(
    rigids: &Rigids,
    var_store: &VarStore,
    var_usage: &mut VarUsage,
    var: Variable,
    region: Region,
    field: Lowercase,
    loc_expr: &Located<Expr>,
) -> (Variable, Type, Constraint) {
    let field_type = Type::Variable(var);
    let reason = Reason::RecordUpdateValue(field);
    let expected = Expected::ForReason(reason, field_type.clone(), region);
    let con = constrain_expr(
        rigids,
        var_store,
        var_usage,
        loc_expr.region,
        &loc_expr.value,
        expected,
    );

    (var, field_type, con)
}<|MERGE_RESOLUTION|>--- conflicted
+++ resolved
@@ -452,7 +452,6 @@
             var_usage.register(symbol_for_lookup);
             let usage = var_usage.get_usage(symbol_for_lookup);
 
-<<<<<<< HEAD
             constrain_var(
                 var_store,
                 symbol_for_lookup.clone(),
@@ -460,38 +459,6 @@
                 region,
                 expected,
             )
-=======
-            match usage {
-                Some(sharing::ReferenceCount::Shared) => {
-                    // the variable is used/consumed more than once, so it must be Shared
-                    let val_var = var_store.fresh();
-                    let uniq_var = var_store.fresh();
-
-                    let val_type = Variable(val_var);
-                    let uniq_type = Bool::Variable(uniq_var);
-
-                    let attr_type = constrain::attr_type(uniq_type.clone(), val_type);
-
-                    exists(
-                        vec![val_var, uniq_var],
-                        And(vec![
-                            Lookup(symbol_for_lookup.clone(), expected.clone(), region),
-                            Eq(attr_type, expected, region),
-                            Eq(
-                                Type::Boolean(uniq_type),
-                                Expected::NoExpectation(Type::Boolean(constrain::shared_type())),
-                                region,
-                            ),
-                        ]),
-                    )
-                }
-                Some(sharing::ReferenceCount::Unique) => {
-                    // no additional constraints, keep uniqueness unbound
-                    Lookup(symbol_for_lookup.clone(), expected, region)
-                }
-                None => panic!("symbol not analyzed"),
-            }
->>>>>>> 56f0e551
         }
         Closure(fn_var, _symbol, _recursion, args, boxed) => {
             let (loc_body_expr, ret_var) = &**boxed;
@@ -976,15 +943,18 @@
 
             let attr_type = constrain::attr_type(uniq_type.clone(), val_type);
 
-            And(vec![
-                Lookup(symbol_for_lookup, expected.clone(), region),
-                Eq(attr_type, expected, region),
-                Eq(
-                    Type::Boolean(uniq_type),
-                    Expected::NoExpectation(Type::Boolean(constrain::shared_type())),
-                    region,
-                ),
-            ])
+            exists(
+                vec![val_var, uniq_var],
+                And(vec![
+                    Lookup(symbol_for_lookup, expected.clone(), region),
+                    Eq(attr_type, expected, region),
+                    Eq(
+                        Type::Boolean(uniq_type),
+                        Expected::NoExpectation(Type::Boolean(constrain::shared_type())),
+                        region,
+                    ),
+                ]),
+            )
         }
         Some(sharing::ReferenceCount::Unique) => {
             // no additional constraints, keep uniqueness unbound
