--- conflicted
+++ resolved
@@ -606,18 +606,19 @@
  ^^^^
 
 
-**INVALID IF CONDITION**
-This `if` condition needs to be a _Bool_:
-**fuzz_crash_027.md:50:5:**
-```roc
-	if num {
-```
-    ^^^
-
-Right now, it has the type:
+**TYPE MISMATCH**
+This expression is used in an unexpected way:
+**fuzz_crash_027.md:48:1:48:8:**
+```roc
+add_one = |num| {
+```
+^^^^^^^
+
+It is of type:
     _U64_
 
-Every `if` condition must evaluate to a _Bool_–either `True` or `False`.
+But you are trying to use it as:
+    _[True, False]_
 
 **TYPE MISMATCH**
 This expression is used in an unexpected way:
@@ -628,7 +629,7 @@
  ^^^^^^^^^^
 
 It is of type:
-    _*, * -> *_
+    _*, * -> Error_
 
 But you are trying to use it as:
     _* -> *_
@@ -1825,25 +1826,13 @@
 ~~~clojure
 (inferred-types
 	(defs
-<<<<<<< HEAD
-		(patt @45.1-45.4 (type "[True, False] -> Num(*)"))
+		(patt @45.1-45.4 (type "[False, True] -> Num(*)"))
 		(patt @48.1-48.8 (type "Error -> U64"))
 		(patt @60.1-60.11 (type "Error"))
 		(patt @100.1-100.6 (type "Error -> Error")))
 	(expressions
-		(expr @45.7-47.8 (type "[True, False] -> Num(*)"))
+		(expr @45.7-47.8 (type "[False, True] -> Num(*)"))
 		(expr @48.11-58.2 (type "Error -> U64"))
 		(expr @60.14-96.7 (type "Error"))
 		(expr @100.9-159.2 (type "Error -> Error"))))
-=======
-		(patt @45.1-45.4 (type "* ? Num(*)"))
-		(patt @48.1-48.8 (type "U64 -> U64"))
-		(patt @60.1-60.11 (type "*, * ? Error"))
-		(patt @100.1-100.6 (type "List -> Error")))
-	(expressions
-		(expr @45.7-47.8 (type "* ? Num(*)"))
-		(expr @48.11-58.2 (type "U64 -> U64"))
-		(expr @60.14-96.7 (type "*, * ? Error"))
-		(expr @100.9-159.2 (type "List -> Error"))))
->>>>>>> f1245fbb
 ~~~