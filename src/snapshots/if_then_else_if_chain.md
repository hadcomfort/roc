--- conflicted
+++ resolved
@@ -87,15 +87,9 @@
 # CANONICALIZE
 ~~~clojure
 (can-ir
-<<<<<<< HEAD
-	(d-let (id 107)
+	(d-let (id 104)
 		(p-assign @3-1-3-12 (ident "checkNumber") (id 72))
-		(e-lambda @3-15-13-2 (id 106)
-=======
-	(d-let (id 103)
-		(p-assign @3-1-3-12 (ident "checkNumber") (id 72))
-		(e-lambda @3-15-13-2 (id 102)
->>>>>>> f127b084
+		(e-lambda @3-15-13-2 (id 103)
 			(args
 				(p-assign @3-16-3-19 (ident "num") (id 73)))
 			(e-block @3-21-13-2
@@ -134,7 +128,7 @@
 ~~~clojure
 (inferred-types
 	(defs
-		(d_assign (name "checkNumber") (def_var 107) (type "* ? *")))
+		(d_assign (name "checkNumber") (def_var 104) (type "* ? *")))
 	(expressions
 		(expr @3-15-13-2 (type "* ? *"))))
 ~~~