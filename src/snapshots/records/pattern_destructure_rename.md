--- conflicted
+++ resolved
@@ -65,29 +65,25 @@
 		(branches
 			(branch
 				(patterns
-<<<<<<< HEAD
 					(pattern (degenerate false)
-						(p-runtime-error @2.7-2.22 (tag "not_implemented"))))
-=======
-					(p-record-destructure @2.5-2.37 (degenerate false)
-						(destructs
-							(record-destruct @2.7-2.22 (label "name") (ident "name")
-								(sub-pattern
-									(p-assign @2.13-2.21 (ident "userName"))))
-							(record-destruct @2.23-2.37 (label "age") (ident "age")
-								(sub-pattern
-									(p-assign @2.28-2.35 (ident "userAge")))))))
->>>>>>> 4d54d22a
+						(p-record-destructure @2.5-2.37
+							(destructs
+								(record-destruct @2.7-2.22 (label "name") (ident "name")
+									(sub-pattern
+										(p-assign @2.13-2.21 (ident "userName"))))
+								(record-destruct @2.23-2.37 (label "age") (ident "age")
+									(sub-pattern
+										(p-assign @2.28-2.35 (ident "userAge"))))))))
 				(value
 					(e-string @2.41-2.92
 						(e-literal @2.42-2.47 (string "User "))
 						(e-lookup-local @2.49-2.57
-							(pattern @2.13-2.21))
+							(p-assign @2.13-2.21 (ident "userName")))
 						(e-literal @2.58-2.62 (string " is "))
 						(e-dot-access @2.64-2.81 (field "to_str")
 							(receiver
 								(e-lookup-local @2.64-2.71
-									(pattern @2.28-2.35)))
+									(p-assign @2.28-2.35 (ident "userAge"))))
 							(args))
 						(e-literal @2.81-2.91 (string " years old"))))))))
 ~~~
