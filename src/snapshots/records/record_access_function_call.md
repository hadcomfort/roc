--- conflicted
+++ resolved
@@ -31,11 +31,7 @@
 ~~~
 # CANONICALIZE
 ~~~clojure
-<<<<<<< HEAD
-(e-call @1-1-1-23 (id 79)
-=======
-(e-call @1-1-1-23 (id 77)
->>>>>>> f127b084
+(e-call @1-1-1-23 (id 78)
 	(e-tuple @1-1-1-19
 		(elems
 			(e-dot-access @1-2-1-19 (field "transform")
@@ -45,9 +41,5 @@
 ~~~
 # TYPES
 ~~~clojure
-<<<<<<< HEAD
-(expr (id 79) (type "*"))
-=======
-(expr (id 77) (type "*"))
->>>>>>> f127b084
+(expr (id 78) (type "*"))
 ~~~