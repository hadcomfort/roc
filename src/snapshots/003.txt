~~~META
description=Import statement
~~~SOURCE
module [decoder]

import json.Json

decoder = Utf8.decode
<<<<<<< HEAD
~~~PROBLEMS
NIL
~~~TOKENS
KwModule,OpenSquare,LowerIdent,CloseSquare,Newline,KwImport,LowerIdent,NoSpaceDotUpperIdent,Newline,LowerIdent,OpAssign,UpperIdent,NoSpaceDotLowerIdent,EndOfFile
=======

crash "something"

expect 1 == 1

return 2
>>>>>>> ea336d36
~~~PARSE
(file
    (header 'decoder')
    (import
        'json'
        '.Json'
        '')
    (decl
        (ident 'decoder')
<<<<<<< HEAD
        (ident 'Utf8' '.decode')))
~~~FORMATTED
NO CHANGE
~~~END
=======
        (ident 'Utf8' '.decode'))
    (crash (string 'something'))
    (expect
        (binop
            '=='
            (int '1')
            (int '1')))
    (return (int '2')))
>>>>>>> ea336d36
<|MERGE_RESOLUTION|>--- conflicted
+++ resolved
@@ -6,19 +6,16 @@
 import json.Json
 
 decoder = Utf8.decode
-<<<<<<< HEAD
-~~~PROBLEMS
-NIL
-~~~TOKENS
-KwModule,OpenSquare,LowerIdent,CloseSquare,Newline,KwImport,LowerIdent,NoSpaceDotUpperIdent,Newline,LowerIdent,OpAssign,UpperIdent,NoSpaceDotLowerIdent,EndOfFile
-=======
 
 crash "something"
 
 expect 1 == 1
 
 return 2
->>>>>>> ea336d36
+~~~PROBLEMS
+NIL
+~~~TOKENS
+KwModule,OpenSquare,LowerIdent,CloseSquare,Newline,KwImport,LowerIdent,NoSpaceDotUpperIdent,Newline,LowerIdent,OpAssign,UpperIdent,NoSpaceDotLowerIdent,Newline,KwCrash,StringStart,StringPart,StringEnd,Newline,KwExpect,Int,OpEquals,Int,Newline,KwReturn,Int,EndOfFile
 ~~~PARSE
 (file
     (header 'decoder')
@@ -28,12 +25,6 @@
         '')
     (decl
         (ident 'decoder')
-<<<<<<< HEAD
-        (ident 'Utf8' '.decode')))
-~~~FORMATTED
-NO CHANGE
-~~~END
-=======
         (ident 'Utf8' '.decode'))
     (crash (string 'something'))
     (expect
@@ -42,4 +33,6 @@
             (int '1')
             (int '1')))
     (return (int '2')))
->>>>>>> ea336d36
+~~~FORMATTED
+NO CHANGE
+~~~END