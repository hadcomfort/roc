# META
~~~ini
description=Match expression with complex list patterns containing tagged values
type=expr
~~~
# SOURCE
~~~roc
match events {
    [] => "no events"
    [Click(x, y)] => "single click at (${Num.toStr x}, ${Num.toStr y})"
    [KeyPress(key), .. as rest] => "key ${key} pressed, ${Num.toStr (List.len rest)} more events"
    [Move(dx, dy), Move(dx2, dy2), .. as others] => "moved ${Num.toStr dx},${Num.toStr dy} then ${Num.toStr dx2},${Num.toStr dy2}"
    [Scroll(amount), Click(x, y), .. as remaining] => "scroll ${Num.toStr amount} then click at ${Num.toStr x},${Num.toStr y}"
    _ => "other event pattern"
}
~~~
# EXPECTED
PARSE ERROR - complex_list_tags.md:3:22:3:23
UNEXPECTED TOKEN IN PATTERN - complex_list_tags.md:3:53:3:54
UNEXPECTED TOKEN IN EXPRESSION - complex_list_tags.md:3:54:3:56
UNEXPECTED TOKEN IN PATTERN - complex_list_tags.md:3:56:3:58
UNEXPECTED TOKEN IN EXPRESSION - complex_list_tags.md:3:69:3:70
UNEXPECTED TOKEN IN PATTERN - complex_list_tags.md:3:70:3:71
UNEXPECTED TOKEN IN EXPRESSION - complex_list_tags.md:3:71:3:72
PARSE ERROR - complex_list_tags.md:4:36:4:37
UNEXPECTED TOKEN IN PATTERN - complex_list_tags.md:4:83:4:84
UNEXPECTED TOKEN IN EXPRESSION - complex_list_tags.md:4:84:4:85
UNEXPECTED TOKEN IN PATTERN - complex_list_tags.md:4:85:4:97
UNEXPECTED TOKEN IN EXPRESSION - complex_list_tags.md:4:97:4:98
PARSE ERROR - complex_list_tags.md:5:53:5:54
UNEXPECTED TOKEN IN PATTERN - complex_list_tags.md:5:74:5:75
UNEXPECTED TOKEN IN EXPRESSION - complex_list_tags.md:5:75:5:76
UNEXPECTED TOKEN IN PATTERN - complex_list_tags.md:5:76:5:78
UNEXPECTED TOKEN IN EXPRESSION - complex_list_tags.md:5:90:5:91
UNEXPECTED TOKEN IN PATTERN - complex_list_tags.md:5:91:5:97
UNEXPECTED TOKEN IN EXPRESSION - complex_list_tags.md:5:97:5:99
UNEXPECTED TOKEN IN PATTERN - complex_list_tags.md:5:112:5:113
UNEXPECTED TOKEN IN EXPRESSION - complex_list_tags.md:5:113:5:114
UNEXPECTED TOKEN IN PATTERN - complex_list_tags.md:5:114:5:116
UNEXPECTED TOKEN IN EXPRESSION - complex_list_tags.md:5:129:5:130
UNEXPECTED TOKEN IN PATTERN - complex_list_tags.md:5:130:5:130
UNEXPECTED TOKEN IN EXPRESSION - complex_list_tags.md:5:130:5:131
PARSE ERROR - complex_list_tags.md:6:55:6:56
UNEXPECTED TOKEN IN PATTERN - complex_list_tags.md:6:81:6:82
UNEXPECTED TOKEN IN EXPRESSION - complex_list_tags.md:6:82:6:97
UNEXPECTED TOKEN IN PATTERN - complex_list_tags.md:6:97:6:99
UNEXPECTED TOKEN IN EXPRESSION - complex_list_tags.md:6:110:6:111
UNEXPECTED TOKEN IN PATTERN - complex_list_tags.md:6:111:6:112
UNEXPECTED TOKEN IN EXPRESSION - complex_list_tags.md:6:112:6:114
UNEXPECTED TOKEN IN PATTERN - complex_list_tags.md:6:125:6:126
UNEXPECTED TOKEN IN EXPRESSION - complex_list_tags.md:6:126:6:126
UNEXPECTED TOKEN IN PATTERN - complex_list_tags.md:6:126:6:127
UNEXPECTED TOKEN IN EXPRESSION - complex_list_tags.md:7:5:7:6
UNEXPECTED TOKEN IN PATTERN - complex_list_tags.md:7:7:7:9
UNDEFINED VARIABLE - complex_list_tags.md:1:7:1:13
UNKNOWN OPERATOR - :0:0:0:0
UNUSED VARIABLE - complex_list_tags.md:3:15:3:16
UNUSED VARIABLE - complex_list_tags.md:3:12:3:13
<<<<<<< HEAD
INVALID PATTERN - complex_list_tags.md:3:54:3:56
=======
INVALID PATTERN - :0:0:0:0
UNKNOWN OPERATOR - :0:0:0:0
INVALID PATTERN - :0:0:0:0
>>>>>>> 6f507757
UNDEFINED VARIABLE - complex_list_tags.md:3:58:3:67
UNKNOWN OPERATOR - :0:0:0:0
UNUSED VARIABLE - complex_list_tags.md:3:68:3:69
<<<<<<< HEAD
INVALID PATTERN - complex_list_tags.md:3:71:3:72
=======
INVALID PATTERN - :0:0:0:0
UNKNOWN OPERATOR - :0:0:0:0
UNKNOWN OPERATOR - :0:0:0:0
>>>>>>> 6f507757
UNUSED VARIABLE - complex_list_tags.md:4:15:4:18
UNUSED VARIABLE - complex_list_tags.md:1:1:1:1
UNDEFINED VARIABLE - complex_list_tags.md:4:79:4:83
UNUSED VARIABLE - complex_list_tags.md:4:70:4:78
<<<<<<< HEAD
INVALID PATTERN - complex_list_tags.md:4:84:4:85
INVALID PATTERN - complex_list_tags.md:4:97:4:98
=======
INVALID PATTERN - :0:0:0:0
UNKNOWN OPERATOR - :0:0:0:0
INVALID PATTERN - :0:0:0:0
UNKNOWN OPERATOR - :0:0:0:0
UNKNOWN OPERATOR - :0:0:0:0
>>>>>>> 6f507757
UNUSED VARIABLE - complex_list_tags.md:1:1:1:1
UNUSED VARIABLE - complex_list_tags.md:5:30:5:33
UNUSED VARIABLE - complex_list_tags.md:5:25:5:28
UNUSED VARIABLE - complex_list_tags.md:5:11:5:13
UNUSED VARIABLE - complex_list_tags.md:5:15:5:17
<<<<<<< HEAD
INVALID PATTERN - complex_list_tags.md:5:75:5:76
=======
INVALID PATTERN - :0:0:0:0
UNKNOWN OPERATOR - :0:0:0:0
INVALID PATTERN - :0:0:0:0
>>>>>>> 6f507757
UNDEFINED VARIABLE - complex_list_tags.md:5:78:5:87
UNKNOWN OPERATOR - :0:0:0:0
UNUSED VARIABLE - complex_list_tags.md:5:88:5:90
<<<<<<< HEAD
INVALID PATTERN - complex_list_tags.md:5:97:5:99
UNDEFINED VARIABLE - complex_list_tags.md:5:109:5:112
UNUSED VARIABLE - complex_list_tags.md:5:99:5:108
INVALID PATTERN - complex_list_tags.md:5:113:5:114
=======
INVALID PATTERN - :0:0:0:0
UNKNOWN OPERATOR - :0:0:0:0
UNDEFINED VARIABLE - complex_list_tags.md:5:109:5:112
UNUSED VARIABLE - complex_list_tags.md:5:99:5:108
INVALID PATTERN - :0:0:0:0
UNKNOWN OPERATOR - :0:0:0:0
INVALID PATTERN - :0:0:0:0
>>>>>>> 6f507757
UNDEFINED VARIABLE - complex_list_tags.md:5:116:5:125
UNKNOWN OPERATOR - :0:0:0:0
UNUSED VARIABLE - complex_list_tags.md:5:126:5:129
<<<<<<< HEAD
INVALID PATTERN - complex_list_tags.md:5:130:5:131
=======
INVALID PATTERN - :0:0:0:0
UNKNOWN OPERATOR - :0:0:0:0
UNKNOWN OPERATOR - :0:0:0:0
>>>>>>> 6f507757
UNUSED VARIABLE - complex_list_tags.md:1:1:1:1
UNUSED VARIABLE - complex_list_tags.md:6:13:6:19
UNUSED VARIABLE - complex_list_tags.md:6:31:6:32
UNUSED VARIABLE - complex_list_tags.md:6:28:6:29
<<<<<<< HEAD
INVALID PATTERN - complex_list_tags.md:6:82:6:97
=======
INVALID PATTERN - :0:0:0:0
UNKNOWN OPERATOR - :0:0:0:0
INVALID PATTERN - :0:0:0:0
>>>>>>> 6f507757
UNDEFINED VARIABLE - complex_list_tags.md:6:99:6:108
UNKNOWN OPERATOR - :0:0:0:0
UNUSED VARIABLE - complex_list_tags.md:6:109:6:110
<<<<<<< HEAD
INVALID PATTERN - complex_list_tags.md:6:112:6:114
UNDEFINED VARIABLE - complex_list_tags.md:6:124:6:125
UNUSED VARIABLE - complex_list_tags.md:6:114:6:123
INVALID PATTERN - complex_list_tags.md:6:126:6:126
INVALID PATTERN - complex_list_tags.md:7:5:7:6
=======
INVALID PATTERN - :0:0:0:0
UNKNOWN OPERATOR - :0:0:0:0
UNDEFINED VARIABLE - complex_list_tags.md:6:124:6:125
UNUSED VARIABLE - complex_list_tags.md:6:114:6:123
INVALID PATTERN - :0:0:0:0
UNKNOWN OPERATOR - :0:0:0:0
INVALID PATTERN - :0:0:0:0
UNKNOWN OPERATOR - :0:0:0:0
INVALID PATTERN - :0:0:0:0
>>>>>>> 6f507757
# PROBLEMS
**PARSE ERROR**
A parsing error occurred: `string_expected_close_interpolation`
This is an unexpected parsing error. Please check your syntax.

Here is the problematic code:
**complex_list_tags.md:3:22:3:23:**
```roc
    [Click(x, y)] => "single click at (${Num.toStr x}, ${Num.toStr y})"
```
                     ^


**UNEXPECTED TOKEN IN PATTERN**
The token **}** is not expected in a pattern.
Patterns can contain identifiers, literals, lists, records, or tags.

Here is the problematic code:
**complex_list_tags.md:3:53:3:54:**
```roc
    [Click(x, y)] => "single click at (${Num.toStr x}, ${Num.toStr y})"
```
                                                    ^


**UNEXPECTED TOKEN IN EXPRESSION**
The token **, ** is not expected in an expression.
Expressions can be identifiers, literals, function calls, or operators.

Here is the problematic code:
**complex_list_tags.md:3:54:3:56:**
```roc
    [Click(x, y)] => "single click at (${Num.toStr x}, ${Num.toStr y})"
```
                                                     ^^


**UNEXPECTED TOKEN IN PATTERN**
The token **${** is not expected in a pattern.
Patterns can contain identifiers, literals, lists, records, or tags.

Here is the problematic code:
**complex_list_tags.md:3:56:3:58:**
```roc
    [Click(x, y)] => "single click at (${Num.toStr x}, ${Num.toStr y})"
```
                                                       ^^


**UNEXPECTED TOKEN IN EXPRESSION**
The token **}** is not expected in an expression.
Expressions can be identifiers, literals, function calls, or operators.

Here is the problematic code:
**complex_list_tags.md:3:69:3:70:**
```roc
    [Click(x, y)] => "single click at (${Num.toStr x}, ${Num.toStr y})"
```
                                                                    ^


**UNEXPECTED TOKEN IN PATTERN**
The token **)** is not expected in a pattern.
Patterns can contain identifiers, literals, lists, records, or tags.

Here is the problematic code:
**complex_list_tags.md:3:70:3:71:**
```roc
    [Click(x, y)] => "single click at (${Num.toStr x}, ${Num.toStr y})"
```
                                                                     ^


**UNEXPECTED TOKEN IN EXPRESSION**
The token **"** is not expected in an expression.
Expressions can be identifiers, literals, function calls, or operators.

Here is the problematic code:
**complex_list_tags.md:3:71:3:72:**
```roc
    [Click(x, y)] => "single click at (${Num.toStr x}, ${Num.toStr y})"
```
                                                                      ^


**PARSE ERROR**
A parsing error occurred: `string_expected_close_interpolation`
This is an unexpected parsing error. Please check your syntax.

Here is the problematic code:
**complex_list_tags.md:4:36:4:37:**
```roc
    [KeyPress(key), .. as rest] => "key ${key} pressed, ${Num.toStr (List.len rest)} more events"
```
                                   ^


**UNEXPECTED TOKEN IN PATTERN**
The token **)** is not expected in a pattern.
Patterns can contain identifiers, literals, lists, records, or tags.

Here is the problematic code:
**complex_list_tags.md:4:83:4:84:**
```roc
    [KeyPress(key), .. as rest] => "key ${key} pressed, ${Num.toStr (List.len rest)} more events"
```
                                                                                  ^


**UNEXPECTED TOKEN IN EXPRESSION**
The token **}** is not expected in an expression.
Expressions can be identifiers, literals, function calls, or operators.

Here is the problematic code:
**complex_list_tags.md:4:84:4:85:**
```roc
    [KeyPress(key), .. as rest] => "key ${key} pressed, ${Num.toStr (List.len rest)} more events"
```
                                                                                   ^


**UNEXPECTED TOKEN IN PATTERN**
The token ** more events** is not expected in a pattern.
Patterns can contain identifiers, literals, lists, records, or tags.

Here is the problematic code:
**complex_list_tags.md:4:85:4:97:**
```roc
    [KeyPress(key), .. as rest] => "key ${key} pressed, ${Num.toStr (List.len rest)} more events"
```
                                                                                    ^^^^^^^^^^^^


**UNEXPECTED TOKEN IN EXPRESSION**
The token **"** is not expected in an expression.
Expressions can be identifiers, literals, function calls, or operators.

Here is the problematic code:
**complex_list_tags.md:4:97:4:98:**
```roc
    [KeyPress(key), .. as rest] => "key ${key} pressed, ${Num.toStr (List.len rest)} more events"
```
                                                                                                ^


**PARSE ERROR**
A parsing error occurred: `string_expected_close_interpolation`
This is an unexpected parsing error. Please check your syntax.

Here is the problematic code:
**complex_list_tags.md:5:53:5:54:**
```roc
    [Move(dx, dy), Move(dx2, dy2), .. as others] => "moved ${Num.toStr dx},${Num.toStr dy} then ${Num.toStr dx2},${Num.toStr dy2}"
```
                                                    ^


**UNEXPECTED TOKEN IN PATTERN**
The token **}** is not expected in a pattern.
Patterns can contain identifiers, literals, lists, records, or tags.

Here is the problematic code:
**complex_list_tags.md:5:74:5:75:**
```roc
    [Move(dx, dy), Move(dx2, dy2), .. as others] => "moved ${Num.toStr dx},${Num.toStr dy} then ${Num.toStr dx2},${Num.toStr dy2}"
```
                                                                         ^


**UNEXPECTED TOKEN IN EXPRESSION**
The token **,** is not expected in an expression.
Expressions can be identifiers, literals, function calls, or operators.

Here is the problematic code:
**complex_list_tags.md:5:75:5:76:**
```roc
    [Move(dx, dy), Move(dx2, dy2), .. as others] => "moved ${Num.toStr dx},${Num.toStr dy} then ${Num.toStr dx2},${Num.toStr dy2}"
```
                                                                          ^


**UNEXPECTED TOKEN IN PATTERN**
The token **${** is not expected in a pattern.
Patterns can contain identifiers, literals, lists, records, or tags.

Here is the problematic code:
**complex_list_tags.md:5:76:5:78:**
```roc
    [Move(dx, dy), Move(dx2, dy2), .. as others] => "moved ${Num.toStr dx},${Num.toStr dy} then ${Num.toStr dx2},${Num.toStr dy2}"
```
                                                                           ^^


**UNEXPECTED TOKEN IN EXPRESSION**
The token **}** is not expected in an expression.
Expressions can be identifiers, literals, function calls, or operators.

Here is the problematic code:
**complex_list_tags.md:5:90:5:91:**
```roc
    [Move(dx, dy), Move(dx2, dy2), .. as others] => "moved ${Num.toStr dx},${Num.toStr dy} then ${Num.toStr dx2},${Num.toStr dy2}"
```
                                                                                         ^


**UNEXPECTED TOKEN IN PATTERN**
The token ** then ** is not expected in a pattern.
Patterns can contain identifiers, literals, lists, records, or tags.

Here is the problematic code:
**complex_list_tags.md:5:91:5:97:**
```roc
    [Move(dx, dy), Move(dx2, dy2), .. as others] => "moved ${Num.toStr dx},${Num.toStr dy} then ${Num.toStr dx2},${Num.toStr dy2}"
```
                                                                                          ^^^^^^


**UNEXPECTED TOKEN IN EXPRESSION**
The token **${** is not expected in an expression.
Expressions can be identifiers, literals, function calls, or operators.

Here is the problematic code:
**complex_list_tags.md:5:97:5:99:**
```roc
    [Move(dx, dy), Move(dx2, dy2), .. as others] => "moved ${Num.toStr dx},${Num.toStr dy} then ${Num.toStr dx2},${Num.toStr dy2}"
```
                                                                                                ^^


**UNEXPECTED TOKEN IN PATTERN**
The token **}** is not expected in a pattern.
Patterns can contain identifiers, literals, lists, records, or tags.

Here is the problematic code:
**complex_list_tags.md:5:112:5:113:**
```roc
    [Move(dx, dy), Move(dx2, dy2), .. as others] => "moved ${Num.toStr dx},${Num.toStr dy} then ${Num.toStr dx2},${Num.toStr dy2}"
```
                                                                                                               ^


**UNEXPECTED TOKEN IN EXPRESSION**
The token **,** is not expected in an expression.
Expressions can be identifiers, literals, function calls, or operators.

Here is the problematic code:
**complex_list_tags.md:5:113:5:114:**
```roc
    [Move(dx, dy), Move(dx2, dy2), .. as others] => "moved ${Num.toStr dx},${Num.toStr dy} then ${Num.toStr dx2},${Num.toStr dy2}"
```
                                                                                                                ^


**UNEXPECTED TOKEN IN PATTERN**
The token **${** is not expected in a pattern.
Patterns can contain identifiers, literals, lists, records, or tags.

Here is the problematic code:
**complex_list_tags.md:5:114:5:116:**
```roc
    [Move(dx, dy), Move(dx2, dy2), .. as others] => "moved ${Num.toStr dx},${Num.toStr dy} then ${Num.toStr dx2},${Num.toStr dy2}"
```
                                                                                                                 ^^


**UNEXPECTED TOKEN IN EXPRESSION**
The token **}** is not expected in an expression.
Expressions can be identifiers, literals, function calls, or operators.

Here is the problematic code:
**complex_list_tags.md:5:129:5:130:**
```roc
    [Move(dx, dy), Move(dx2, dy2), .. as others] => "moved ${Num.toStr dx},${Num.toStr dy} then ${Num.toStr dx2},${Num.toStr dy2}"
```
                                                                                                                                ^


**UNEXPECTED TOKEN IN PATTERN**
The token  is not expected in a pattern.
Patterns can contain identifiers, literals, lists, records, or tags.

Here is the problematic code:
**complex_list_tags.md:5:130:5:130:**
```roc
    [Move(dx, dy), Move(dx2, dy2), .. as others] => "moved ${Num.toStr dx},${Num.toStr dy} then ${Num.toStr dx2},${Num.toStr dy2}"
```
                                                                                                                                 


**UNEXPECTED TOKEN IN EXPRESSION**
The token **"** is not expected in an expression.
Expressions can be identifiers, literals, function calls, or operators.

Here is the problematic code:
**complex_list_tags.md:5:130:5:131:**
```roc
    [Move(dx, dy), Move(dx2, dy2), .. as others] => "moved ${Num.toStr dx},${Num.toStr dy} then ${Num.toStr dx2},${Num.toStr dy2}"
```
                                                                                                                                 ^


**PARSE ERROR**
A parsing error occurred: `string_expected_close_interpolation`
This is an unexpected parsing error. Please check your syntax.

Here is the problematic code:
**complex_list_tags.md:6:55:6:56:**
```roc
    [Scroll(amount), Click(x, y), .. as remaining] => "scroll ${Num.toStr amount} then click at ${Num.toStr x},${Num.toStr y}"
```
                                                      ^


**UNEXPECTED TOKEN IN PATTERN**
The token **}** is not expected in a pattern.
Patterns can contain identifiers, literals, lists, records, or tags.

Here is the problematic code:
**complex_list_tags.md:6:81:6:82:**
```roc
    [Scroll(amount), Click(x, y), .. as remaining] => "scroll ${Num.toStr amount} then click at ${Num.toStr x},${Num.toStr y}"
```
                                                                                ^


**UNEXPECTED TOKEN IN EXPRESSION**
The token ** then click at ** is not expected in an expression.
Expressions can be identifiers, literals, function calls, or operators.

Here is the problematic code:
**complex_list_tags.md:6:82:6:97:**
```roc
    [Scroll(amount), Click(x, y), .. as remaining] => "scroll ${Num.toStr amount} then click at ${Num.toStr x},${Num.toStr y}"
```
                                                                                 ^^^^^^^^^^^^^^^


**UNEXPECTED TOKEN IN PATTERN**
The token **${** is not expected in a pattern.
Patterns can contain identifiers, literals, lists, records, or tags.

Here is the problematic code:
**complex_list_tags.md:6:97:6:99:**
```roc
    [Scroll(amount), Click(x, y), .. as remaining] => "scroll ${Num.toStr amount} then click at ${Num.toStr x},${Num.toStr y}"
```
                                                                                                ^^


**UNEXPECTED TOKEN IN EXPRESSION**
The token **}** is not expected in an expression.
Expressions can be identifiers, literals, function calls, or operators.

Here is the problematic code:
**complex_list_tags.md:6:110:6:111:**
```roc
    [Scroll(amount), Click(x, y), .. as remaining] => "scroll ${Num.toStr amount} then click at ${Num.toStr x},${Num.toStr y}"
```
                                                                                                             ^


**UNEXPECTED TOKEN IN PATTERN**
The token **,** is not expected in a pattern.
Patterns can contain identifiers, literals, lists, records, or tags.

Here is the problematic code:
**complex_list_tags.md:6:111:6:112:**
```roc
    [Scroll(amount), Click(x, y), .. as remaining] => "scroll ${Num.toStr amount} then click at ${Num.toStr x},${Num.toStr y}"
```
                                                                                                              ^


**UNEXPECTED TOKEN IN EXPRESSION**
The token **${** is not expected in an expression.
Expressions can be identifiers, literals, function calls, or operators.

Here is the problematic code:
**complex_list_tags.md:6:112:6:114:**
```roc
    [Scroll(amount), Click(x, y), .. as remaining] => "scroll ${Num.toStr amount} then click at ${Num.toStr x},${Num.toStr y}"
```
                                                                                                               ^^


**UNEXPECTED TOKEN IN PATTERN**
The token **}** is not expected in a pattern.
Patterns can contain identifiers, literals, lists, records, or tags.

Here is the problematic code:
**complex_list_tags.md:6:125:6:126:**
```roc
    [Scroll(amount), Click(x, y), .. as remaining] => "scroll ${Num.toStr amount} then click at ${Num.toStr x},${Num.toStr y}"
```
                                                                                                                            ^


**UNEXPECTED TOKEN IN EXPRESSION**
The token  is not expected in an expression.
Expressions can be identifiers, literals, function calls, or operators.

Here is the problematic code:
**complex_list_tags.md:6:126:6:126:**
```roc
    [Scroll(amount), Click(x, y), .. as remaining] => "scroll ${Num.toStr amount} then click at ${Num.toStr x},${Num.toStr y}"
```
                                                                                                                             


**UNEXPECTED TOKEN IN PATTERN**
The token **"** is not expected in a pattern.
Patterns can contain identifiers, literals, lists, records, or tags.

Here is the problematic code:
**complex_list_tags.md:6:126:6:127:**
```roc
    [Scroll(amount), Click(x, y), .. as remaining] => "scroll ${Num.toStr amount} then click at ${Num.toStr x},${Num.toStr y}"
```
                                                                                                                             ^


**UNEXPECTED TOKEN IN EXPRESSION**
The token **_** is not expected in an expression.
Expressions can be identifiers, literals, function calls, or operators.

Here is the problematic code:
**complex_list_tags.md:7:5:7:6:**
```roc
    _ => "other event pattern"
```
    ^


**UNEXPECTED TOKEN IN PATTERN**
The token **=>** is not expected in a pattern.
Patterns can contain identifiers, literals, lists, records, or tags.

Here is the problematic code:
**complex_list_tags.md:7:7:7:9:**
```roc
    _ => "other event pattern"
```
      ^^


**UNDEFINED VARIABLE**
Nothing is named `events` in this scope.
Is there an `import` or `exposing` missing up-top?

**complex_list_tags.md:1:7:1:13:**
```roc
match events {
```
      ^^^^^^


**UNKNOWN OPERATOR**
This looks like an operator, but it's not one I recognize!

**complex_list_tags.md:3:22:3:53:**
```roc
    [Click(x, y)] => "single click at (${Num.toStr x}, ${Num.toStr y})"
```
                     ^^^^^^^^^^^^^^^^^^^^^^^^^^^^^^^

Check the spelling and make sure you're using a valid Roc operator like `+`, `-`, `==`.

**UNUSED VARIABLE**
Variable `y` is not used anywhere in your code.

If you don't need this variable, prefix it with an underscore like `_y` to suppress this warning.
The unused variable is declared here:
**complex_list_tags.md:3:15:3:16:**
```roc
    [Click(x, y)] => "single click at (${Num.toStr x}, ${Num.toStr y})"
```
              ^


**UNUSED VARIABLE**
Variable `x` is not used anywhere in your code.

If you don't need this variable, prefix it with an underscore like `_x` to suppress this warning.
The unused variable is declared here:
**complex_list_tags.md:3:12:3:13:**
```roc
    [Click(x, y)] => "single click at (${Num.toStr x}, ${Num.toStr y})"
```
           ^


**INVALID PATTERN**
This pattern contains invalid syntax or uses unsupported features.

**UNKNOWN OPERATOR**
This looks like an operator, but it's not one I recognize!

**complex_list_tags.md:3:54:3:56:**
```roc
    [Click(x, y)] => "single click at (${Num.toStr x}, ${Num.toStr y})"
```
                                                     ^^

Check the spelling and make sure you're using a valid Roc operator like `+`, `-`, `==`.

**INVALID PATTERN**
This pattern contains invalid syntax or uses unsupported features.

**UNDEFINED VARIABLE**
Nothing is named `toStr` in this scope.
Is there an `import` or `exposing` missing up-top?

**complex_list_tags.md:3:58:3:67:**
```roc
    [Click(x, y)] => "single click at (${Num.toStr x}, ${Num.toStr y})"
```
                                                         ^^^^^^^^^


**UNKNOWN OPERATOR**
This looks like an operator, but it's not one I recognize!

**complex_list_tags.md:3:69:3:70:**
```roc
    [Click(x, y)] => "single click at (${Num.toStr x}, ${Num.toStr y})"
```
                                                                    ^

Check the spelling and make sure you're using a valid Roc operator like `+`, `-`, `==`.

**UNUSED VARIABLE**
Variable `y` is not used anywhere in your code.

If you don't need this variable, prefix it with an underscore like `_y` to suppress this warning.
The unused variable is declared here:
**complex_list_tags.md:3:68:3:69:**
```roc
    [Click(x, y)] => "single click at (${Num.toStr x}, ${Num.toStr y})"
```
                                                                   ^


**INVALID PATTERN**
This pattern contains invalid syntax or uses unsupported features.

**UNKNOWN OPERATOR**
This looks like an operator, but it's not one I recognize!

**complex_list_tags.md:3:71:3:72:**
```roc
    [Click(x, y)] => "single click at (${Num.toStr x}, ${Num.toStr y})"
```
                                                                      ^

Check the spelling and make sure you're using a valid Roc operator like `+`, `-`, `==`.

**UNKNOWN OPERATOR**
This looks like an operator, but it's not one I recognize!

**complex_list_tags.md:4:36:4:70:**
```roc
    [KeyPress(key), .. as rest] => "key ${key} pressed, ${Num.toStr (List.len rest)} more events"
```
                                   ^^^^^^^^^^^^^^^^^^^^^^^^^^^^^^^^^^

Check the spelling and make sure you're using a valid Roc operator like `+`, `-`, `==`.

**UNUSED VARIABLE**
Variable `key` is not used anywhere in your code.

If you don't need this variable, prefix it with an underscore like `_key` to suppress this warning.
The unused variable is declared here:
**complex_list_tags.md:4:15:4:18:**
```roc
    [KeyPress(key), .. as rest] => "key ${key} pressed, ${Num.toStr (List.len rest)} more events"
```
              ^^^


**UNUSED VARIABLE**
Variable `rest` is not used anywhere in your code.

If you don't need this variable, prefix it with an underscore like `_rest` to suppress this warning.
The unused variable is declared here:
**complex_list_tags.md:1:1:1:1:**
```roc

```



**UNDEFINED VARIABLE**
Nothing is named `rest` in this scope.
Is there an `import` or `exposing` missing up-top?

**complex_list_tags.md:4:79:4:83:**
```roc
    [KeyPress(key), .. as rest] => "key ${key} pressed, ${Num.toStr (List.len rest)} more events"
```
                                                                              ^^^^


**UNUSED VARIABLE**
Variable `len` is not used anywhere in your code.

If you don't need this variable, prefix it with an underscore like `_len` to suppress this warning.
The unused variable is declared here:
**complex_list_tags.md:4:70:4:78:**
```roc
    [KeyPress(key), .. as rest] => "key ${key} pressed, ${Num.toStr (List.len rest)} more events"
```
                                                                     ^^^^^^^^


**INVALID PATTERN**
This pattern contains invalid syntax or uses unsupported features.

**UNKNOWN OPERATOR**
This looks like an operator, but it's not one I recognize!

**complex_list_tags.md:4:84:4:85:**
```roc
    [KeyPress(key), .. as rest] => "key ${key} pressed, ${Num.toStr (List.len rest)} more events"
```
                                                                                   ^

Check the spelling and make sure you're using a valid Roc operator like `+`, `-`, `==`.

**INVALID PATTERN**
This pattern contains invalid syntax or uses unsupported features.

**UNKNOWN OPERATOR**
This looks like an operator, but it's not one I recognize!

**complex_list_tags.md:4:97:4:98:**
```roc
    [KeyPress(key), .. as rest] => "key ${key} pressed, ${Num.toStr (List.len rest)} more events"
```
                                                                                                ^

Check the spelling and make sure you're using a valid Roc operator like `+`, `-`, `==`.

**UNKNOWN OPERATOR**
This looks like an operator, but it's not one I recognize!

**complex_list_tags.md:5:53:5:74:**
```roc
    [Move(dx, dy), Move(dx2, dy2), .. as others] => "moved ${Num.toStr dx},${Num.toStr dy} then ${Num.toStr dx2},${Num.toStr dy2}"
```
                                                    ^^^^^^^^^^^^^^^^^^^^^

Check the spelling and make sure you're using a valid Roc operator like `+`, `-`, `==`.

**UNUSED VARIABLE**
Variable `others` is not used anywhere in your code.

If you don't need this variable, prefix it with an underscore like `_others` to suppress this warning.
The unused variable is declared here:
**complex_list_tags.md:1:1:1:1:**
```roc

```



**UNUSED VARIABLE**
Variable `dy2` is not used anywhere in your code.

If you don't need this variable, prefix it with an underscore like `_dy2` to suppress this warning.
The unused variable is declared here:
**complex_list_tags.md:5:30:5:33:**
```roc
    [Move(dx, dy), Move(dx2, dy2), .. as others] => "moved ${Num.toStr dx},${Num.toStr dy} then ${Num.toStr dx2},${Num.toStr dy2}"
```
                             ^^^


**UNUSED VARIABLE**
Variable `dx2` is not used anywhere in your code.

If you don't need this variable, prefix it with an underscore like `_dx2` to suppress this warning.
The unused variable is declared here:
**complex_list_tags.md:5:25:5:28:**
```roc
    [Move(dx, dy), Move(dx2, dy2), .. as others] => "moved ${Num.toStr dx},${Num.toStr dy} then ${Num.toStr dx2},${Num.toStr dy2}"
```
                        ^^^


**UNUSED VARIABLE**
Variable `dx` is not used anywhere in your code.

If you don't need this variable, prefix it with an underscore like `_dx` to suppress this warning.
The unused variable is declared here:
**complex_list_tags.md:5:11:5:13:**
```roc
    [Move(dx, dy), Move(dx2, dy2), .. as others] => "moved ${Num.toStr dx},${Num.toStr dy} then ${Num.toStr dx2},${Num.toStr dy2}"
```
          ^^


**UNUSED VARIABLE**
Variable `dy` is not used anywhere in your code.

If you don't need this variable, prefix it with an underscore like `_dy` to suppress this warning.
The unused variable is declared here:
**complex_list_tags.md:5:15:5:17:**
```roc
    [Move(dx, dy), Move(dx2, dy2), .. as others] => "moved ${Num.toStr dx},${Num.toStr dy} then ${Num.toStr dx2},${Num.toStr dy2}"
```
              ^^


**INVALID PATTERN**
This pattern contains invalid syntax or uses unsupported features.

**UNKNOWN OPERATOR**
This looks like an operator, but it's not one I recognize!

**complex_list_tags.md:5:75:5:76:**
```roc
    [Move(dx, dy), Move(dx2, dy2), .. as others] => "moved ${Num.toStr dx},${Num.toStr dy} then ${Num.toStr dx2},${Num.toStr dy2}"
```
                                                                          ^

Check the spelling and make sure you're using a valid Roc operator like `+`, `-`, `==`.

**INVALID PATTERN**
This pattern contains invalid syntax or uses unsupported features.

**UNDEFINED VARIABLE**
Nothing is named `toStr` in this scope.
Is there an `import` or `exposing` missing up-top?

**complex_list_tags.md:5:78:5:87:**
```roc
    [Move(dx, dy), Move(dx2, dy2), .. as others] => "moved ${Num.toStr dx},${Num.toStr dy} then ${Num.toStr dx2},${Num.toStr dy2}"
```
                                                                             ^^^^^^^^^


**UNKNOWN OPERATOR**
This looks like an operator, but it's not one I recognize!

**complex_list_tags.md:5:90:5:91:**
```roc
    [Move(dx, dy), Move(dx2, dy2), .. as others] => "moved ${Num.toStr dx},${Num.toStr dy} then ${Num.toStr dx2},${Num.toStr dy2}"
```
                                                                                         ^

Check the spelling and make sure you're using a valid Roc operator like `+`, `-`, `==`.

**UNUSED VARIABLE**
Variable `dy` is not used anywhere in your code.

If you don't need this variable, prefix it with an underscore like `_dy` to suppress this warning.
The unused variable is declared here:
**complex_list_tags.md:5:88:5:90:**
```roc
    [Move(dx, dy), Move(dx2, dy2), .. as others] => "moved ${Num.toStr dx},${Num.toStr dy} then ${Num.toStr dx2},${Num.toStr dy2}"
```
                                                                                       ^^


**INVALID PATTERN**
This pattern contains invalid syntax or uses unsupported features.

**UNKNOWN OPERATOR**
This looks like an operator, but it's not one I recognize!

**complex_list_tags.md:5:97:5:99:**
```roc
    [Move(dx, dy), Move(dx2, dy2), .. as others] => "moved ${Num.toStr dx},${Num.toStr dy} then ${Num.toStr dx2},${Num.toStr dy2}"
```
                                                                                                ^^

Check the spelling and make sure you're using a valid Roc operator like `+`, `-`, `==`.

**UNDEFINED VARIABLE**
Nothing is named `dx2` in this scope.
Is there an `import` or `exposing` missing up-top?

**complex_list_tags.md:5:109:5:112:**
```roc
    [Move(dx, dy), Move(dx2, dy2), .. as others] => "moved ${Num.toStr dx},${Num.toStr dy} then ${Num.toStr dx2},${Num.toStr dy2}"
```
                                                                                                            ^^^


**UNUSED VARIABLE**
Variable `toStr` is not used anywhere in your code.

If you don't need this variable, prefix it with an underscore like `_toStr` to suppress this warning.
The unused variable is declared here:
**complex_list_tags.md:5:99:5:108:**
```roc
    [Move(dx, dy), Move(dx2, dy2), .. as others] => "moved ${Num.toStr dx},${Num.toStr dy} then ${Num.toStr dx2},${Num.toStr dy2}"
```
                                                                                                  ^^^^^^^^^


**INVALID PATTERN**
This pattern contains invalid syntax or uses unsupported features.

**UNKNOWN OPERATOR**
This looks like an operator, but it's not one I recognize!

**complex_list_tags.md:5:113:5:114:**
```roc
    [Move(dx, dy), Move(dx2, dy2), .. as others] => "moved ${Num.toStr dx},${Num.toStr dy} then ${Num.toStr dx2},${Num.toStr dy2}"
```
                                                                                                                ^

Check the spelling and make sure you're using a valid Roc operator like `+`, `-`, `==`.

**INVALID PATTERN**
This pattern contains invalid syntax or uses unsupported features.

**UNDEFINED VARIABLE**
Nothing is named `toStr` in this scope.
Is there an `import` or `exposing` missing up-top?

**complex_list_tags.md:5:116:5:125:**
```roc
    [Move(dx, dy), Move(dx2, dy2), .. as others] => "moved ${Num.toStr dx},${Num.toStr dy} then ${Num.toStr dx2},${Num.toStr dy2}"
```
                                                                                                                   ^^^^^^^^^


**UNKNOWN OPERATOR**
This looks like an operator, but it's not one I recognize!

**complex_list_tags.md:5:129:5:130:**
```roc
    [Move(dx, dy), Move(dx2, dy2), .. as others] => "moved ${Num.toStr dx},${Num.toStr dy} then ${Num.toStr dx2},${Num.toStr dy2}"
```
                                                                                                                                ^

Check the spelling and make sure you're using a valid Roc operator like `+`, `-`, `==`.

**UNUSED VARIABLE**
Variable `dy2` is not used anywhere in your code.

If you don't need this variable, prefix it with an underscore like `_dy2` to suppress this warning.
The unused variable is declared here:
**complex_list_tags.md:5:126:5:129:**
```roc
    [Move(dx, dy), Move(dx2, dy2), .. as others] => "moved ${Num.toStr dx},${Num.toStr dy} then ${Num.toStr dx2},${Num.toStr dy2}"
```
                                                                                                                             ^^^


**INVALID PATTERN**
This pattern contains invalid syntax or uses unsupported features.

**UNKNOWN OPERATOR**
This looks like an operator, but it's not one I recognize!

**complex_list_tags.md:5:130:5:131:**
```roc
    [Move(dx, dy), Move(dx2, dy2), .. as others] => "moved ${Num.toStr dx},${Num.toStr dy} then ${Num.toStr dx2},${Num.toStr dy2}"
```
                                                                                                                                 ^

Check the spelling and make sure you're using a valid Roc operator like `+`, `-`, `==`.

**UNKNOWN OPERATOR**
This looks like an operator, but it's not one I recognize!

**complex_list_tags.md:6:55:6:81:**
```roc
    [Scroll(amount), Click(x, y), .. as remaining] => "scroll ${Num.toStr amount} then click at ${Num.toStr x},${Num.toStr y}"
```
                                                      ^^^^^^^^^^^^^^^^^^^^^^^^^^

Check the spelling and make sure you're using a valid Roc operator like `+`, `-`, `==`.

**UNUSED VARIABLE**
Variable `remaining` is not used anywhere in your code.

If you don't need this variable, prefix it with an underscore like `_remaining` to suppress this warning.
The unused variable is declared here:
**complex_list_tags.md:1:1:1:1:**
```roc

```



**UNUSED VARIABLE**
Variable `amount` is not used anywhere in your code.

If you don't need this variable, prefix it with an underscore like `_amount` to suppress this warning.
The unused variable is declared here:
**complex_list_tags.md:6:13:6:19:**
```roc
    [Scroll(amount), Click(x, y), .. as remaining] => "scroll ${Num.toStr amount} then click at ${Num.toStr x},${Num.toStr y}"
```
            ^^^^^^


**UNUSED VARIABLE**
Variable `y` is not used anywhere in your code.

If you don't need this variable, prefix it with an underscore like `_y` to suppress this warning.
The unused variable is declared here:
**complex_list_tags.md:6:31:6:32:**
```roc
    [Scroll(amount), Click(x, y), .. as remaining] => "scroll ${Num.toStr amount} then click at ${Num.toStr x},${Num.toStr y}"
```
                              ^


**UNUSED VARIABLE**
Variable `x` is not used anywhere in your code.

If you don't need this variable, prefix it with an underscore like `_x` to suppress this warning.
The unused variable is declared here:
**complex_list_tags.md:6:28:6:29:**
```roc
    [Scroll(amount), Click(x, y), .. as remaining] => "scroll ${Num.toStr amount} then click at ${Num.toStr x},${Num.toStr y}"
```
                           ^


**INVALID PATTERN**
This pattern contains invalid syntax or uses unsupported features.

**UNKNOWN OPERATOR**
This looks like an operator, but it's not one I recognize!

**complex_list_tags.md:6:82:6:97:**
```roc
    [Scroll(amount), Click(x, y), .. as remaining] => "scroll ${Num.toStr amount} then click at ${Num.toStr x},${Num.toStr y}"
```
                                                                                 ^^^^^^^^^^^^^^^

Check the spelling and make sure you're using a valid Roc operator like `+`, `-`, `==`.

**INVALID PATTERN**
This pattern contains invalid syntax or uses unsupported features.

**UNDEFINED VARIABLE**
Nothing is named `toStr` in this scope.
Is there an `import` or `exposing` missing up-top?

**complex_list_tags.md:6:99:6:108:**
```roc
    [Scroll(amount), Click(x, y), .. as remaining] => "scroll ${Num.toStr amount} then click at ${Num.toStr x},${Num.toStr y}"
```
                                                                                                  ^^^^^^^^^


**UNKNOWN OPERATOR**
This looks like an operator, but it's not one I recognize!

**complex_list_tags.md:6:110:6:111:**
```roc
    [Scroll(amount), Click(x, y), .. as remaining] => "scroll ${Num.toStr amount} then click at ${Num.toStr x},${Num.toStr y}"
```
                                                                                                             ^

Check the spelling and make sure you're using a valid Roc operator like `+`, `-`, `==`.

**UNUSED VARIABLE**
Variable `x` is not used anywhere in your code.

If you don't need this variable, prefix it with an underscore like `_x` to suppress this warning.
The unused variable is declared here:
**complex_list_tags.md:6:109:6:110:**
```roc
    [Scroll(amount), Click(x, y), .. as remaining] => "scroll ${Num.toStr amount} then click at ${Num.toStr x},${Num.toStr y}"
```
                                                                                                            ^


**INVALID PATTERN**
This pattern contains invalid syntax or uses unsupported features.

**UNKNOWN OPERATOR**
This looks like an operator, but it's not one I recognize!

**complex_list_tags.md:6:112:6:114:**
```roc
    [Scroll(amount), Click(x, y), .. as remaining] => "scroll ${Num.toStr amount} then click at ${Num.toStr x},${Num.toStr y}"
```
                                                                                                               ^^

Check the spelling and make sure you're using a valid Roc operator like `+`, `-`, `==`.

**UNDEFINED VARIABLE**
Nothing is named `y` in this scope.
Is there an `import` or `exposing` missing up-top?

**complex_list_tags.md:6:124:6:125:**
```roc
    [Scroll(amount), Click(x, y), .. as remaining] => "scroll ${Num.toStr amount} then click at ${Num.toStr x},${Num.toStr y}"
```
                                                                                                                           ^


**UNUSED VARIABLE**
Variable `toStr` is not used anywhere in your code.

If you don't need this variable, prefix it with an underscore like `_toStr` to suppress this warning.
The unused variable is declared here:
**complex_list_tags.md:6:114:6:123:**
```roc
    [Scroll(amount), Click(x, y), .. as remaining] => "scroll ${Num.toStr amount} then click at ${Num.toStr x},${Num.toStr y}"
```
                                                                                                                 ^^^^^^^^^


**INVALID PATTERN**
This pattern contains invalid syntax or uses unsupported features.

**UNKNOWN OPERATOR**
This looks like an operator, but it's not one I recognize!

**complex_list_tags.md:6:126:6:126:**
```roc
    [Scroll(amount), Click(x, y), .. as remaining] => "scroll ${Num.toStr amount} then click at ${Num.toStr x},${Num.toStr y}"
```
                                                                                                                             

Check the spelling and make sure you're using a valid Roc operator like `+`, `-`, `==`.

**INVALID PATTERN**
This pattern contains invalid syntax or uses unsupported features.

**UNKNOWN OPERATOR**
This looks like an operator, but it's not one I recognize!

**complex_list_tags.md:7:5:7:6:**
```roc
    _ => "other event pattern"
```
    ^

Check the spelling and make sure you're using a valid Roc operator like `+`, `-`, `==`.

**INVALID PATTERN**
This pattern contains invalid syntax or uses unsupported features.

# TOKENS
~~~zig
KwMatch(1:1-1:6),LowerIdent(1:7-1:13),OpenCurly(1:14-1:15),
OpenSquare(2:5-2:6),CloseSquare(2:6-2:7),OpFatArrow(2:8-2:10),StringStart(2:11-2:12),StringPart(2:12-2:21),StringEnd(2:21-2:22),
OpenSquare(3:5-3:6),UpperIdent(3:6-3:11),NoSpaceOpenRound(3:11-3:12),LowerIdent(3:12-3:13),Comma(3:13-3:14),LowerIdent(3:15-3:16),CloseRound(3:16-3:17),CloseSquare(3:17-3:18),OpFatArrow(3:19-3:21),StringStart(3:22-3:23),StringPart(3:23-3:40),OpenStringInterpolation(3:40-3:42),UpperIdent(3:42-3:45),NoSpaceDotLowerIdent(3:45-3:51),LowerIdent(3:52-3:53),CloseStringInterpolation(3:53-3:54),StringPart(3:54-3:56),OpenStringInterpolation(3:56-3:58),UpperIdent(3:58-3:61),NoSpaceDotLowerIdent(3:61-3:67),LowerIdent(3:68-3:69),CloseStringInterpolation(3:69-3:70),StringPart(3:70-3:71),StringEnd(3:71-3:72),
OpenSquare(4:5-4:6),UpperIdent(4:6-4:14),NoSpaceOpenRound(4:14-4:15),LowerIdent(4:15-4:18),CloseRound(4:18-4:19),Comma(4:19-4:20),DoubleDot(4:21-4:23),KwAs(4:24-4:26),LowerIdent(4:27-4:31),CloseSquare(4:31-4:32),OpFatArrow(4:33-4:35),StringStart(4:36-4:37),StringPart(4:37-4:41),OpenStringInterpolation(4:41-4:43),LowerIdent(4:43-4:46),CloseStringInterpolation(4:46-4:47),StringPart(4:47-4:57),OpenStringInterpolation(4:57-4:59),UpperIdent(4:59-4:62),NoSpaceDotLowerIdent(4:62-4:68),OpenRound(4:69-4:70),UpperIdent(4:70-4:74),NoSpaceDotLowerIdent(4:74-4:78),LowerIdent(4:79-4:83),CloseRound(4:83-4:84),CloseStringInterpolation(4:84-4:85),StringPart(4:85-4:97),StringEnd(4:97-4:98),
OpenSquare(5:5-5:6),UpperIdent(5:6-5:10),NoSpaceOpenRound(5:10-5:11),LowerIdent(5:11-5:13),Comma(5:13-5:14),LowerIdent(5:15-5:17),CloseRound(5:17-5:18),Comma(5:18-5:19),UpperIdent(5:20-5:24),NoSpaceOpenRound(5:24-5:25),LowerIdent(5:25-5:28),Comma(5:28-5:29),LowerIdent(5:30-5:33),CloseRound(5:33-5:34),Comma(5:34-5:35),DoubleDot(5:36-5:38),KwAs(5:39-5:41),LowerIdent(5:42-5:48),CloseSquare(5:48-5:49),OpFatArrow(5:50-5:52),StringStart(5:53-5:54),StringPart(5:54-5:60),OpenStringInterpolation(5:60-5:62),UpperIdent(5:62-5:65),NoSpaceDotLowerIdent(5:65-5:71),LowerIdent(5:72-5:74),CloseStringInterpolation(5:74-5:75),StringPart(5:75-5:76),OpenStringInterpolation(5:76-5:78),UpperIdent(5:78-5:81),NoSpaceDotLowerIdent(5:81-5:87),LowerIdent(5:88-5:90),CloseStringInterpolation(5:90-5:91),StringPart(5:91-5:97),OpenStringInterpolation(5:97-5:99),UpperIdent(5:99-5:102),NoSpaceDotLowerIdent(5:102-5:108),LowerIdent(5:109-5:112),CloseStringInterpolation(5:112-5:113),StringPart(5:113-5:114),OpenStringInterpolation(5:114-5:116),UpperIdent(5:116-5:119),NoSpaceDotLowerIdent(5:119-5:125),LowerIdent(5:126-5:129),CloseStringInterpolation(5:129-5:130),StringPart(5:130-5:130),StringEnd(5:130-5:131),
OpenSquare(6:5-6:6),UpperIdent(6:6-6:12),NoSpaceOpenRound(6:12-6:13),LowerIdent(6:13-6:19),CloseRound(6:19-6:20),Comma(6:20-6:21),UpperIdent(6:22-6:27),NoSpaceOpenRound(6:27-6:28),LowerIdent(6:28-6:29),Comma(6:29-6:30),LowerIdent(6:31-6:32),CloseRound(6:32-6:33),Comma(6:33-6:34),DoubleDot(6:35-6:37),KwAs(6:38-6:40),LowerIdent(6:41-6:50),CloseSquare(6:50-6:51),OpFatArrow(6:52-6:54),StringStart(6:55-6:56),StringPart(6:56-6:63),OpenStringInterpolation(6:63-6:65),UpperIdent(6:65-6:68),NoSpaceDotLowerIdent(6:68-6:74),LowerIdent(6:75-6:81),CloseStringInterpolation(6:81-6:82),StringPart(6:82-6:97),OpenStringInterpolation(6:97-6:99),UpperIdent(6:99-6:102),NoSpaceDotLowerIdent(6:102-6:108),LowerIdent(6:109-6:110),CloseStringInterpolation(6:110-6:111),StringPart(6:111-6:112),OpenStringInterpolation(6:112-6:114),UpperIdent(6:114-6:117),NoSpaceDotLowerIdent(6:117-6:123),LowerIdent(6:124-6:125),CloseStringInterpolation(6:125-6:126),StringPart(6:126-6:126),StringEnd(6:126-6:127),
Underscore(7:5-7:6),OpFatArrow(7:7-7:9),StringStart(7:10-7:11),StringPart(7:11-7:30),StringEnd(7:30-7:31),
CloseCurly(8:1-8:2),EndOfFile(8:2-8:2),
~~~
# PARSE
~~~clojure
(e-match
	(e-ident @1.7-1.13 (raw "events"))
	(branches
		(branch @2.5-2.22
			(p-list @2.5-2.7)
			(e-string @2.11-2.22
				(e-string-part @2.12-2.21 (raw "no events"))))
		(branch @3.5-3.53
			(p-list @3.5-3.18
				(p-tag @3.6-3.17 (raw "Click")
					(p-ident @3.12-3.13 (raw "x"))
					(p-ident @3.15-3.16 (raw "y"))))
			(e-malformed @3.22-3.53 (reason "string_expected_close_interpolation")))
		(branch @3.53-3.56
			(p-malformed @3.53-3.54 (tag "pattern_unexpected_token"))
			(e-malformed @3.54-3.56 (reason "expr_unexpected_token")))
		(branch @3.56-3.67
			(p-malformed @3.56-3.58 (tag "pattern_unexpected_token"))
			(e-ident @3.58-3.67 (raw "Num.toStr")))
		(branch @3.68-3.70
			(p-ident @3.68-3.69 (raw "y"))
			(e-malformed @3.69-3.70 (reason "expr_unexpected_token")))
		(branch @3.70-3.72
			(p-malformed @3.70-3.71 (tag "pattern_unexpected_token"))
			(e-malformed @3.71-3.72 (reason "expr_unexpected_token")))
		(branch @4.5-4.70
			(p-list @4.5-4.32
				(p-tag @4.6-4.19 (raw "KeyPress")
					(p-ident @4.15-4.18 (raw "key")))
				(p-list-rest @4.21-4.31 (name "rest")))
			(e-malformed @4.36-4.70 (reason "string_expected_close_interpolation")))
		(branch @4.70-4.83
			(p-ident @4.70-4.78 (raw ".len"))
			(e-ident @4.79-4.83 (raw "rest")))
		(branch @4.83-4.85
			(p-malformed @4.83-4.84 (tag "pattern_unexpected_token"))
			(e-malformed @4.84-4.85 (reason "expr_unexpected_token")))
		(branch @4.85-4.98
			(p-malformed @4.85-4.97 (tag "pattern_unexpected_token"))
			(e-malformed @4.97-4.98 (reason "expr_unexpected_token")))
		(branch @5.5-5.74
			(p-list @5.5-5.49
				(p-tag @5.6-5.18 (raw "Move")
					(p-ident @5.11-5.13 (raw "dx"))
					(p-ident @5.15-5.17 (raw "dy")))
				(p-tag @5.20-5.34 (raw "Move")
					(p-ident @5.25-5.28 (raw "dx2"))
					(p-ident @5.30-5.33 (raw "dy2")))
				(p-list-rest @5.36-5.48 (name "others")))
			(e-malformed @5.53-5.74 (reason "string_expected_close_interpolation")))
		(branch @5.74-5.76
			(p-malformed @5.74-5.75 (tag "pattern_unexpected_token"))
			(e-malformed @5.75-5.76 (reason "expr_unexpected_token")))
		(branch @5.76-5.87
			(p-malformed @5.76-5.78 (tag "pattern_unexpected_token"))
			(e-ident @5.78-5.87 (raw "Num.toStr")))
		(branch @5.88-5.91
			(p-ident @5.88-5.90 (raw "dy"))
			(e-malformed @5.90-5.91 (reason "expr_unexpected_token")))
		(branch @5.91-5.99
			(p-malformed @5.91-5.97 (tag "pattern_unexpected_token"))
			(e-malformed @5.97-5.99 (reason "expr_unexpected_token")))
		(branch @5.99-5.112
			(p-ident @5.99-5.108 (raw ".toStr"))
			(e-ident @5.109-5.112 (raw "dx2")))
		(branch @5.112-5.114
			(p-malformed @5.112-5.113 (tag "pattern_unexpected_token"))
			(e-malformed @5.113-5.114 (reason "expr_unexpected_token")))
		(branch @5.114-5.125
			(p-malformed @5.114-5.116 (tag "pattern_unexpected_token"))
			(e-ident @5.116-5.125 (raw "Num.toStr")))
		(branch @5.126-5.130
			(p-ident @5.126-5.129 (raw "dy2"))
			(e-malformed @5.129-5.130 (reason "expr_unexpected_token")))
		(branch @5.130-5.131
			(p-malformed @5.130-5.130 (tag "pattern_unexpected_token"))
			(e-malformed @5.130-5.131 (reason "expr_unexpected_token")))
		(branch @6.5-6.81
			(p-list @6.5-6.51
				(p-tag @6.6-6.20 (raw "Scroll")
					(p-ident @6.13-6.19 (raw "amount")))
				(p-tag @6.22-6.33 (raw "Click")
					(p-ident @6.28-6.29 (raw "x"))
					(p-ident @6.31-6.32 (raw "y")))
				(p-list-rest @6.35-6.50 (name "remaining")))
			(e-malformed @6.55-6.81 (reason "string_expected_close_interpolation")))
		(branch @6.81-6.97
			(p-malformed @6.81-6.82 (tag "pattern_unexpected_token"))
			(e-malformed @6.82-6.97 (reason "expr_unexpected_token")))
		(branch @6.97-6.108
			(p-malformed @6.97-6.99 (tag "pattern_unexpected_token"))
			(e-ident @6.99-6.108 (raw "Num.toStr")))
		(branch @6.109-6.111
			(p-ident @6.109-6.110 (raw "x"))
			(e-malformed @6.110-6.111 (reason "expr_unexpected_token")))
		(branch @6.111-6.114
			(p-malformed @6.111-6.112 (tag "pattern_unexpected_token"))
			(e-malformed @6.112-6.114 (reason "expr_unexpected_token")))
		(branch @6.114-6.125
			(p-ident @6.114-6.123 (raw ".toStr"))
			(e-ident @6.124-6.125 (raw "y")))
		(branch @6.125-6.126
			(p-malformed @6.125-6.126 (tag "pattern_unexpected_token"))
			(e-malformed @6.126-6.126 (reason "expr_unexpected_token")))
		(branch @6.126-7.6
			(p-malformed @6.126-6.127 (tag "pattern_unexpected_token"))
			(e-malformed @7.5-7.6 (reason "expr_unexpected_token")))
		(branch @7.7-7.31
			(p-malformed @7.7-7.9 (tag "pattern_unexpected_token"))
			(e-string @7.10-7.31
				(e-string-part @7.11-7.30 (raw "other event pattern"))))))
~~~
# FORMATTED
~~~roc
match events {
	[] => "no events"
	[Click(x, y)] => 	 => 	 => Num.toStr	y => 	 => 
	[KeyPress(key), .. as rest] => 	len => rest	 => 	 => 
	[Move(dx, dy), Move(dx2, dy2), .. as others] => 	 => 	 => Num.toStr	dy => 	 => 	toStr => dx2	 => 	 => Num.toStr	dy2 => 	 => 
	[Scroll(amount), Click(x, y), .. as remaining] => 	 => 	 => Num.toStr	x => 	 => 	toStr => y	 => 	 =>
			 => "other event pattern"
}
~~~
# CANONICALIZE
~~~clojure
(e-match @1.1-8.2
	(match @1.1-8.2
		(cond
			(e-runtime-error (tag "ident_not_in_scope")))
		(branches
			(branch
				(patterns
					(pattern (degenerate false)
						(p-list @2.5-2.7
							(patterns))))
				(value
					(e-string @2.11-2.22
						(e-literal @2.12-2.21 (string "no events")))))
			(branch
				(patterns
					(pattern (degenerate false)
						(p-list @3.5-3.18
							(patterns
								(p-applied-tag @3.6-3.17)))))
				(value
					(e-runtime-error (tag "expr_not_canonicalized"))))
			(branch
				(patterns
					(pattern (degenerate false)
						(p-runtime-error @3.53-3.54 (tag "pattern_not_canonicalized"))))
				(value
					(e-runtime-error (tag "expr_not_canonicalized"))))
			(branch
				(patterns
					(pattern (degenerate false)
						(p-runtime-error @3.56-3.58 (tag "pattern_not_canonicalized"))))
				(value
					(e-runtime-error (tag "ident_not_in_scope"))))
			(branch
				(patterns
					(pattern (degenerate false)
						(p-assign @3.68-3.69 (ident "y"))))
				(value
					(e-runtime-error (tag "expr_not_canonicalized"))))
			(branch
				(patterns
					(pattern (degenerate false)
						(p-runtime-error @3.70-3.71 (tag "pattern_not_canonicalized"))))
				(value
					(e-runtime-error (tag "expr_not_canonicalized"))))
			(branch
				(patterns
					(pattern (degenerate false)
						(p-list @4.5-4.32
							(patterns
								(p-applied-tag @4.6-4.19))
							(rest-at (index 1)
								(p-assign @1.1-1.1 (ident "rest"))))))
				(value
					(e-runtime-error (tag "expr_not_canonicalized"))))
			(branch
				(patterns
					(pattern (degenerate false)
						(p-assign @4.70-4.78 (ident "len"))))
				(value
					(e-runtime-error (tag "ident_not_in_scope"))))
			(branch
				(patterns
					(pattern (degenerate false)
						(p-runtime-error @4.83-4.84 (tag "pattern_not_canonicalized"))))
				(value
					(e-runtime-error (tag "expr_not_canonicalized"))))
			(branch
				(patterns
					(pattern (degenerate false)
						(p-runtime-error @4.85-4.97 (tag "pattern_not_canonicalized"))))
				(value
					(e-runtime-error (tag "expr_not_canonicalized"))))
			(branch
				(patterns
					(pattern (degenerate false)
						(p-list @5.5-5.49
							(patterns
								(p-applied-tag @5.6-5.18)
								(p-applied-tag @5.20-5.34))
							(rest-at (index 2)
								(p-assign @1.1-1.1 (ident "others"))))))
				(value
					(e-runtime-error (tag "expr_not_canonicalized"))))
			(branch
				(patterns
					(pattern (degenerate false)
						(p-runtime-error @5.74-5.75 (tag "pattern_not_canonicalized"))))
				(value
					(e-runtime-error (tag "expr_not_canonicalized"))))
			(branch
				(patterns
					(pattern (degenerate false)
						(p-runtime-error @5.76-5.78 (tag "pattern_not_canonicalized"))))
				(value
					(e-runtime-error (tag "ident_not_in_scope"))))
			(branch
				(patterns
					(pattern (degenerate false)
						(p-assign @5.88-5.90 (ident "dy"))))
				(value
					(e-runtime-error (tag "expr_not_canonicalized"))))
			(branch
				(patterns
					(pattern (degenerate false)
						(p-runtime-error @5.91-5.97 (tag "pattern_not_canonicalized"))))
				(value
					(e-runtime-error (tag "expr_not_canonicalized"))))
			(branch
				(patterns
					(pattern (degenerate false)
						(p-assign @5.99-5.108 (ident "toStr"))))
				(value
					(e-runtime-error (tag "ident_not_in_scope"))))
			(branch
				(patterns
					(pattern (degenerate false)
						(p-runtime-error @5.112-5.113 (tag "pattern_not_canonicalized"))))
				(value
					(e-runtime-error (tag "expr_not_canonicalized"))))
			(branch
				(patterns
					(pattern (degenerate false)
						(p-runtime-error @5.114-5.116 (tag "pattern_not_canonicalized"))))
				(value
					(e-runtime-error (tag "ident_not_in_scope"))))
			(branch
				(patterns
					(pattern (degenerate false)
						(p-assign @5.126-5.129 (ident "dy2"))))
				(value
					(e-runtime-error (tag "expr_not_canonicalized"))))
			(branch
				(patterns
					(pattern (degenerate false)
						(p-runtime-error @5.130-5.130 (tag "pattern_not_canonicalized"))))
				(value
					(e-runtime-error (tag "expr_not_canonicalized"))))
			(branch
				(patterns
					(pattern (degenerate false)
						(p-list @6.5-6.51
							(patterns
								(p-applied-tag @6.6-6.20)
								(p-applied-tag @6.22-6.33))
							(rest-at (index 2)
								(p-assign @1.1-1.1 (ident "remaining"))))))
				(value
					(e-runtime-error (tag "expr_not_canonicalized"))))
			(branch
				(patterns
					(pattern (degenerate false)
						(p-runtime-error @6.81-6.82 (tag "pattern_not_canonicalized"))))
				(value
					(e-runtime-error (tag "expr_not_canonicalized"))))
			(branch
				(patterns
					(pattern (degenerate false)
						(p-runtime-error @6.97-6.99 (tag "pattern_not_canonicalized"))))
				(value
					(e-runtime-error (tag "ident_not_in_scope"))))
			(branch
				(patterns
					(pattern (degenerate false)
						(p-assign @6.109-6.110 (ident "x"))))
				(value
					(e-runtime-error (tag "expr_not_canonicalized"))))
			(branch
				(patterns
					(pattern (degenerate false)
						(p-runtime-error @6.111-6.112 (tag "pattern_not_canonicalized"))))
				(value
					(e-runtime-error (tag "expr_not_canonicalized"))))
			(branch
				(patterns
					(pattern (degenerate false)
						(p-assign @6.114-6.123 (ident "toStr"))))
				(value
					(e-runtime-error (tag "ident_not_in_scope"))))
			(branch
				(patterns
					(pattern (degenerate false)
						(p-runtime-error @6.125-6.126 (tag "pattern_not_canonicalized"))))
				(value
					(e-runtime-error (tag "expr_not_canonicalized"))))
			(branch
				(patterns
					(pattern (degenerate false)
						(p-runtime-error @6.126-6.127 (tag "pattern_not_canonicalized"))))
				(value
					(e-runtime-error (tag "expr_not_canonicalized"))))
			(branch
				(patterns
					(pattern (degenerate false)
						(p-runtime-error @7.7-7.9 (tag "pattern_not_canonicalized"))))
				(value
					(e-string @7.10-7.31
						(e-literal @7.11-7.30 (string "other event pattern"))))))))
~~~
# TYPES
~~~clojure
(expr @1.1-8.2 (type "Error"))
~~~<|MERGE_RESOLUTION|>--- conflicted
+++ resolved
@@ -53,110 +53,70 @@
 UNEXPECTED TOKEN IN EXPRESSION - complex_list_tags.md:7:5:7:6
 UNEXPECTED TOKEN IN PATTERN - complex_list_tags.md:7:7:7:9
 UNDEFINED VARIABLE - complex_list_tags.md:1:7:1:13
-UNKNOWN OPERATOR - :0:0:0:0
+UNKNOWN OPERATOR - complex_list_tags.md:3:22:3:53
 UNUSED VARIABLE - complex_list_tags.md:3:15:3:16
 UNUSED VARIABLE - complex_list_tags.md:3:12:3:13
-<<<<<<< HEAD
-INVALID PATTERN - complex_list_tags.md:3:54:3:56
-=======
-INVALID PATTERN - :0:0:0:0
-UNKNOWN OPERATOR - :0:0:0:0
-INVALID PATTERN - :0:0:0:0
->>>>>>> 6f507757
+INVALID PATTERN - :0:0:0:0
+UNKNOWN OPERATOR - complex_list_tags.md:3:54:3:56
+INVALID PATTERN - :0:0:0:0
 UNDEFINED VARIABLE - complex_list_tags.md:3:58:3:67
-UNKNOWN OPERATOR - :0:0:0:0
+UNKNOWN OPERATOR - complex_list_tags.md:3:69:3:70
 UNUSED VARIABLE - complex_list_tags.md:3:68:3:69
-<<<<<<< HEAD
-INVALID PATTERN - complex_list_tags.md:3:71:3:72
-=======
-INVALID PATTERN - :0:0:0:0
-UNKNOWN OPERATOR - :0:0:0:0
-UNKNOWN OPERATOR - :0:0:0:0
->>>>>>> 6f507757
+INVALID PATTERN - :0:0:0:0
+UNKNOWN OPERATOR - complex_list_tags.md:3:71:3:72
+UNKNOWN OPERATOR - complex_list_tags.md:4:36:4:70
 UNUSED VARIABLE - complex_list_tags.md:4:15:4:18
 UNUSED VARIABLE - complex_list_tags.md:1:1:1:1
 UNDEFINED VARIABLE - complex_list_tags.md:4:79:4:83
 UNUSED VARIABLE - complex_list_tags.md:4:70:4:78
-<<<<<<< HEAD
-INVALID PATTERN - complex_list_tags.md:4:84:4:85
-INVALID PATTERN - complex_list_tags.md:4:97:4:98
-=======
-INVALID PATTERN - :0:0:0:0
-UNKNOWN OPERATOR - :0:0:0:0
-INVALID PATTERN - :0:0:0:0
-UNKNOWN OPERATOR - :0:0:0:0
-UNKNOWN OPERATOR - :0:0:0:0
->>>>>>> 6f507757
+INVALID PATTERN - :0:0:0:0
+UNKNOWN OPERATOR - complex_list_tags.md:4:84:4:85
+INVALID PATTERN - :0:0:0:0
+UNKNOWN OPERATOR - complex_list_tags.md:4:97:4:98
+UNKNOWN OPERATOR - complex_list_tags.md:5:53:5:74
 UNUSED VARIABLE - complex_list_tags.md:1:1:1:1
 UNUSED VARIABLE - complex_list_tags.md:5:30:5:33
 UNUSED VARIABLE - complex_list_tags.md:5:25:5:28
 UNUSED VARIABLE - complex_list_tags.md:5:11:5:13
 UNUSED VARIABLE - complex_list_tags.md:5:15:5:17
-<<<<<<< HEAD
-INVALID PATTERN - complex_list_tags.md:5:75:5:76
-=======
-INVALID PATTERN - :0:0:0:0
-UNKNOWN OPERATOR - :0:0:0:0
-INVALID PATTERN - :0:0:0:0
->>>>>>> 6f507757
+INVALID PATTERN - :0:0:0:0
+UNKNOWN OPERATOR - complex_list_tags.md:5:75:5:76
+INVALID PATTERN - :0:0:0:0
 UNDEFINED VARIABLE - complex_list_tags.md:5:78:5:87
-UNKNOWN OPERATOR - :0:0:0:0
+UNKNOWN OPERATOR - complex_list_tags.md:5:90:5:91
 UNUSED VARIABLE - complex_list_tags.md:5:88:5:90
-<<<<<<< HEAD
-INVALID PATTERN - complex_list_tags.md:5:97:5:99
+INVALID PATTERN - :0:0:0:0
+UNKNOWN OPERATOR - complex_list_tags.md:5:97:5:99
 UNDEFINED VARIABLE - complex_list_tags.md:5:109:5:112
 UNUSED VARIABLE - complex_list_tags.md:5:99:5:108
-INVALID PATTERN - complex_list_tags.md:5:113:5:114
-=======
-INVALID PATTERN - :0:0:0:0
-UNKNOWN OPERATOR - :0:0:0:0
-UNDEFINED VARIABLE - complex_list_tags.md:5:109:5:112
-UNUSED VARIABLE - complex_list_tags.md:5:99:5:108
-INVALID PATTERN - :0:0:0:0
-UNKNOWN OPERATOR - :0:0:0:0
-INVALID PATTERN - :0:0:0:0
->>>>>>> 6f507757
+INVALID PATTERN - :0:0:0:0
+UNKNOWN OPERATOR - complex_list_tags.md:5:113:5:114
+INVALID PATTERN - :0:0:0:0
 UNDEFINED VARIABLE - complex_list_tags.md:5:116:5:125
-UNKNOWN OPERATOR - :0:0:0:0
+UNKNOWN OPERATOR - complex_list_tags.md:5:129:5:130
 UNUSED VARIABLE - complex_list_tags.md:5:126:5:129
-<<<<<<< HEAD
-INVALID PATTERN - complex_list_tags.md:5:130:5:131
-=======
-INVALID PATTERN - :0:0:0:0
-UNKNOWN OPERATOR - :0:0:0:0
-UNKNOWN OPERATOR - :0:0:0:0
->>>>>>> 6f507757
+INVALID PATTERN - :0:0:0:0
+UNKNOWN OPERATOR - complex_list_tags.md:5:130:5:131
+UNKNOWN OPERATOR - complex_list_tags.md:6:55:6:81
 UNUSED VARIABLE - complex_list_tags.md:1:1:1:1
 UNUSED VARIABLE - complex_list_tags.md:6:13:6:19
 UNUSED VARIABLE - complex_list_tags.md:6:31:6:32
 UNUSED VARIABLE - complex_list_tags.md:6:28:6:29
-<<<<<<< HEAD
-INVALID PATTERN - complex_list_tags.md:6:82:6:97
-=======
-INVALID PATTERN - :0:0:0:0
-UNKNOWN OPERATOR - :0:0:0:0
-INVALID PATTERN - :0:0:0:0
->>>>>>> 6f507757
+INVALID PATTERN - :0:0:0:0
+UNKNOWN OPERATOR - complex_list_tags.md:6:82:6:97
+INVALID PATTERN - :0:0:0:0
 UNDEFINED VARIABLE - complex_list_tags.md:6:99:6:108
-UNKNOWN OPERATOR - :0:0:0:0
+UNKNOWN OPERATOR - complex_list_tags.md:6:110:6:111
 UNUSED VARIABLE - complex_list_tags.md:6:109:6:110
-<<<<<<< HEAD
-INVALID PATTERN - complex_list_tags.md:6:112:6:114
+INVALID PATTERN - :0:0:0:0
+UNKNOWN OPERATOR - complex_list_tags.md:6:112:6:114
 UNDEFINED VARIABLE - complex_list_tags.md:6:124:6:125
 UNUSED VARIABLE - complex_list_tags.md:6:114:6:123
-INVALID PATTERN - complex_list_tags.md:6:126:6:126
-INVALID PATTERN - complex_list_tags.md:7:5:7:6
-=======
-INVALID PATTERN - :0:0:0:0
-UNKNOWN OPERATOR - :0:0:0:0
-UNDEFINED VARIABLE - complex_list_tags.md:6:124:6:125
-UNUSED VARIABLE - complex_list_tags.md:6:114:6:123
-INVALID PATTERN - :0:0:0:0
-UNKNOWN OPERATOR - :0:0:0:0
-INVALID PATTERN - :0:0:0:0
-UNKNOWN OPERATOR - :0:0:0:0
-INVALID PATTERN - :0:0:0:0
->>>>>>> 6f507757
+INVALID PATTERN - :0:0:0:0
+UNKNOWN OPERATOR - complex_list_tags.md:6:126:6:126
+INVALID PATTERN - :0:0:0:0
+UNKNOWN OPERATOR - complex_list_tags.md:7:5:7:6
+INVALID PATTERN - :0:0:0:0
 # PROBLEMS
 **PARSE ERROR**
 A parsing error occurred: `string_expected_close_interpolation`
