# META
~~~ini
description=A primitive
type=file
~~~
# SOURCE
~~~roc
module [foo]
foo = 12.34
~~~
# PROBLEMS
NIL
# TOKENS
~~~zig
KwModule(1:1-1:7),OpenSquare(1:8-1:9),LowerIdent(1:9-1:12),CloseSquare(1:12-1:13),Newline(1:1-1:1),
LowerIdent(2:1-2:4),OpAssign(2:5-2:6),Float(2:7-2:12),EndOfFile(2:12-2:12),
~~~
# PARSE
~~~clojure
(file @1-1-2-12
	(module @1-1-1-13
		(exposes @1-8-1-13
			(exposed-lower-ident (text "foo"))))
	(statements
<<<<<<< HEAD
		(decl (2:1-2:12)
			(ident (2:1-2:4) "foo")
			(frac (2:7-2:12) "12.34"))))
=======
		(s-decl @2-1-2-12
			(p-ident @2-1-2-4 (raw "foo"))
			(e-float @2-7-2-12 (raw "12.34")))))
>>>>>>> d72e3f80
~~~
# FORMATTED
~~~roc
NO CHANGE
~~~
# CANONICALIZE
~~~clojure
<<<<<<< HEAD
(can_ir
	(d_let
		(def_pattern
			(p_assign (2:1-2:4)
				(pid 12)
				(ident "foo")))
		(def_expr
			(e_dec_small (2:7-2:12)
				(num_var 15)
				(requirements (fits_in_f32 "true") (fits_in_dec "true"))
				(numerator "1234")
				(power_of_ten "2")))))
=======
(can-ir
	(d-let (id 76)
		(p-assign @2-1-2-4 (ident "foo") (id 72))
		(e-float @2-7-2-12 (frac_var 74) (precision-var 73) (literal "12.34") (value "0") (bound "f32") (id 75))))
>>>>>>> d72e3f80
~~~
# TYPES
~~~clojure
(inferred-types
	(defs
		(def (name "foo") (type "Num(FloatingPoint(*))")))
	(expressions
		(expr @2-7-2-12 (type "Num(FloatingPoint(*))"))))
~~~<|MERGE_RESOLUTION|>--- conflicted
+++ resolved
@@ -22,15 +22,9 @@
 		(exposes @1-8-1-13
 			(exposed-lower-ident (text "foo"))))
 	(statements
-<<<<<<< HEAD
-		(decl (2:1-2:12)
-			(ident (2:1-2:4) "foo")
-			(frac (2:7-2:12) "12.34"))))
-=======
 		(s-decl @2-1-2-12
 			(p-ident @2-1-2-4 (raw "foo"))
-			(e-float @2-7-2-12 (raw "12.34")))))
->>>>>>> d72e3f80
+			(e-frac @2-7-2-12 (raw "12.34")))))
 ~~~
 # FORMATTED
 ~~~roc
@@ -38,25 +32,10 @@
 ~~~
 # CANONICALIZE
 ~~~clojure
-<<<<<<< HEAD
-(can_ir
-	(d_let
-		(def_pattern
-			(p_assign (2:1-2:4)
-				(pid 12)
-				(ident "foo")))
-		(def_expr
-			(e_dec_small (2:7-2:12)
-				(num_var 15)
-				(requirements (fits_in_f32 "true") (fits_in_dec "true"))
-				(numerator "1234")
-				(power_of_ten "2")))))
-=======
 (can-ir
 	(d-let (id 76)
 		(p-assign @2-1-2-4 (ident "foo") (id 72))
-		(e-float @2-7-2-12 (frac_var 74) (precision-var 73) (literal "12.34") (value "0") (bound "f32") (id 75))))
->>>>>>> d72e3f80
+		(e-dec-small @2-7-2-12 (num-var 75) (id 75))))
 ~~~
 # TYPES
 ~~~clojure
