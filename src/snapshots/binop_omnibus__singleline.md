# META
~~~ini
description=Binop omnibus - singleline
type=expr
~~~
# SOURCE
~~~roc
Err(foo) ?? 12 > 5 * 5 or 13 + 2 < 5 and 10 - 1 >= 16 or 12 <= 3 / 5
~~~
# PROBLEMS
**UNDEFINED VARIABLE**
Nothing is named `foo` in this scope.
Is there an `import` or `exposing` missing up-top?

<<<<<<< HEAD
=======
**NOT IMPLEMENTED**
This feature is not yet implemented: binop

**NOT IMPLEMENTED**
This feature is not yet implemented: binop

**NOT IMPLEMENTED**
This feature is not yet implemented: binop

**NOT IMPLEMENTED**
This feature is not yet implemented: binop

**NOT IMPLEMENTED**
This feature is not yet implemented: binop

**NOT IMPLEMENTED**
This feature is not yet implemented: binop

**NOT IMPLEMENTED**
This feature is not yet implemented: binop

>>>>>>> b8636e74
# TOKENS
~~~zig
UpperIdent(1:1-1:4),NoSpaceOpenRound(1:4-1:5),LowerIdent(1:5-1:8),CloseRound(1:8-1:9),OpDoubleQuestion(1:10-1:12),Int(1:13-1:15),OpGreaterThan(1:16-1:17),Int(1:18-1:19),OpStar(1:20-1:21),Int(1:22-1:23),OpOr(1:24-1:26),Int(1:27-1:29),OpPlus(1:30-1:31),Int(1:32-1:33),OpLessThan(1:34-1:35),Int(1:36-1:37),OpAnd(1:38-1:41),Int(1:42-1:44),OpBinaryMinus(1:45-1:46),Int(1:47-1:48),OpGreaterThanOrEq(1:49-1:51),Int(1:52-1:54),OpOr(1:55-1:57),Int(1:58-1:60),OpLessThanOrEq(1:61-1:63),Int(1:64-1:65),OpSlash(1:66-1:67),Int(1:68-1:69),EndOfFile(1:69-1:69),
~~~
# PARSE
~~~clojure
(e-binop @1-1-1-69 (op "or")
	(e-binop @1-1-1-57 (op "or")
		(e-binop @1-1-1-26 (op ">")
			(e-binop @1-1-1-17 (op "??")
				(e-apply @1-1-1-9
					(e-tag @1-1-1-4 (raw "Err"))
					(e-ident @1-5-1-8 (qaul "") (raw "foo")))
				(e-int @1-13-1-15 (raw "12")))
			(e-binop @1-18-1-26 (op "*")
				(e-int @1-18-1-19 (raw "5"))
				(e-int @1-22-1-23 (raw "5"))))
		(e-binop @1-27-1-57 (op "and")
			(e-binop @1-27-1-41 (op "<")
				(e-binop @1-27-1-35 (op "+")
					(e-int @1-27-1-29 (raw "13"))
					(e-int @1-32-1-33 (raw "2")))
				(e-int @1-36-1-37 (raw "5")))
			(e-binop @1-42-1-57 (op ">=")
				(e-binop @1-42-1-51 (op "-")
					(e-int @1-42-1-44 (raw "10"))
					(e-int @1-47-1-48 (raw "1")))
				(e-int @1-52-1-54 (raw "16")))))
	(e-binop @1-58-1-69 (op "<=")
		(e-int @1-58-1-60 (raw "12"))
		(e-binop @1-64-1-69 (op "/")
			(e-int @1-64-1-65 (raw "3"))
			(e-int @1-68-1-69 (raw "5")))))
~~~
# FORMATTED
~~~roc
NO CHANGE
~~~
# CANONICALIZE
~~~clojure
<<<<<<< HEAD
(e-binop @1-1-1-69 (op "or") (id 124)
	(e-binop @1-1-1-57 (op "or")
		(e-binop @1-1-1-26 (op "gt")
			(e-binop @1-1-1-17 (op "null_coalesce")
				(e-call @1-1-1-9
					(e-tag @1-1-1-4 (ext-var 0) (name "Err") (args "TODO"))
					(e-runtime-error (tag "ident_not_in_scope")))
				(e-int @1-13-1-15 (int-var 78) (precision-var 77) (literal "12") (value "TODO") (bound "u8")))
			(e-binop @1-18-1-26 (op "mul")
				(e-int @1-18-1-19 (int-var 82) (precision-var 81) (literal "5") (value "TODO") (bound "u8"))
				(e-int @1-22-1-23 (int-var 85) (precision-var 84) (literal "5") (value "TODO") (bound "u8"))))
		(e-binop @1-27-1-57 (op "and")
			(e-binop @1-27-1-41 (op "lt")
				(e-binop @1-27-1-35 (op "add")
					(e-int @1-27-1-29 (int-var 90) (precision-var 89) (literal "13") (value "TODO") (bound "u8"))
					(e-int @1-32-1-33 (int-var 93) (precision-var 92) (literal "2") (value "TODO") (bound "u8")))
				(e-int @1-36-1-37 (int-var 97) (precision-var 96) (literal "5") (value "TODO") (bound "u8")))
			(e-binop @1-42-1-57 (op "ge")
				(e-binop @1-42-1-51 (op "sub")
					(e-int @1-42-1-44 (int-var 101) (precision-var 100) (literal "10") (value "TODO") (bound "u8"))
					(e-int @1-47-1-48 (int-var 104) (precision-var 103) (literal "1") (value "TODO") (bound "u8")))
				(e-int @1-52-1-54 (int-var 108) (precision-var 107) (literal "16") (value "TODO") (bound "u8")))))
	(e-binop @1-58-1-69 (op "le")
		(e-int @1-58-1-60 (int-var 114) (precision-var 113) (literal "12") (value "TODO") (bound "u8"))
		(e-binop @1-64-1-69 (op "div")
			(e-int @1-64-1-65 (int-var 117) (precision-var 116) (literal "3") (value "TODO") (bound "u8"))
			(e-int @1-68-1-69 (int-var 120) (precision-var 119) (literal "5") (value "TODO") (bound "u8")))))
~~~
# TYPES
~~~clojure
(expr (id 124) (type "*"))
=======
(e-runtime-error (tag "not_implemented") (id 131))
~~~
# TYPES
~~~clojure
(expr (id 131) (type "Error"))
>>>>>>> b8636e74
~~~<|MERGE_RESOLUTION|>--- conflicted
+++ resolved
@@ -12,30 +12,6 @@
 Nothing is named `foo` in this scope.
 Is there an `import` or `exposing` missing up-top?
 
-<<<<<<< HEAD
-=======
-**NOT IMPLEMENTED**
-This feature is not yet implemented: binop
-
-**NOT IMPLEMENTED**
-This feature is not yet implemented: binop
-
-**NOT IMPLEMENTED**
-This feature is not yet implemented: binop
-
-**NOT IMPLEMENTED**
-This feature is not yet implemented: binop
-
-**NOT IMPLEMENTED**
-This feature is not yet implemented: binop
-
-**NOT IMPLEMENTED**
-This feature is not yet implemented: binop
-
-**NOT IMPLEMENTED**
-This feature is not yet implemented: binop
-
->>>>>>> b8636e74
 # TOKENS
 ~~~zig
 UpperIdent(1:1-1:4),NoSpaceOpenRound(1:4-1:5),LowerIdent(1:5-1:8),CloseRound(1:8-1:9),OpDoubleQuestion(1:10-1:12),Int(1:13-1:15),OpGreaterThan(1:16-1:17),Int(1:18-1:19),OpStar(1:20-1:21),Int(1:22-1:23),OpOr(1:24-1:26),Int(1:27-1:29),OpPlus(1:30-1:31),Int(1:32-1:33),OpLessThan(1:34-1:35),Int(1:36-1:37),OpAnd(1:38-1:41),Int(1:42-1:44),OpBinaryMinus(1:45-1:46),Int(1:47-1:48),OpGreaterThanOrEq(1:49-1:51),Int(1:52-1:54),OpOr(1:55-1:57),Int(1:58-1:60),OpLessThanOrEq(1:61-1:63),Int(1:64-1:65),OpSlash(1:66-1:67),Int(1:68-1:69),EndOfFile(1:69-1:69),
@@ -76,7 +52,6 @@
 ~~~
 # CANONICALIZE
 ~~~clojure
-<<<<<<< HEAD
 (e-binop @1-1-1-69 (op "or") (id 124)
 	(e-binop @1-1-1-57 (op "or")
 		(e-binop @1-1-1-26 (op "gt")
@@ -84,35 +59,28 @@
 				(e-call @1-1-1-9
 					(e-tag @1-1-1-4 (ext-var 0) (name "Err") (args "TODO"))
 					(e-runtime-error (tag "ident_not_in_scope")))
-				(e-int @1-13-1-15 (int-var 78) (precision-var 77) (literal "12") (value "TODO") (bound "u8")))
+				(e-int @1-13-1-15 (num-var 79) (sign-needed "false") (bits-needed "7") (value "12")))
 			(e-binop @1-18-1-26 (op "mul")
-				(e-int @1-18-1-19 (int-var 82) (precision-var 81) (literal "5") (value "TODO") (bound "u8"))
-				(e-int @1-22-1-23 (int-var 85) (precision-var 84) (literal "5") (value "TODO") (bound "u8"))))
+				(e-int @1-18-1-19 (num-var 83) (sign-needed "false") (bits-needed "7") (value "5"))
+				(e-int @1-22-1-23 (num-var 86) (sign-needed "false") (bits-needed "7") (value "5"))))
 		(e-binop @1-27-1-57 (op "and")
 			(e-binop @1-27-1-41 (op "lt")
 				(e-binop @1-27-1-35 (op "add")
-					(e-int @1-27-1-29 (int-var 90) (precision-var 89) (literal "13") (value "TODO") (bound "u8"))
-					(e-int @1-32-1-33 (int-var 93) (precision-var 92) (literal "2") (value "TODO") (bound "u8")))
-				(e-int @1-36-1-37 (int-var 97) (precision-var 96) (literal "5") (value "TODO") (bound "u8")))
+					(e-int @1-27-1-29 (num-var 91) (sign-needed "false") (bits-needed "7") (value "13"))
+					(e-int @1-32-1-33 (num-var 94) (sign-needed "false") (bits-needed "7") (value "2")))
+				(e-int @1-36-1-37 (num-var 98) (sign-needed "false") (bits-needed "7") (value "5")))
 			(e-binop @1-42-1-57 (op "ge")
 				(e-binop @1-42-1-51 (op "sub")
-					(e-int @1-42-1-44 (int-var 101) (precision-var 100) (literal "10") (value "TODO") (bound "u8"))
-					(e-int @1-47-1-48 (int-var 104) (precision-var 103) (literal "1") (value "TODO") (bound "u8")))
-				(e-int @1-52-1-54 (int-var 108) (precision-var 107) (literal "16") (value "TODO") (bound "u8")))))
+					(e-int @1-42-1-44 (num-var 102) (sign-needed "false") (bits-needed "7") (value "10"))
+					(e-int @1-47-1-48 (num-var 105) (sign-needed "false") (bits-needed "7") (value "1")))
+				(e-int @1-52-1-54 (num-var 109) (sign-needed "false") (bits-needed "7") (value "16")))))
 	(e-binop @1-58-1-69 (op "le")
-		(e-int @1-58-1-60 (int-var 114) (precision-var 113) (literal "12") (value "TODO") (bound "u8"))
+		(e-int @1-58-1-60 (num-var 115) (sign-needed "false") (bits-needed "7") (value "12"))
 		(e-binop @1-64-1-69 (op "div")
-			(e-int @1-64-1-65 (int-var 117) (precision-var 116) (literal "3") (value "TODO") (bound "u8"))
-			(e-int @1-68-1-69 (int-var 120) (precision-var 119) (literal "5") (value "TODO") (bound "u8")))))
+			(e-int @1-64-1-65 (num-var 118) (sign-needed "false") (bits-needed "7") (value "3"))
+			(e-int @1-68-1-69 (num-var 121) (sign-needed "false") (bits-needed "7") (value "5")))))
 ~~~
 # TYPES
 ~~~clojure
 (expr (id 124) (type "*"))
-=======
-(e-runtime-error (tag "not_implemented") (id 131))
-~~~
-# TYPES
-~~~clojure
-(expr (id 131) (type "Error"))
->>>>>>> b8636e74
 ~~~