--- conflicted
+++ resolved
@@ -302,78 +302,6 @@
                                                                   ^^^^^
 
 
-<<<<<<< HEAD
-**UNKNOWN OPERATOR**
-This looks like an operator, but it's not one I recognize!
-Check the spelling and make sure you're using a valid Roc operator.
-
-**UNUSED VARIABLE**
-Variable ``value`` is not used anywhere in your code.
-
-If you don't need this variable, prefix it with an underscore like `_value` to suppress this warning.
-
-**can_import_exposing_types.md:52:12:52:17:**
-```roc
-        Ok(value) => Ok({ body: Json.encode value, status: httpStatus })
-```
-           ^^^^^
-
-
-**DUPLICATE DEFINITION**
-The name `httpStatus` is being redeclared in this scope.
-
-The redeclaration is here:
-**can_import_exposing_types.md:52:60:52:70:**
-```roc
-        Ok(value) => Ok({ body: Json.encode value, status: httpStatus })
-```
-                                                           ^^^^^^^^^^
-
-But `httpStatus` was already defined here:
-**can_import_exposing_types.md:50:31:50:41:**
-```roc
-combineResults = |jsonResult, httpStatus|
-```
-                              ^^^^^^^^^^
-
-
-**UNKNOWN OPERATOR**
-This looks like an operator, but it's not one I recognize!
-Check the spelling and make sure you're using a valid Roc operator.
-
-**UNUSED VARIABLE**
-Variable ``httpStatus`` is not used anywhere in your code.
-
-If you don't need this variable, prefix it with an underscore like `_httpStatus` to suppress this warning.
-
-**can_import_exposing_types.md:52:60:52:70:**
-```roc
-        Ok(value) => Ok({ body: Json.encode value, status: httpStatus })
-```
-                                                           ^^^^^^^^^^
-
-
-**INVALID PATTERN**
-This pattern contains invalid syntax or uses unsupported features.
-
-**UNKNOWN OPERATOR**
-This looks like an operator, but it's not one I recognize!
-Check the spelling and make sure you're using a valid Roc operator.
-
-**UNUSED VARIABLE**
-Variable ``httpStatus`` is not used anywhere in your code.
-
-If you don't need this variable, prefix it with an underscore like `_httpStatus` to suppress this warning.
-
-**can_import_exposing_types.md:50:31:50:41:**
-```roc
-combineResults = |jsonResult, httpStatus|
-```
-                              ^^^^^^^^^^
-
-
-=======
->>>>>>> d1a22cfd
 # TOKENS
 ~~~zig
 KwModule(1:1-1:7),OpenSquare(1:8-1:9),CloseSquare(1:9-1:10),
