--- conflicted
+++ resolved
@@ -134,33 +134,20 @@
 # CANONICALIZE
 ~~~clojure
 (can-ir
-<<<<<<< HEAD
-	(d-let (id 110)
+	(d-let (id 108)
 		(p-assign @5-1-5-8 (ident "process") (id 78))
-		(e-lambda @5-11-14-2 (id 103)
-=======
-	(d-let (id 107)
-		(p-assign @5-1-5-8 (ident "process") (id 78))
-		(e-lambda @5-11-14-2 (id 100)
->>>>>>> 6375798a
+		(e-lambda @5-11-14-2 (id 101)
 			(args
 				(p-assign @5-12-5-16 (ident "list") (id 79)))
 			(e-block @5-18-14-2
 				(s-let @7-5-7-14
 					(p-assign @7-5-7-9 (ident "elem") (id 80))
-<<<<<<< HEAD
-					(e-int @7-12-7-14 (num-var 83) (sign-needed "false") (bits-needed "7") (value "42") (id 83)))
+					(e-int @7-12-7-14 (num-var 82) (value "42") (id 82)))
 				(s-type-anno @10-5-11-11 (name "result")
 					(ty-var @10-14-10-18 (name "elem")))
 				(s-let @11-5-11-30
-					(p-assign @11-5-11-11 (ident "result") (id 90))
-					(e-call @11-14-11-30 (id 94)
-=======
-					(e-int @7-12-7-14 (num-var 82) (value "42") (id 82)))
-				(s-let @11-5-11-30
-					(p-assign @11-5-11-11 (ident "result") (id 87))
-					(e-call @11-14-11-30 (id 91)
->>>>>>> 6375798a
+					(p-assign @11-5-11-11 (ident "result") (id 88))
+					(e-call @11-14-11-30 (id 92)
 						(e-runtime-error (tag "ident_not_in_scope"))
 						(e-lookup-local @11-25-11-29
 							(pattern (id 79)))))
@@ -170,33 +157,19 @@
 						(e-lookup-local @11-53-11-57
 							(pattern (id 80)))))
 				(e-lookup-local @13-5-13-11
-<<<<<<< HEAD
-					(pattern (id 90)))))
-		(annotation @5-1-5-8 (signature 108) (id 109)
-=======
-					(pattern (id 87)))))
-		(annotation @5-1-5-8 (signature 105) (id 106)
->>>>>>> 6375798a
+					(pattern (id 88)))))
+		(annotation @5-1-5-8 (signature 106) (id 107)
 			(declared-type
 				(ty-fn @4-11-4-29 (effectful false)
 					(ty-apply @4-11-4-21 (symbol "List")
 						(ty-var @4-16-4-20 (name "elem")))
 					(ty-var @4-25-4-29 (name "elem"))))))
-<<<<<<< HEAD
-	(d-let (id 115)
-		(p-assign @16-1-16-6 (ident "main!") (id 111))
-		(e-lambda @16-9-16-15 (id 114)
-			(args
-				(p-underscore @16-10-16-11 (id 112)))
-			(e-empty_record @16-13-16-15))))
-=======
 	(d-let (id 113)
-		(p-assign @16-1-16-6 (ident "main!") (id 108))
+		(p-assign @16-1-16-6 (ident "main!") (id 109))
 		(e-lambda @16-9-16-15 (id 112)
 			(args
-				(p-underscore @16-10-16-11 (id 109)))
-			(e-runtime-error (tag "not_implemented")))))
->>>>>>> 6375798a
+				(p-underscore @16-10-16-11 (id 110)))
+			(e-empty_record @16-13-16-15))))
 ~~~
 # TYPES
 ~~~clojure
