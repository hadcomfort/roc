# META
~~~ini
description=Basic type annotations with type variables and application
type=file
~~~
# SOURCE
~~~roc
app [main!] { pf: platform "../basic-cli/main.roc" }

# Test generic identity function
identity : a -> a
identity = |x| x

# Test function with multiple type parameters
combine : a, b -> (a, b)
combine = |first, second| (first, second)

# Test type application with concrete types
addOne : U64 -> U64
addOne = |n| n + 1

main! = |_| {
    # Test identity with different types
    num = identity(42)
    text = identity("hello")

    # Test combine function
    pair = combine(num, text)

    # Test concrete function
    result = addOne(5)

    result
}
~~~
# PROBLEMS
**UNUSED VARIABLE**
Variable ``pair`` is not used anywhere in your code.

If you don't need this variable, prefix it with an underscore like `_pair` to suppress this warning.
The unused variable is declared here:
**type_annotation_basic.md:21:5:21:9:**
```roc
    pair = combine(num, text)
```


# TOKENS
~~~zig
KwApp(1:1-1:4),OpenSquare(1:5-1:6),LowerIdent(1:6-1:11),CloseSquare(1:11-1:12),OpenCurly(1:13-1:14),LowerIdent(1:15-1:17),OpColon(1:17-1:18),KwPlatform(1:19-1:27),StringStart(1:28-1:29),StringPart(1:29-1:50),StringEnd(1:50-1:51),CloseCurly(1:52-1:53),Newline(1:1-1:1),
Newline(1:1-1:1),
Newline(3:2-3:33),
LowerIdent(4:1-4:9),OpColon(4:10-4:11),LowerIdent(4:12-4:13),OpArrow(4:14-4:16),LowerIdent(4:17-4:18),Newline(1:1-1:1),
LowerIdent(5:1-5:9),OpAssign(5:10-5:11),OpBar(5:12-5:13),LowerIdent(5:13-5:14),OpBar(5:14-5:15),LowerIdent(5:16-5:17),Newline(1:1-1:1),
Newline(1:1-1:1),
Newline(7:2-7:46),
LowerIdent(8:1-8:8),OpColon(8:9-8:10),LowerIdent(8:11-8:12),Comma(8:12-8:13),LowerIdent(8:14-8:15),OpArrow(8:16-8:18),OpenRound(8:19-8:20),LowerIdent(8:20-8:21),Comma(8:21-8:22),LowerIdent(8:23-8:24),CloseRound(8:24-8:25),Newline(1:1-1:1),
LowerIdent(9:1-9:8),OpAssign(9:9-9:10),OpBar(9:11-9:12),LowerIdent(9:12-9:17),Comma(9:17-9:18),LowerIdent(9:19-9:25),OpBar(9:25-9:26),OpenRound(9:27-9:28),LowerIdent(9:28-9:33),Comma(9:33-9:34),LowerIdent(9:35-9:41),CloseRound(9:41-9:42),Newline(1:1-1:1),
Newline(1:1-1:1),
Newline(11:2-11:44),
LowerIdent(12:1-12:7),OpColon(12:8-12:9),UpperIdent(12:10-12:13),OpArrow(12:14-12:16),UpperIdent(12:17-12:20),Newline(1:1-1:1),
LowerIdent(13:1-13:7),OpAssign(13:8-13:9),OpBar(13:10-13:11),LowerIdent(13:11-13:12),OpBar(13:12-13:13),LowerIdent(13:14-13:15),OpPlus(13:16-13:17),Int(13:18-13:19),Newline(1:1-1:1),
Newline(1:1-1:1),
LowerIdent(15:1-15:6),OpAssign(15:7-15:8),OpBar(15:9-15:10),Underscore(15:10-15:11),OpBar(15:11-15:12),OpenCurly(15:13-15:14),Newline(1:1-1:1),
Newline(16:6-16:41),
LowerIdent(17:5-17:8),OpAssign(17:9-17:10),LowerIdent(17:11-17:19),NoSpaceOpenRound(17:19-17:20),Int(17:20-17:22),CloseRound(17:22-17:23),Newline(1:1-1:1),
LowerIdent(18:5-18:9),OpAssign(18:10-18:11),LowerIdent(18:12-18:20),NoSpaceOpenRound(18:20-18:21),StringStart(18:21-18:22),StringPart(18:22-18:27),StringEnd(18:27-18:28),CloseRound(18:28-18:29),Newline(1:1-1:1),
Newline(1:1-1:1),
Newline(20:6-20:28),
LowerIdent(21:5-21:9),OpAssign(21:10-21:11),LowerIdent(21:12-21:19),NoSpaceOpenRound(21:19-21:20),LowerIdent(21:20-21:23),Comma(21:23-21:24),LowerIdent(21:25-21:29),CloseRound(21:29-21:30),Newline(1:1-1:1),
Newline(1:1-1:1),
Newline(23:6-23:29),
LowerIdent(24:5-24:11),OpAssign(24:12-24:13),LowerIdent(24:14-24:20),NoSpaceOpenRound(24:20-24:21),Int(24:21-24:22),CloseRound(24:22-24:23),Newline(1:1-1:1),
Newline(1:1-1:1),
LowerIdent(26:5-26:11),Newline(1:1-1:1),
CloseCurly(27:1-27:2),EndOfFile(27:2-27:2),
~~~
# PARSE
~~~clojure
(file @1-1-27-2
	(app @1-1-1-53
		(provides @1-6-1-12
			(exposed-lower-ident (text "main!")))
		(record-field @1-15-1-53 (name "pf")
			(e-string @1-28-1-51
				(e-string-part @1-29-1-50 (raw "../basic-cli/main.roc"))))
		(packages @1-13-1-53
			(record-field @1-15-1-53 (name "pf")
				(e-string @1-28-1-51
					(e-string-part @1-29-1-50 (raw "../basic-cli/main.roc"))))))
	(statements
		(s-type-anno @4-1-5-9 (name "identity")
			(ty-fn @4-12-4-18
				(ty-var @4-12-4-13 (raw "a"))
				(ty-var @4-17-4-18 (raw "a"))))
		(s-decl @5-1-5-17
			(p-ident @5-1-5-9 (raw "identity"))
			(e-lambda @5-12-5-17
				(args
					(p-ident @5-13-5-14 (raw "x")))
				(e-ident @5-16-5-17 (qaul "") (raw "x"))))
		(s-type-anno @8-1-9-8 (name "combine")
			(ty-fn @8-11-8-25
				(ty-var @8-11-8-12 (raw "a"))
				(ty-var @8-14-8-15 (raw "b"))
				(ty-tuple @8-19-8-25
					(ty-var @8-20-8-21 (raw "a"))
					(ty-var @8-23-8-24 (raw "b")))))
		(s-decl @9-1-9-42
			(p-ident @9-1-9-8 (raw "combine"))
			(e-lambda @9-11-9-42
				(args
					(p-ident @9-12-9-17 (raw "first"))
					(p-ident @9-19-9-25 (raw "second")))
				(e-tuple @9-27-9-42
					(e-ident @9-28-9-33 (qaul "") (raw "first"))
					(e-ident @9-35-9-41 (qaul "") (raw "second")))))
		(s-type-anno @12-1-13-7 (name "addOne")
			(ty-fn @12-10-12-20
				(ty (name "U64"))
				(ty (name "U64"))))
		(s-decl @13-1-15-6
			(p-ident @13-1-13-7 (raw "addOne"))
			(e-lambda @13-10-15-6
				(args
					(p-ident @13-11-13-12 (raw "n")))
				(e-binop @13-14-15-6 (op "+")
					(e-ident @13-14-13-15 (qaul "") (raw "n"))
					(e-int @13-18-13-19 (raw "1")))))
		(s-decl @15-1-27-2
			(p-ident @15-1-15-6 (raw "main!"))
			(e-lambda @15-9-27-2
				(args
					(p-underscore))
				(e-block @15-13-27-2
					(statements
						(s-decl @17-5-17-23
							(p-ident @17-5-17-8 (raw "num"))
							(e-apply @17-11-17-23
								(e-ident @17-11-17-19 (qaul "") (raw "identity"))
								(e-int @17-20-17-22 (raw "42"))))
						(s-decl @18-5-18-29
							(p-ident @18-5-18-9 (raw "text"))
							(e-apply @18-12-18-29
								(e-ident @18-12-18-20 (qaul "") (raw "identity"))
								(e-string @18-21-18-28
									(e-string-part @18-22-18-27 (raw "hello")))))
						(s-decl @21-5-21-30
							(p-ident @21-5-21-9 (raw "pair"))
							(e-apply @21-12-21-30
								(e-ident @21-12-21-19 (qaul "") (raw "combine"))
								(e-ident @21-20-21-23 (qaul "") (raw "num"))
								(e-ident @21-25-21-29 (qaul "") (raw "text"))))
						(s-decl @24-5-24-23
							(p-ident @24-5-24-11 (raw "result"))
							(e-apply @24-14-24-23
								(e-ident @24-14-24-20 (qaul "") (raw "addOne"))
								(e-int @24-21-24-22 (raw "5"))))
						(e-ident @26-5-26-11 (qaul "") (raw "result"))))))))
~~~
# FORMATTED
~~~roc
app [main!] { pf: platform "../basic-cli/main.roc" }

# Test generic identity function
identity : a -> a
identity = |x| x

# Test function with multiple type parameters
combine : a, b -> (a, b)
combine = |first, second| (first, second)

# Test type application with concrete types
addOne : U64 -> U64
addOne = |n| n + 1

main! = |_| {
	# Test identity with different types
	num = identity(42)
	text = identity("hello")

	# Test combine function
	pair = combine(num, text)

	# Test concrete function
	result = addOne(5)

	result
}
~~~
# CANONICALIZE
~~~clojure
(can-ir
	(d-let (id 89)
		(p-assign @5-1-5-9 (ident "identity") (id 77))
		(e-lambda @5-12-5-17 (id 81)
			(args
				(p-assign @5-13-5-14 (ident "x") (id 78)))
			(e-lookup-local @5-16-5-17
				(pattern (id 78))))
		(annotation @5-1-5-9 (signature 87) (id 88)
			(declared-type
				(ty-fn @4-12-4-18 (effectful false)
					(ty-var @4-12-4-13 (name "a"))
					(ty-var @4-17-4-18 (name "a"))))))
	(d-let (id 116)
		(p-assign @9-1-9-8 (ident "combine") (id 100))
		(e-lambda @9-11-9-42 (id 107)
			(args
				(p-assign @9-12-9-17 (ident "first") (id 101))
				(p-assign @9-19-9-25 (ident "second") (id 102)))
			(e-tuple @9-27-9-42
				(elems
					(e-lookup-local @9-28-9-33
						(pattern (id 101)))
					(e-lookup-local @9-35-9-41
						(pattern (id 102))))))
		(annotation @9-1-9-8 (signature 114) (id 115)
			(declared-type
				(ty-fn @8-11-8-25 (effectful false)
					(ty-var @8-11-8-12 (name "a"))
					(ty-var @8-14-8-15 (name "b"))
					(ty-tuple @8-19-8-25
						(ty-var @8-20-8-21 (name "a"))
						(ty-var @8-23-8-24 (name "b")))))))
<<<<<<< HEAD
	(d-let (id 134)
		(p-assign @13-1-13-7 (ident "addOne") (id 120))
		(e-lambda @13-10-15-6 (id 127)
=======
	(d-let (id 127)
		(p-assign @13-1-13-7 (ident "addOne") (id 116))
		(e-lambda @13-10-15-6 (id 121)
>>>>>>> f127b084
			(args
				(p-assign @13-11-13-12 (ident "n") (id 121)))
			(e-binop @13-14-15-6 (op "add")
				(e-lookup-local @13-14-13-15
					(pattern (id 121)))
				(e-int @13-18-13-19 (value "1"))))
<<<<<<< HEAD
		(annotation @13-1-13-7 (signature 132) (id 133)
=======
		(annotation @13-1-13-7 (signature 125) (id 126)
>>>>>>> f127b084
			(declared-type
				(ty-fn @12-10-12-20 (effectful false)
					(ty @12-10-12-13 (name "U64"))
					(ty @12-17-12-20 (name "U64"))))))
<<<<<<< HEAD
	(d-let (id 170)
		(p-assign @15-1-15-6 (ident "main!") (id 135))
		(e-lambda @15-9-27-2 (id 169)
			(args
				(p-underscore @15-10-15-11 (id 136)))
			(e-block @15-13-27-2
				(s-let @17-5-17-23
					(p-assign @17-5-17-8 (ident "num") (id 137))
					(e-call @17-11-17-23 (id 142)
=======
	(d-let (id 156)
		(p-assign @15-1-15-6 (ident "main!") (id 128))
		(e-lambda @15-9-27-2 (id 155)
			(args
				(p-underscore @15-10-15-11 (id 129)))
			(e-block @15-13-27-2
				(s-let @17-5-17-23
					(p-assign @17-5-17-8 (ident "num") (id 130))
					(e-call @17-11-17-23 (id 133)
>>>>>>> f127b084
						(e-lookup-local @17-11-17-19
							(pattern (id 77)))
						(e-int @17-20-17-22 (value "42"))))
				(s-let @18-5-18-29
<<<<<<< HEAD
					(p-assign @18-5-18-9 (ident "text") (id 144))
					(e-call @18-12-18-29 (id 149)
=======
					(p-assign @18-5-18-9 (ident "text") (id 135))
					(e-call @18-12-18-29 (id 139)
>>>>>>> f127b084
						(e-lookup-local @18-12-18-20
							(pattern (id 77)))
						(e-string @18-21-18-28
							(e-literal @18-22-18-27 (string "hello")))))
				(s-let @21-5-21-30
<<<<<<< HEAD
					(p-assign @21-5-21-9 (ident "pair") (id 151))
					(e-call @21-12-21-30 (id 156)
=======
					(p-assign @21-5-21-9 (ident "pair") (id 141))
					(e-call @21-12-21-30 (id 145)
>>>>>>> f127b084
						(e-lookup-local @21-12-21-19
							(pattern (id 100)))
						(e-lookup-local @21-20-21-23
<<<<<<< HEAD
							(pattern (id 137)))
						(e-lookup-local @21-25-21-29
							(pattern (id 144)))))
				(s-let @24-5-24-23
					(p-assign @24-5-24-11 (ident "result") (id 158))
					(e-call @24-14-24-23 (id 163)
=======
							(pattern (id 130)))
						(e-lookup-local @21-25-21-29
							(pattern (id 135)))))
				(s-let @24-5-24-23
					(p-assign @24-5-24-11 (ident "result") (id 147))
					(e-call @24-14-24-23 (id 150)
>>>>>>> f127b084
						(e-lookup-local @24-14-24-20
							(pattern (id 120)))
						(e-int @24-21-24-22 (value "5"))))
				(e-lookup-local @26-5-26-11
<<<<<<< HEAD
					(pattern (id 158)))))))
=======
					(pattern (id 147)))))))
>>>>>>> f127b084
~~~
# TYPES
~~~clojure
(inferred-types
	(defs
		(d_assign (name "identity") (def_var 89) (type "a -> a"))
		(d_assign (name "combine") (def_var 116) (type "a, b -> (*, *)"))
		(d_assign (name "addOne") (def_var 134) (type "U64 -> U64"))
		(d_assign (name "main!") (def_var 170) (type "* ? *")))
	(expressions
		(expr @5-12-5-17 (type "a -> a"))
		(expr @9-11-9-42 (type "a, b -> (*, *)"))
		(expr @13-10-15-6 (type "U64 -> U64"))
		(expr @15-9-27-2 (type "* ? *"))))
~~~<|MERGE_RESOLUTION|>--- conflicted
+++ resolved
@@ -223,101 +223,56 @@
 					(ty-tuple @8-19-8-25
 						(ty-var @8-20-8-21 (name "a"))
 						(ty-var @8-23-8-24 (name "b")))))))
-<<<<<<< HEAD
-	(d-let (id 134)
+	(d-let (id 133)
 		(p-assign @13-1-13-7 (ident "addOne") (id 120))
-		(e-lambda @13-10-15-6 (id 127)
-=======
-	(d-let (id 127)
-		(p-assign @13-1-13-7 (ident "addOne") (id 116))
-		(e-lambda @13-10-15-6 (id 121)
->>>>>>> f127b084
+		(e-lambda @13-10-15-6 (id 126)
 			(args
 				(p-assign @13-11-13-12 (ident "n") (id 121)))
 			(e-binop @13-14-15-6 (op "add")
 				(e-lookup-local @13-14-13-15
 					(pattern (id 121)))
 				(e-int @13-18-13-19 (value "1"))))
-<<<<<<< HEAD
-		(annotation @13-1-13-7 (signature 132) (id 133)
-=======
-		(annotation @13-1-13-7 (signature 125) (id 126)
->>>>>>> f127b084
+		(annotation @13-1-13-7 (signature 131) (id 132)
 			(declared-type
 				(ty-fn @12-10-12-20 (effectful false)
 					(ty @12-10-12-13 (name "U64"))
 					(ty @12-17-12-20 (name "U64"))))))
-<<<<<<< HEAD
-	(d-let (id 170)
-		(p-assign @15-1-15-6 (ident "main!") (id 135))
-		(e-lambda @15-9-27-2 (id 169)
-			(args
-				(p-underscore @15-10-15-11 (id 136)))
+	(d-let (id 167)
+		(p-assign @15-1-15-6 (ident "main!") (id 134))
+		(e-lambda @15-9-27-2 (id 166)
+			(args
+				(p-underscore @15-10-15-11 (id 135)))
 			(e-block @15-13-27-2
 				(s-let @17-5-17-23
-					(p-assign @17-5-17-8 (ident "num") (id 137))
-					(e-call @17-11-17-23 (id 142)
-=======
-	(d-let (id 156)
-		(p-assign @15-1-15-6 (ident "main!") (id 128))
-		(e-lambda @15-9-27-2 (id 155)
-			(args
-				(p-underscore @15-10-15-11 (id 129)))
-			(e-block @15-13-27-2
-				(s-let @17-5-17-23
-					(p-assign @17-5-17-8 (ident "num") (id 130))
-					(e-call @17-11-17-23 (id 133)
->>>>>>> f127b084
+					(p-assign @17-5-17-8 (ident "num") (id 136))
+					(e-call @17-11-17-23 (id 140)
 						(e-lookup-local @17-11-17-19
 							(pattern (id 77)))
 						(e-int @17-20-17-22 (value "42"))))
 				(s-let @18-5-18-29
-<<<<<<< HEAD
-					(p-assign @18-5-18-9 (ident "text") (id 144))
-					(e-call @18-12-18-29 (id 149)
-=======
-					(p-assign @18-5-18-9 (ident "text") (id 135))
-					(e-call @18-12-18-29 (id 139)
->>>>>>> f127b084
+					(p-assign @18-5-18-9 (ident "text") (id 142))
+					(e-call @18-12-18-29 (id 147)
 						(e-lookup-local @18-12-18-20
 							(pattern (id 77)))
 						(e-string @18-21-18-28
 							(e-literal @18-22-18-27 (string "hello")))))
 				(s-let @21-5-21-30
-<<<<<<< HEAD
-					(p-assign @21-5-21-9 (ident "pair") (id 151))
-					(e-call @21-12-21-30 (id 156)
-=======
-					(p-assign @21-5-21-9 (ident "pair") (id 141))
-					(e-call @21-12-21-30 (id 145)
->>>>>>> f127b084
+					(p-assign @21-5-21-9 (ident "pair") (id 149))
+					(e-call @21-12-21-30 (id 154)
 						(e-lookup-local @21-12-21-19
 							(pattern (id 100)))
 						(e-lookup-local @21-20-21-23
-<<<<<<< HEAD
-							(pattern (id 137)))
+							(pattern (id 136)))
 						(e-lookup-local @21-25-21-29
-							(pattern (id 144)))))
+							(pattern (id 142)))))
 				(s-let @24-5-24-23
-					(p-assign @24-5-24-11 (ident "result") (id 158))
-					(e-call @24-14-24-23 (id 163)
-=======
-							(pattern (id 130)))
-						(e-lookup-local @21-25-21-29
-							(pattern (id 135)))))
-				(s-let @24-5-24-23
-					(p-assign @24-5-24-11 (ident "result") (id 147))
-					(e-call @24-14-24-23 (id 150)
->>>>>>> f127b084
+					(p-assign @24-5-24-11 (ident "result") (id 156))
+					(e-call @24-14-24-23 (id 160)
 						(e-lookup-local @24-14-24-20
 							(pattern (id 120)))
 						(e-int @24-21-24-22 (value "5"))))
 				(e-lookup-local @26-5-26-11
-<<<<<<< HEAD
-					(pattern (id 158)))))))
-=======
-					(pattern (id 147)))))))
->>>>>>> f127b084
+					(pattern (id 156)))))))
 ~~~
 # TYPES
 ~~~clojure
@@ -325,8 +280,8 @@
 	(defs
 		(d_assign (name "identity") (def_var 89) (type "a -> a"))
 		(d_assign (name "combine") (def_var 116) (type "a, b -> (*, *)"))
-		(d_assign (name "addOne") (def_var 134) (type "U64 -> U64"))
-		(d_assign (name "main!") (def_var 170) (type "* ? *")))
+		(d_assign (name "addOne") (def_var 133) (type "U64 -> U64"))
+		(d_assign (name "main!") (def_var 167) (type "* ? *")))
 	(expressions
 		(expr @5-12-5-17 (type "a -> a"))
 		(expr @9-11-9-42 (type "a, b -> (*, *)"))
