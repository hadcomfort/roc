# META
~~~ini
description=Type application with variables in function annotation
type=file
~~~
# SOURCE
~~~roc
app [main!] { pf: platform "../basic-cli/main.roc" }

mapList : List(a), (a -> b) -> List(b)
mapList = |list, fn| list.map(fn)

main! = |_| mapList([1,2,3,4,5])
~~~
# PROBLEMS
NIL
# TOKENS
~~~zig
KwApp(1:1-1:4),OpenSquare(1:5-1:6),LowerIdent(1:6-1:11),CloseSquare(1:11-1:12),OpenCurly(1:13-1:14),LowerIdent(1:15-1:17),OpColon(1:17-1:18),KwPlatform(1:19-1:27),StringStart(1:28-1:29),StringPart(1:29-1:50),StringEnd(1:50-1:51),CloseCurly(1:52-1:53),Newline(1:1-1:1),
Newline(1:1-1:1),
LowerIdent(3:1-3:8),OpColon(3:9-3:10),UpperIdent(3:11-3:15),NoSpaceOpenRound(3:15-3:16),LowerIdent(3:16-3:17),CloseRound(3:17-3:18),Comma(3:18-3:19),OpenRound(3:20-3:21),LowerIdent(3:21-3:22),OpArrow(3:23-3:25),LowerIdent(3:26-3:27),CloseRound(3:27-3:28),OpArrow(3:29-3:31),UpperIdent(3:32-3:36),NoSpaceOpenRound(3:36-3:37),LowerIdent(3:37-3:38),CloseRound(3:38-3:39),Newline(1:1-1:1),
LowerIdent(4:1-4:8),OpAssign(4:9-4:10),OpBar(4:11-4:12),LowerIdent(4:12-4:16),Comma(4:16-4:17),LowerIdent(4:18-4:20),OpBar(4:20-4:21),LowerIdent(4:22-4:26),NoSpaceDotLowerIdent(4:26-4:30),NoSpaceOpenRound(4:30-4:31),LowerIdent(4:31-4:33),CloseRound(4:33-4:34),Newline(1:1-1:1),
Newline(1:1-1:1),
LowerIdent(6:1-6:6),OpAssign(6:7-6:8),OpBar(6:9-6:10),Underscore(6:10-6:11),OpBar(6:11-6:12),LowerIdent(6:13-6:20),NoSpaceOpenRound(6:20-6:21),OpenSquare(6:21-6:22),Int(6:22-6:23),Comma(6:23-6:24),Int(6:24-6:25),Comma(6:25-6:26),Int(6:26-6:27),Comma(6:27-6:28),Int(6:28-6:29),Comma(6:29-6:30),Int(6:30-6:31),CloseSquare(6:31-6:32),CloseRound(6:32-6:33),EndOfFile(6:33-6:33),
~~~
# PARSE
~~~clojure
(file @1.1-6.33
	(app @1.1-1.53
		(provides @1.6-1.12
			(exposed-lower-ident (text "main!")))
		(record-field @1.15-1.53 (name "pf")
			(e-string @1.28-1.51
				(e-string-part @1.29-1.50 (raw "../basic-cli/main.roc"))))
		(packages @1.13-1.53
			(record-field @1.15-1.53 (name "pf")
				(e-string @1.28-1.51
					(e-string-part @1.29-1.50 (raw "../basic-cli/main.roc"))))))
	(statements
		(s-type-anno @3.1-4.8 (name "mapList")
			(ty-fn @3.11-3.39
				(ty-apply @3.11-3.18
					(ty (name "List"))
					(ty-var @3.16-3.17 (raw "a")))
				(ty-fn @3.21-3.27
					(ty-var @3.21-3.22 (raw "a"))
					(ty-var @3.26-3.27 (raw "b")))
				(ty-apply @3.32-3.39
					(ty (name "List"))
					(ty-var @3.37-3.38 (raw "b")))))
		(s-decl @4.1-6.6
			(p-ident @4.1-4.8 (raw "mapList"))
			(e-lambda @4.11-6.6
				(args
					(p-ident @4.12-4.16 (raw "list"))
					(p-ident @4.18-4.20 (raw "fn")))
				(e-field-access @4.22-6.6
					(e-ident @4.22-4.26 (qaul "") (raw "list"))
					(e-apply @4.26-4.34
						(e-ident @4.26-4.30 (qaul "") (raw ".map"))
						(e-ident @4.31-4.33 (qaul "") (raw "fn"))))))
		(s-decl @6.1-6.33
			(p-ident @6.1-6.6 (raw "main!"))
			(e-lambda @6.9-6.33
				(args
					(p-underscore))
				(e-apply @6.13-6.33
					(e-ident @6.13-6.20 (qaul "") (raw "mapList"))
					(e-list @6.21-6.32
						(e-int @6.22-6.23 (raw "1"))
						(e-int @6.24-6.25 (raw "2"))
						(e-int @6.26-6.27 (raw "3"))
						(e-int @6.28-6.29 (raw "4"))
						(e-int @6.30-6.31 (raw "5"))))))))
~~~
# FORMATTED
~~~roc
app [main!] { pf: platform "../basic-cli/main.roc" }

mapList : List(a), (a -> b) -> List(b)
mapList = |list, fn| list.map(fn)

main! = |_| mapList([1, 2, 3, 4, 5])
~~~
# CANONICALIZE
~~~clojure
(can-ir
	(d-let (id 106)
		(p-assign @4.1-4.8 (ident "mapList") (id 86))
		(e-lambda @4.11-6.6 (id 93)
			(args
				(p-assign @4.12-4.16 (ident "list") (id 87))
				(p-assign @4.18-4.20 (ident "fn") (id 88)))
			(e-dot-access @4.22-6.6 (field "map")
				(receiver
					(e-lookup-local @4.22-4.26
						(pattern (id 87))))
				(args
					(e-lookup-local @4.31-4.33
						(pattern (id 88))))))
		(annotation @4.1-4.8 (signature 104) (id 105)
			(declared-type
<<<<<<< HEAD
				(ty-fn @3-11-3-39 (effectful false)
					(ty-apply @3-11-3-18 (symbol "List")
						(ty-var @3-16-3-17 (name "a")))
					(ty-parens @3-20-3-28
						(ty-fn @3-21-3-27 (effectful false)
							(ty-var @3-21-3-22 (name "a"))
							(ty-var @3-26-3-27 (name "b"))))
					(ty-apply @3-32-3-39 (symbol "List")
						(ty-var @3-37-3-38 (name "b")))))))
	(d-let (id 119)
		(p-assign @6-1-6-6 (ident "main!") (id 106))
		(e-lambda @6-9-6-33 (id 118)
			(args
				(p-underscore @6-10-6-11 (id 107)))
			(e-call @6-13-6-33
				(e-lookup-local @6-13-6-20
					(pattern (id 85)))
				(e-list @6-21-6-32 (elem-var 109)
=======
				(ty-fn @3.11-3.39 (effectful false)
					(ty-apply @3.11-3.18 (symbol "List")
						(ty-var @3.16-3.17 (name "a")))
					(ty-parens @3.20-3.28
						(ty-fn @3.21-3.27 (effectful false)
							(ty-var @3.21-3.22 (name "a"))
							(ty-var @3.26-3.27 (name "b"))))
					(ty-apply @3.32-3.39 (symbol "List")
						(ty-var @3.37-3.38 (name "b")))))))
	(d-let (id 121)
		(p-assign @6.1-6.6 (ident "main!") (id 107))
		(e-lambda @6.9-6.33 (id 120)
			(args
				(p-underscore @6.10-6.11 (id 108)))
			(e-call @6.13-6.33
				(e-lookup-local @6.13-6.20
					(pattern (id 86)))
				(e-list @6.21-6.32 (elem-var 115)
>>>>>>> 259b290c
					(elems
						(e-int @6.22-6.23 (value "1"))
						(e-int @6.24-6.25 (value "2"))
						(e-int @6.26-6.27 (value "3"))
						(e-int @6.28-6.29 (value "4"))
						(e-int @6.30-6.31 (value "5"))))))))
~~~
# TYPES
~~~clojure
(inferred-types
	(defs
<<<<<<< HEAD
		(d_assign (name "mapList") (def_var 105) (type "List, a -> b -> List"))
		(d_assign (name "main!") (def_var 119) (type "* ? *")))
=======
		(d_assign (name "mapList") (def_var 106) (type "List, a -> b -> List"))
		(d_assign (name "main!") (def_var 121) (type "* ? *")))
>>>>>>> 259b290c
	(expressions
		(expr @4.11-6.6 (type "List, a -> b -> List"))
		(expr @6.9-6.33 (type "* ? *"))))
~~~<|MERGE_RESOLUTION|>--- conflicted
+++ resolved
@@ -100,26 +100,6 @@
 						(pattern (id 88))))))
 		(annotation @4.1-4.8 (signature 104) (id 105)
 			(declared-type
-<<<<<<< HEAD
-				(ty-fn @3-11-3-39 (effectful false)
-					(ty-apply @3-11-3-18 (symbol "List")
-						(ty-var @3-16-3-17 (name "a")))
-					(ty-parens @3-20-3-28
-						(ty-fn @3-21-3-27 (effectful false)
-							(ty-var @3-21-3-22 (name "a"))
-							(ty-var @3-26-3-27 (name "b"))))
-					(ty-apply @3-32-3-39 (symbol "List")
-						(ty-var @3-37-3-38 (name "b")))))))
-	(d-let (id 119)
-		(p-assign @6-1-6-6 (ident "main!") (id 106))
-		(e-lambda @6-9-6-33 (id 118)
-			(args
-				(p-underscore @6-10-6-11 (id 107)))
-			(e-call @6-13-6-33
-				(e-lookup-local @6-13-6-20
-					(pattern (id 85)))
-				(e-list @6-21-6-32 (elem-var 109)
-=======
 				(ty-fn @3.11-3.39 (effectful false)
 					(ty-apply @3.11-3.18 (symbol "List")
 						(ty-var @3.16-3.17 (name "a")))
@@ -129,16 +109,15 @@
 							(ty-var @3.26-3.27 (name "b"))))
 					(ty-apply @3.32-3.39 (symbol "List")
 						(ty-var @3.37-3.38 (name "b")))))))
-	(d-let (id 121)
+	(d-let (id 120)
 		(p-assign @6.1-6.6 (ident "main!") (id 107))
-		(e-lambda @6.9-6.33 (id 120)
+		(e-lambda @6.9-6.33 (id 119)
 			(args
 				(p-underscore @6.10-6.11 (id 108)))
 			(e-call @6.13-6.33
 				(e-lookup-local @6.13-6.20
 					(pattern (id 86)))
-				(e-list @6.21-6.32 (elem-var 115)
->>>>>>> 259b290c
+				(e-list @6.21-6.32 (elem-var 110)
 					(elems
 						(e-int @6.22-6.23 (value "1"))
 						(e-int @6.24-6.25 (value "2"))
@@ -150,13 +129,8 @@
 ~~~clojure
 (inferred-types
 	(defs
-<<<<<<< HEAD
-		(d_assign (name "mapList") (def_var 105) (type "List, a -> b -> List"))
-		(d_assign (name "main!") (def_var 119) (type "* ? *")))
-=======
 		(d_assign (name "mapList") (def_var 106) (type "List, a -> b -> List"))
-		(d_assign (name "main!") (def_var 121) (type "* ? *")))
->>>>>>> 259b290c
+		(d_assign (name "main!") (def_var 120) (type "* ? *")))
 	(expressions
 		(expr @4.11-6.6 (type "List, a -> b -> List"))
 		(expr @6.9-6.33 (type "* ? *"))))
