--- conflicted
+++ resolved
@@ -180,20 +180,12 @@
 					(ty-apply @17-13-17-24 (symbol "Option")
 						(ty @17-20-17-23 (name "I32")))
 					(ty @17-28-17-31 (name "I32"))))))
-	(d-let (id 139)
-<<<<<<< HEAD
-		(p-assign @20-1-20-6 (ident "main!") (id 135))
-		(e-lambda @20-9-20-15 (id 138)
-			(args
-				(p-underscore @20-10-20-11 (id 136)))
+	(d-let (id 138)
+		(p-assign @20-1-20-6 (ident "main!") (id 134))
+		(e-lambda @20-9-20-15 (id 137)
+			(args
+				(p-underscore @20-10-20-11 (id 135)))
 			(e-empty_record @20-13-20-15)))
-=======
-		(p-assign @20-1-20-6 (ident "main!") (id 134))
-		(e-lambda @20-9-20-15 (id 138)
-			(args
-				(p-underscore @20-10-20-11 (id 135)))
-			(e-runtime-error (tag "not_implemented"))))
->>>>>>> 6375798a
 	(s-type-decl @4-1-7-8 (id 80)
 		(ty-header @4-1-4-18 (name "MyResult")
 			(ty-args
