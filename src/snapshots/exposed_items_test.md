# META
~~~ini
description=Import with exposing syntax test
type=file
~~~
# SOURCE
~~~roc
module [main]

import pf.Stdout exposing [line!, write!]

main = 42
~~~
# PROBLEMS
NIL
# TOKENS
~~~zig
KwModule(1:1-1:7),OpenSquare(1:8-1:9),LowerIdent(1:9-1:13),CloseSquare(1:13-1:14),Newline(1:1-1:1),
Newline(1:1-1:1),
KwImport(3:1-3:7),LowerIdent(3:8-3:10),NoSpaceDotUpperIdent(3:10-3:17),KwExposing(3:18-3:26),OpenSquare(3:27-3:28),LowerIdent(3:28-3:33),Comma(3:33-3:34),LowerIdent(3:35-3:41),CloseSquare(3:41-3:42),Newline(1:1-1:1),
Newline(1:1-1:1),
LowerIdent(5:1-5:5),OpAssign(5:6-5:7),Int(5:8-5:10),EndOfFile(5:10-5:10),
~~~
# PARSE
~~~clojure
(file @1-1-5-10
	(module @1-1-1-14
		(exposes @1-8-1-14
			(exposed-lower-ident (text "main"))))
	(statements
		(s-import @3-1-3-42 (module ".Stdout") (qualifier "pf")
			(exposing
				(exposed-lower-ident (text "line!"))
				(exposed-lower-ident (text "write!"))))
		(s-decl @5-1-5-10
			(p-ident @5-1-5-5 (raw "main"))
			(e-int @5-8-5-10 (raw "42")))))
~~~
# FORMATTED
~~~roc
NO CHANGE
~~~
# CANONICALIZE
~~~clojure
(can-ir
	(d-let (id 77)
		(p-assign @5-1-5-5 (ident "main") (id 75))
		(e-int @5-8-5-10 (value "42") (id 76)))
<<<<<<< HEAD
	(s-import @3-1-3-42 (module "pf.Stdout") (id 74)
=======
	(s-import @3-1-3-42 (module "pf.Stdout") (qualifier "pf") (id 74)
>>>>>>> ee3f8ff9
		(exposes
			(exposed (name "line!") (wildcard false))
			(exposed (name "write!") (wildcard false)))))
~~~
# TYPES
~~~clojure
(inferred-types
	(defs
		(d_assign (name "main") (def_var 77) (type "Num(*)")))
	(expressions
		(expr @5-8-5-10 (type "Num(*)"))))
~~~<|MERGE_RESOLUTION|>--- conflicted
+++ resolved
@@ -46,11 +46,7 @@
 	(d-let (id 77)
 		(p-assign @5-1-5-5 (ident "main") (id 75))
 		(e-int @5-8-5-10 (value "42") (id 76)))
-<<<<<<< HEAD
-	(s-import @3-1-3-42 (module "pf.Stdout") (id 74)
-=======
 	(s-import @3-1-3-42 (module "pf.Stdout") (qualifier "pf") (id 74)
->>>>>>> ee3f8ff9
 		(exposes
 			(exposed (name "line!") (wildcard false))
 			(exposed (name "write!") (wildcard false)))))
