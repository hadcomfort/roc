--- conflicted
+++ resolved
@@ -45,13 +45,8 @@
 (can-ir
 	(d-let (id 77)
 		(p-assign @5-1-5-5 (ident "main") (id 75))
-<<<<<<< HEAD
-		(e-int @5-8-5-10 (value "42") (id 77)))
+		(e-int @5-8-5-10 (value "42") (id 76)))
 	(s-import @3-1-3-42 (module "pf.Stdout") (qualifier "pf") (id 74)
-=======
-		(e-int @5-8-5-10 (value "42") (id 76)))
-	(s-import @3-1-3-42 (module "pf.Stdout") (id 74)
->>>>>>> f127b084
 		(exposes
 			(exposed (name "line!") (wildcard false))
 			(exposed (name "write!") (wildcard false)))))
@@ -60,7 +55,7 @@
 ~~~clojure
 (inferred-types
 	(defs
-		(d_assign (name "main") (def_var 78) (type "Num(*)")))
+		(d_assign (name "main") (def_var 77) (type "Num(*)")))
 	(expressions
 		(expr @5-8-5-10 (type "Num(*)"))))
 ~~~