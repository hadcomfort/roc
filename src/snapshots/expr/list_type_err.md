--- conflicted
+++ resolved
@@ -45,11 +45,7 @@
 ~~~
 # CANONICALIZE
 ~~~clojure
-<<<<<<< HEAD
-(e-list @1-1-1-16 (elem-var 72) (id 76)
-=======
-(e-list @1.1-1.16 (elem-var 77) (id 78)
->>>>>>> 259b290c
+(e-list @1.1-1.16 (elem-var 73) (id 77)
 	(elems
 		(e-int @1.2-1.3 (value "1"))
 		(e-int @1.5-1.6 (value "2"))
@@ -58,9 +54,5 @@
 ~~~
 # TYPES
 ~~~clojure
-<<<<<<< HEAD
-(expr (id 76) (type "List(Error)"))
-=======
-(expr (id 78) (type "List(Error)"))
->>>>>>> 259b290c
+(expr (id 77) (type "List(Error)"))
 ~~~