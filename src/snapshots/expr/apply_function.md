--- conflicted
+++ resolved
@@ -30,11 +30,7 @@
 ~~~
 # CANONICALIZE
 ~~~clojure
-<<<<<<< HEAD
-(e-call @1-1-1-17 (id 79)
-=======
-(e-call @1-1-1-17 (id 77)
->>>>>>> f127b084
+(e-call @1-1-1-17 (id 78)
 	(e-runtime-error (tag "ident_not_in_scope"))
 	(e-int @1-5-1-7 (value "42"))
 	(e-string @1-9-1-16
@@ -42,9 +38,5 @@
 ~~~
 # TYPES
 ~~~clojure
-<<<<<<< HEAD
-(expr (id 79) (type "*"))
-=======
-(expr (id 77) (type "*"))
->>>>>>> f127b084
+(expr (id 78) (type "*"))
 ~~~