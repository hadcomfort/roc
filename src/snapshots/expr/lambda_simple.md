--- conflicted
+++ resolved
@@ -28,11 +28,7 @@
 ~~~
 # CANONICALIZE
 ~~~clojure
-<<<<<<< HEAD
-(e-lambda @1-1-1-10 (id 78)
-=======
-(e-lambda @1-1-1-10 (id 76)
->>>>>>> f127b084
+(e-lambda @1-1-1-10 (id 77)
 	(args
 		(p-assign @1-2-1-3 (ident "x") (id 72)))
 	(e-binop @1-5-1-10 (op "add")
@@ -42,9 +38,5 @@
 ~~~
 # TYPES
 ~~~clojure
-<<<<<<< HEAD
-(expr (id 78) (type "* ? *"))
-=======
-(expr (id 76) (type "*"))
->>>>>>> f127b084
+(expr (id 77) (type "* ? *"))
 ~~~