--- conflicted
+++ resolved
@@ -55,11 +55,7 @@
 ~~~
 # CANONICALIZE
 ~~~clojure
-<<<<<<< HEAD
-(e-block @1-1-5-2 (id 89)
-=======
 (e-block @1-1-5-2 (id 90)
->>>>>>> ee3f8ff9
 	(s-let @2-5-2-21
 		(p-assign @2-5-2-9 (ident "list") (id 72))
 		(e-list @2-12-2-21 (elem-var 76) (id 77)
@@ -69,11 +65,7 @@
 				(e-int @2-19-2-20 (value "3")))))
 	(s-let @3-5-4-9
 		(p-assign @3-5-3-7 (ident "fn") (id 79))
-<<<<<<< HEAD
-		(e-lambda @3-10-4-9 (id 84)
-=======
 		(e-lambda @3-10-4-9 (id 85)
->>>>>>> ee3f8ff9
 			(args
 				(p-assign @3-11-3-12 (ident "x") (id 80)))
 			(e-binop @3-14-4-9 (op "add")
@@ -90,9 +82,5 @@
 ~~~
 # TYPES
 ~~~clojure
-<<<<<<< HEAD
-(expr (id 89) (type "*"))
-=======
 (expr (id 90) (type "*"))
->>>>>>> ee3f8ff9
 ~~~