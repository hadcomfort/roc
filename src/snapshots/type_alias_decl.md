# META
~~~ini
description=Type aliases and declarations with various forms
type=file
~~~
# SOURCE
~~~roc
app [main!] { pf: platform "../basic-cli/main.roc" }

# Simple type alias
UserId : U64

# Generic type alias
Result(ok, err) : [Ok(ok), Err(err)]

# Record type alias
Person : { name : Str, age : U64 }

# Function type alias
MapFn(a, b) : a -> b

# Complex nested type alias
ApiResponse(data) : Result(data, Str)

# Type declaration with tag union
Color : [Red, Green, Blue, Custom(U8, U8, U8)]

# Type declaration with records and generics
Container(item) : {
    contents : List(item),
    metadata : { size : U64, created : Str }
}

main! = |_| {
    # Use the types to validate they work
    userId : UserId
    userId = 123

    person : Person
    person = { name: "Alice", age: 30 }

    color : Color
    color = Red

    userId
}
~~~
# PROBLEMS
**TYPE REDECLARED**
The type ``Result`` is being redeclared.

The redeclaration is here:
**type_alias_decl.md:7:1:10:7:**
```roc
Result(ok, err) : [Ok(ok), Err(err)]

# Record type alias
Person : { name : Str, age : U64 }
```

But ``Result`` was already declared here:
**type_alias_decl.md:1:1:1:1:**
```roc
app [main!] { pf: platform "../basic-cli/main.roc" }
```



**UNUSED VARIABLE**
Variable ``color`` is not used anywhere in your code.

If you don't need this variable, prefix it with an underscore like `_color` to suppress this warning.
The unused variable is declared here:
**type_alias_decl.md:36:5:36:10:**
```roc
    color = Red
```
    ^^^^^


**UNUSED VARIABLE**
Variable ``person`` is not used anywhere in your code.

If you don't need this variable, prefix it with an underscore like `_person` to suppress this warning.
The unused variable is declared here:
**type_alias_decl.md:33:5:33:11:**
```roc
    person = { name: "Alice", age: 30 }
```
    ^^^^^^


# TOKENS
~~~zig
KwApp(1:1-1:4),OpenSquare(1:5-1:6),LowerIdent(1:6-1:11),CloseSquare(1:11-1:12),OpenCurly(1:13-1:14),LowerIdent(1:15-1:17),OpColon(1:17-1:18),KwPlatform(1:19-1:27),StringStart(1:28-1:29),StringPart(1:29-1:50),StringEnd(1:50-1:51),CloseCurly(1:52-1:53),Newline(1:1-1:1),
Newline(1:1-1:1),
Newline(3:2-3:20),
UpperIdent(4:1-4:7),OpColon(4:8-4:9),UpperIdent(4:10-4:13),Newline(1:1-1:1),
Newline(1:1-1:1),
Newline(6:2-6:21),
UpperIdent(7:1-7:7),NoSpaceOpenRound(7:7-7:8),LowerIdent(7:8-7:10),Comma(7:10-7:11),LowerIdent(7:12-7:15),CloseRound(7:15-7:16),OpColon(7:17-7:18),OpenSquare(7:19-7:20),UpperIdent(7:20-7:22),NoSpaceOpenRound(7:22-7:23),LowerIdent(7:23-7:25),CloseRound(7:25-7:26),Comma(7:26-7:27),UpperIdent(7:28-7:31),NoSpaceOpenRound(7:31-7:32),LowerIdent(7:32-7:35),CloseRound(7:35-7:36),CloseSquare(7:36-7:37),Newline(1:1-1:1),
Newline(1:1-1:1),
Newline(9:2-9:20),
UpperIdent(10:1-10:7),OpColon(10:8-10:9),OpenCurly(10:10-10:11),LowerIdent(10:12-10:16),OpColon(10:17-10:18),UpperIdent(10:19-10:22),Comma(10:22-10:23),LowerIdent(10:24-10:27),OpColon(10:28-10:29),UpperIdent(10:30-10:33),CloseCurly(10:34-10:35),Newline(1:1-1:1),
Newline(1:1-1:1),
Newline(12:2-12:22),
UpperIdent(13:1-13:6),NoSpaceOpenRound(13:6-13:7),LowerIdent(13:7-13:8),Comma(13:8-13:9),LowerIdent(13:10-13:11),CloseRound(13:11-13:12),OpColon(13:13-13:14),LowerIdent(13:15-13:16),OpArrow(13:17-13:19),LowerIdent(13:20-13:21),Newline(1:1-1:1),
Newline(1:1-1:1),
Newline(15:2-15:28),
UpperIdent(16:1-16:12),NoSpaceOpenRound(16:12-16:13),LowerIdent(16:13-16:17),CloseRound(16:17-16:18),OpColon(16:19-16:20),UpperIdent(16:21-16:27),NoSpaceOpenRound(16:27-16:28),LowerIdent(16:28-16:32),Comma(16:32-16:33),UpperIdent(16:34-16:37),CloseRound(16:37-16:38),Newline(1:1-1:1),
Newline(1:1-1:1),
Newline(18:2-18:34),
UpperIdent(19:1-19:6),OpColon(19:7-19:8),OpenSquare(19:9-19:10),UpperIdent(19:10-19:13),Comma(19:13-19:14),UpperIdent(19:15-19:20),Comma(19:20-19:21),UpperIdent(19:22-19:26),Comma(19:26-19:27),UpperIdent(19:28-19:34),NoSpaceOpenRound(19:34-19:35),UpperIdent(19:35-19:37),Comma(19:37-19:38),UpperIdent(19:39-19:41),Comma(19:41-19:42),UpperIdent(19:43-19:45),CloseRound(19:45-19:46),CloseSquare(19:46-19:47),Newline(1:1-1:1),
Newline(1:1-1:1),
Newline(21:2-21:45),
UpperIdent(22:1-22:10),NoSpaceOpenRound(22:10-22:11),LowerIdent(22:11-22:15),CloseRound(22:15-22:16),OpColon(22:17-22:18),OpenCurly(22:19-22:20),Newline(1:1-1:1),
LowerIdent(23:5-23:13),OpColon(23:14-23:15),UpperIdent(23:16-23:20),NoSpaceOpenRound(23:20-23:21),LowerIdent(23:21-23:25),CloseRound(23:25-23:26),Comma(23:26-23:27),Newline(1:1-1:1),
LowerIdent(24:5-24:13),OpColon(24:14-24:15),OpenCurly(24:16-24:17),LowerIdent(24:18-24:22),OpColon(24:23-24:24),UpperIdent(24:25-24:28),Comma(24:28-24:29),LowerIdent(24:30-24:37),OpColon(24:38-24:39),UpperIdent(24:40-24:43),CloseCurly(24:44-24:45),Newline(1:1-1:1),
CloseCurly(25:1-25:2),Newline(1:1-1:1),
Newline(1:1-1:1),
LowerIdent(27:1-27:6),OpAssign(27:7-27:8),OpBar(27:9-27:10),Underscore(27:10-27:11),OpBar(27:11-27:12),OpenCurly(27:13-27:14),Newline(1:1-1:1),
Newline(28:6-28:42),
LowerIdent(29:5-29:11),OpColon(29:12-29:13),UpperIdent(29:14-29:20),Newline(1:1-1:1),
LowerIdent(30:5-30:11),OpAssign(30:12-30:13),Int(30:14-30:17),Newline(1:1-1:1),
Newline(1:1-1:1),
LowerIdent(32:5-32:11),OpColon(32:12-32:13),UpperIdent(32:14-32:20),Newline(1:1-1:1),
LowerIdent(33:5-33:11),OpAssign(33:12-33:13),OpenCurly(33:14-33:15),LowerIdent(33:16-33:20),OpColon(33:20-33:21),StringStart(33:22-33:23),StringPart(33:23-33:28),StringEnd(33:28-33:29),Comma(33:29-33:30),LowerIdent(33:31-33:34),OpColon(33:34-33:35),Int(33:36-33:38),CloseCurly(33:39-33:40),Newline(1:1-1:1),
Newline(1:1-1:1),
LowerIdent(35:5-35:10),OpColon(35:11-35:12),UpperIdent(35:13-35:18),Newline(1:1-1:1),
LowerIdent(36:5-36:10),OpAssign(36:11-36:12),UpperIdent(36:13-36:16),Newline(1:1-1:1),
Newline(1:1-1:1),
LowerIdent(38:5-38:11),Newline(1:1-1:1),
CloseCurly(39:1-39:2),EndOfFile(39:2-39:2),
~~~
# PARSE
~~~clojure
(file @1.1-39.2
	(app @1.1-1.53
		(provides @1.6-1.12
			(exposed-lower-ident (text "main!")))
		(record-field @1.15-1.53 (name "pf")
			(e-string @1.28-1.51
				(e-string-part @1.29-1.50 (raw "../basic-cli/main.roc"))))
		(packages @1.13-1.53
			(record-field @1.15-1.53 (name "pf")
				(e-string @1.28-1.51
					(e-string-part @1.29-1.50 (raw "../basic-cli/main.roc"))))))
	(statements
		(s-type-decl @4.1-7.7
			(header @4.1-4.7 (name "UserId")
				(args))
			(ty (name "U64")))
		(s-type-decl @7.1-10.7
			(header @7.1-7.16 (name "Result")
				(args
					(ty-var @7.8-7.10 (raw "ok"))
					(ty-var @7.12-7.15 (raw "err"))))
			(ty-tag-union @7.19-7.37
				(tags
					(ty-apply @7.20-7.26
						(ty (name "Ok"))
						(ty-var @7.23-7.25 (raw "ok")))
					(ty-apply @7.28-7.36
						(ty (name "Err"))
						(ty-var @7.32-7.35 (raw "err"))))))
		(s-type-decl @10.1-13.6
			(header @10.1-10.7 (name "Person")
				(args))
			(ty-record @10.10-10.35
				(anno-record-field @10.12-10.23 (name "name")
					(ty (name "Str")))
				(anno-record-field @10.24-10.35 (name "age")
					(ty (name "U64")))))
		(s-type-decl @13.1-16.12
			(header @13.1-13.12 (name "MapFn")
				(args
					(ty-var @13.7-13.8 (raw "a"))
					(ty-var @13.10-13.11 (raw "b"))))
			(ty-fn @13.15-13.21
				(ty-var @13.15-13.16 (raw "a"))
				(ty-var @13.20-13.21 (raw "b"))))
		(s-type-decl @16.1-19.6
			(header @16.1-16.18 (name "ApiResponse")
				(args
					(ty-var @16.13-16.17 (raw "data"))))
			(ty-apply @16.21-16.38
				(ty (name "Result"))
				(ty-var @16.28-16.32 (raw "data"))
				(ty (name "Str"))))
		(s-type-decl @19.1-22.10
			(header @19.1-19.6 (name "Color")
				(args))
			(ty-tag-union @19.9-19.47
				(tags
					(ty (name "Red"))
					(ty (name "Green"))
					(ty (name "Blue"))
					(ty-apply @19.28-19.46
						(ty (name "Custom"))
						(ty (name "U8"))
						(ty (name "U8"))
						(ty (name "U8"))))))
		(s-type-decl @22.1-27.6
			(header @22.1-22.16 (name "Container")
				(args
					(ty-var @22.11-22.15 (raw "item"))))
			(ty-record @22.19-25.2
				(anno-record-field @23.5-23.27 (name "contents")
					(ty-apply @23.16-23.26
						(ty (name "List"))
						(ty-var @23.21-23.25 (raw "item"))))
				(anno-record-field @24.5-25.2 (name "metadata")
					(ty-record @24.16-24.45
						(anno-record-field @24.18-24.29 (name "size")
							(ty (name "U64")))
						(anno-record-field @24.30-24.45 (name "created")
							(ty (name "Str")))))))
		(s-decl @27.1-39.2
			(p-ident @27.1-27.6 (raw "main!"))
			(e-lambda @27.9-39.2
				(args
					(p-underscore))
				(e-block @27.13-39.2
					(statements
						(s-type-anno @29.5-30.11 (name "userId")
							(ty (name "UserId")))
						(s-decl @30.5-30.17
							(p-ident @30.5-30.11 (raw "userId"))
							(e-int @30.14-30.17 (raw "123")))
						(s-type-anno @32.5-33.11 (name "person")
							(ty (name "Person")))
						(s-decl @33.5-33.40
							(p-ident @33.5-33.11 (raw "person"))
							(e-record @33.14-33.40
								(field (field "name") (optional false)
									(e-string @33.22-33.29
										(e-string-part @33.23-33.28 (raw "Alice"))))
								(field (field "age") (optional false)
									(e-int @33.36-33.38 (raw "30")))))
						(s-type-anno @35.5-36.10 (name "color")
							(ty (name "Color")))
						(s-decl @36.5-36.16
							(p-ident @36.5-36.10 (raw "color"))
							(e-tag @36.13-36.16 (raw "Red")))
						(e-ident @38.5-38.11 (qaul "") (raw "userId"))))))))
~~~
# FORMATTED
~~~roc
app [main!] { pf: platform "../basic-cli/main.roc" }

# Simple type alias
UserId : U64

# Generic type alias
Result(ok, err) : [Ok(ok), Err(err)]

# Record type alias
Person : { name : Str, age : U64 }

# Function type alias
MapFn(a, b) : a -> b

# Complex nested type alias
ApiResponse(data) : Result(data, Str)

# Type declaration with tag union
Color : [Red, Green, Blue, Custom(U8, U8, U8)]

# Type declaration with records and generics
Container(item) : {
	contents : List(item),
	metadata : { size : U64, created : Str },
}

main! = |_| {
	# Use the types to validate they work
	userId : UserId
	userId = 123

	person : Person
	person = { name: "Alice", age: 30 }

	color : Color
	color = Red

	userId
}
~~~
# CANONICALIZE
~~~clojure
(can-ir
	(d-let (id 161)
		(p-assign @27.1-27.6 (ident "main!") (id 129))
		(e-lambda @27.9-39.2 (id 160)
			(args
				(p-underscore @27.10-27.11 (id 130)))
			(e-block @27.13-39.2
				(s-type-anno @29.5-30.11 (name "userId")
					(ty @29.14-29.20 (name "UserId")))
				(s-let @30.5-30.17
					(p-assign @30.5-30.11 (ident "userId") (id 134))
					(e-int @30.14-30.17 (value "123") (id 135)))
				(s-type-anno @32.5-33.11 (name "person")
					(ty @32.14-32.20 (name "Person")))
				(s-let @33.5-33.40
					(p-assign @33.5-33.11 (ident "person") (id 140))
					(e-record @33.14-33.40 (id 146)
						(fields
							(field (name "name")
								(e-string @33.22-33.29
									(e-literal @33.23-33.28 (string "Alice"))))
							(field (name "age")
								(e-int @33.36-33.38 (value "30"))))))
				(s-type-anno @35.5-36.10 (name "color")
					(ty @35.13-35.18 (name "Color")))
				(s-let @36.5-36.16
<<<<<<< HEAD
					(p-assign @36.5-36.10 (ident "color") (id 151))
					(e-tag @36.13-36.16 (ext-var 0) (name "Red") (args "TODO") (id 153)))
=======
					(p-assign @36.5-36.10 (ident "color") (id 154))
					(e-tag @36.13-36.16 (ext-var 155) (name "Red") (args "TODO") (id 156)))
>>>>>>> d3b73f65
				(e-lookup-local @38.5-38.11
					(pattern (id 134))))))
	(s-type-decl @4.1-7.7 (id 75)
		(ty-header @4.1-4.7 (name "UserId"))
		(ty @4.10-4.13 (name "U64")))
	(s-type-decl @7.1-10.7 (id 84)
		(ty-header @7.1-7.16 (name "Result")
			(ty-args
				(ty-var @7.8-7.10 (name "ok"))
				(ty-var @7.12-7.15 (name "err"))))
		(ty-tag-union @7.19-7.37
			(ty-apply @7.20-7.26 (symbol "Ok")
				(ty-var @7.23-7.25 (name "ok")))
			(ty-apply @7.28-7.36 (symbol "Err")
				(ty-var @7.32-7.35 (name "err")))))
	(s-type-decl @10.1-13.6 (id 92)
		(ty-header @10.1-10.7 (name "Person"))
		(ty-record @10.10-10.35
			(field (field "name")
				(ty @10.19-10.22 (name "Str")))
			(field (field "age")
				(ty @10.30-10.33 (name "U64")))))
	(s-type-decl @13.1-16.12 (id 99)
		(ty-header @13.1-13.12 (name "MapFn")
			(ty-args
				(ty-var @13.7-13.8 (name "a"))
				(ty-var @13.10-13.11 (name "b"))))
		(ty-fn @13.15-13.21 (effectful false)
			(ty-var @13.15-13.16 (name "a"))
			(ty-var @13.20-13.21 (name "b"))))
	(s-type-decl @16.1-19.6 (id 105)
		(ty-header @16.1-16.18 (name "ApiResponse")
			(ty-args
				(ty-var @16.13-16.17 (name "data"))))
		(ty-apply @16.21-16.38 (symbol "Result")
			(ty-var @16.28-16.32 (name "data"))
			(ty @16.34-16.37 (name "Str"))))
	(s-type-decl @19.1-22.10 (id 115)
		(ty-header @19.1-19.6 (name "Color"))
		(ty-tag-union @19.9-19.47
			(ty @19.10-19.13 (name "Red"))
			(ty @19.15-19.20 (name "Green"))
			(ty @19.22-19.26 (name "Blue"))
			(ty-apply @19.28-19.46 (symbol "Custom")
				(ty @19.35-19.37 (name "U8"))
				(ty @19.39-19.41 (name "U8"))
				(ty @19.43-19.45 (name "U8")))))
	(s-type-decl @22.1-27.6 (id 128)
		(ty-header @22.1-22.16 (name "Container")
			(ty-args
				(ty-var @22.11-22.15 (name "item"))))
		(ty-record @22.19-25.2
			(field (field "contents")
				(ty-apply @23.16-23.26 (symbol "List")
					(ty-var @23.21-23.25 (name "item"))))
			(field (field "metadata")
				(ty-record @24.16-24.45
					(field (field "size")
						(ty @24.25-24.28 (name "U64")))
					(field (field "created")
						(ty @24.40-24.43 (name "Str"))))))))
~~~
# TYPES
~~~clojure
(inferred-types
	(defs
		(d_assign (name "main!") (def_var 161) (type "* ? *")))
	(expressions
		(expr @27.9-39.2 (type "* ? *"))))
~~~<|MERGE_RESOLUTION|>--- conflicted
+++ resolved
@@ -314,13 +314,8 @@
 				(s-type-anno @35.5-36.10 (name "color")
 					(ty @35.13-35.18 (name "Color")))
 				(s-let @36.5-36.16
-<<<<<<< HEAD
 					(p-assign @36.5-36.10 (ident "color") (id 151))
-					(e-tag @36.13-36.16 (ext-var 0) (name "Red") (args "TODO") (id 153)))
-=======
-					(p-assign @36.5-36.10 (ident "color") (id 154))
-					(e-tag @36.13-36.16 (ext-var 155) (name "Red") (args "TODO") (id 156)))
->>>>>>> d3b73f65
+					(e-tag @36.13-36.16 (ext-var 152) (name "Red") (args "TODO") (id 153)))
 				(e-lookup-local @38.5-38.11
 					(pattern (id 134))))))
 	(s-type-decl @4.1-7.7 (id 75)
