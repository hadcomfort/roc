--- conflicted
+++ resolved
@@ -7,15 +7,9 @@
 const base = @import("base.zig");
 const collections = @import("collections.zig");
 const reporting = @import("reporting.zig");
-<<<<<<< HEAD
-const load = @import("load/mod.zig");
-const cache = @import("cache/mod.zig");
-const canonicalize = @import("check/canonicalize.zig");
-=======
 const build_options = @import("build_options");
 // const coordinate = @import("coordinate.zig");
 const coordinate_simple = @import("coordinate_simple.zig");
->>>>>>> d1a22cfd
 
 const tracy = @import("tracy.zig");
 const Filesystem = @import("fs/Filesystem.zig");
@@ -158,30 +152,12 @@
 
     var timer = try std.time.Timer.start();
 
-    // Initialize builder configuration
-    const cache_config = cache.CacheConfig{
+    // Initialize cache if enabled
+    const cache_config = CacheConfig{
         .enabled = !args.no_cache,
         .verbose = args.verbose,
     };
 
-<<<<<<< HEAD
-    const builder_config = load.Builder.Config{
-        .allocator = gpa,
-        .filesystem = Filesystem.default(),
-        .mode = .single_threaded,
-        .cache_config = cache_config,
-    };
-
-    // Create and initialize the builder
-    var builder = try load.Builder.init(builder_config);
-
-    // Build the module
-    builder.build(args.path) catch |err| {
-        stderr.print("Failed to check {s}: {}\n", .{ args.path, err }) catch {};
-        builder.deinit();
-        std.process.exit(1);
-    };
-=======
     var cache_manager = if (cache_config.enabled) blk: {
         const manager = CacheManager.init(gpa, cache_config, Filesystem.default());
         break :blk manager;
@@ -191,59 +167,16 @@
     var process_result = coordinate_simple.processFile(gpa, Filesystem.default(), args.path, if (cache_manager) |*cm| cm else null, args.time) catch |err| handleProcessFileError(err, stderr, args.path);
 
     defer process_result.deinit(gpa);
->>>>>>> d1a22cfd
 
     const elapsed = timer.read();
 
-    // Collect all diagnostics from all modules
-    var all_reports = std.ArrayList(reporting.Report).init(gpa);
-    defer {
-        for (all_reports.items) |*report| {
-            report.deinit();
+    // Print cache statistics if verbose
+    if (cache_manager) |*cm| {
+        if (args.verbose) {
+            cm.printStats(gpa);
         }
-        all_reports.deinit();
-    }
-
-<<<<<<< HEAD
-    var total_errors: u32 = 0;
-    var total_warnings: u32 = 0;
-    var was_cached = false;
-
-    // Process diagnostics while builder is still alive
-    {
-        // Check if we have a module
-        if (builder.getModule(0)) |module| {
-            switch (module.phase_data) {
-                .created, .parsed => {
-                    // Module didn't make it past parsing
-                },
-                .canonicalized => |canon_data| {
-                    // Count errors and warnings from canonicalization
-                    total_errors += canon_data.error_count;
-                    total_warnings += canon_data.warning_count;
-                    was_cached = canon_data.was_cached;
-                },
-                .type_checked => |tc_data| {
-                    // Count errors and warnings from both phases
-                    total_errors += tc_data.canonicalize_error_count;
-                    total_warnings += tc_data.canonicalize_warning_count;
-                    total_errors += tc_data.type_error_count;
-                    was_cached = false; // Type checked means fresh compilation
-                },
-            }
-
-            // If loaded from cache, we're done with counting
-            if (was_cached) {
-                // For cached results, we don't generate detailed reports
-                // The user can use --no-cache to see detailed errors
-            } else {
-                // For fresh compilation, get AST for detailed error reporting
-                const ast = switch (module.phase_data) {
-                    .created => unreachable,
-                    .parsed => |data| data.ast,
-                    .canonicalized => |data| data.ast,
-                    .type_checked => |data| data.ast,
-=======
+    }
+
     // Handle cached results vs fresh compilation results differently
     if (process_result.was_cached) {
         // For cached results, use the stored diagnostic counts
@@ -278,71 +211,21 @@
                     stderr.print("Error rendering diagnostic report: {}\n", .{render_err}) catch {};
                     // Fallback to just printing the title
                     stderr.print("  {s}\n", .{report.title}) catch {};
->>>>>>> d1a22cfd
                 };
 
-                // Make a copy of the filename to ensure it's not freed memory
-                const filename = try gpa.dupe(u8, module.module_path);
-                defer gpa.free(filename);
-
-                // Count parse errors
-                const tokenize_error_count = ast.tokenize_diagnostics.items.len;
-                const parse_error_count = ast.parse_diagnostics.items.len;
-                total_errors += @intCast(tokenize_error_count + parse_error_count);
-
-                // Convert tokenize diagnostics to reports
-                if (tokenize_error_count > 0) {
-                    for (ast.tokenize_diagnostics.items) |diagnostic| {
-                        const report = ast.tokenizeDiagnosticToReport(diagnostic, gpa) catch |err| {
-                            stderr.print("Error converting tokenize diagnostic to report: {}\n", .{err}) catch {};
-                            continue;
-                        };
-                        try all_reports.append(report);
-                    }
-                }
-
-                // Convert parse diagnostics to reports
-                if (parse_error_count > 0) {
-                    for (ast.parse_diagnostics.items) |diagnostic| {
-                        const report = ast.parseDiagnosticToReport(module.env, diagnostic, gpa, filename) catch |err| {
-                            stderr.print("Error converting parse diagnostic to report: {}\n", .{err}) catch {};
-                            continue;
-                        };
-                        try all_reports.append(report);
-                    }
-                }
-
-                // If there were no parse errors, convert CIR diagnostics
-                if (tokenize_error_count == 0 and parse_error_count == 0 and (total_errors > 0 or total_warnings > 0)) {
-                    // Get diagnostics from canonicalized or type checked phase
-                    const diagnostics = switch (module.phase_data) {
-                        .created, .parsed => unreachable,
-                        .canonicalized => |data| data.diagnostics,
-                        .type_checked => blk: {
-                            // For type checked, we might want both canon and type diagnostics
-                            // For now, just use empty since type errors aren't converted to reports yet
-                            break :blk &[_]canonicalize.CIR.Diagnostic{};
-                        },
-                    };
-
-                    const cir = switch (module.phase_data) {
-                        .created, .parsed => unreachable,
-                        .canonicalized => |data| data.cir,
-                        .type_checked => |data| data.cir,
-                    };
-
-                    for (diagnostics) |diagnostic| {
-                        // Create report with owned data to avoid dangling references
-                        const report = @constCast(cir).diagnosticToReport(diagnostic, gpa, module.env.source, filename) catch |err| {
-                            stderr.print("Error converting diagnostic to report: {}\n", .{err}) catch {};
-                            continue;
-                        };
-                        try all_reports.append(report);
-                    }
+                switch (report.severity) {
+                    .info => {}, // Informational messages don't affect error/warning counts
+                    .runtime_error => {
+                        runtime_errors += 1;
+                    },
+                    .fatal => {
+                        fatal_errors += 1;
+                    },
+                    .warning => {
+                        warnings += 1;
+                    },
                 }
             }
-<<<<<<< HEAD
-=======
             stderr.writeAll("\n") catch {};
 
             stderr.print("Found {} error(s) and {} warning(s) in ", .{
@@ -353,99 +236,13 @@
             stderr.print(" for {s}.\n", .{args.path}) catch {};
 
             std.process.exit(1);
->>>>>>> d1a22cfd
         } else {
-            // No module found - file not found or other error
-            stderr.print("Error: Failed to load {s}\n", .{args.path}) catch {};
-            builder.deinit();
-            std.process.exit(1);
+            stdout.print("No errors found in ", .{}) catch {};
+            formatElapsedTime(stdout, elapsed) catch {};
+            stdout.print(" for {s}\n", .{args.path}) catch {};
         }
     }
 
-    // If we only got to parse phase, handle parse errors
-    if (builder.getModule(0)) |module| {
-        if (module.phase_data == .parsed) {
-            const ast = module.phase_data.parsed.ast;
-            // Make a copy of the filename to ensure it's not freed memory
-            const filename = try gpa.dupe(u8, module.module_path);
-            defer gpa.free(filename);
-
-            // Count parse errors
-            const tokenize_error_count = ast.tokenize_diagnostics.items.len;
-            const parse_error_count = ast.parse_diagnostics.items.len;
-            total_errors += @intCast(tokenize_error_count + parse_error_count);
-
-            // Convert tokenize diagnostics to reports
-            if (tokenize_error_count > 0) {
-                for (ast.tokenize_diagnostics.items) |diagnostic| {
-                    const report = ast.tokenizeDiagnosticToReport(diagnostic, gpa) catch |err| {
-                        stderr.print("Error converting tokenize diagnostic to report: {}\n", .{err}) catch {};
-                        continue;
-                    };
-                    try all_reports.append(report);
-                }
-            }
-
-            // Convert parse diagnostics to reports
-            if (parse_error_count > 0) {
-                for (ast.parse_diagnostics.items) |diagnostic| {
-                    const report = ast.parseDiagnosticToReport(module.env, diagnostic, gpa, filename) catch |err| {
-                        stderr.print("Error converting parse diagnostic to report: {}\n", .{err}) catch {};
-                        continue;
-                    };
-                    try all_reports.append(report);
-                }
-            }
-        }
-    }
-
-    // Print cache statistics if verbose
-    if (args.verbose and cache_config.enabled) {
-        builder.cache_manager.printStats(gpa);
-    }
-
-    // Display results
-    if (was_cached and (total_errors > 0 or total_warnings > 0)) {
-        // For cached results with errors, just show the count
-        stderr.print("Found {} error(s) and {} warning(s) in ", .{
-            total_errors,
-            total_warnings,
-        }) catch {};
-        formatElapsedTime(stderr, elapsed) catch {};
-        stderr.print(" for {s} (note module loaded from cache, use --no-cache to display Errors and Warnings.).\n", .{args.path}) catch {};
-        std.process.exit(1);
-    } else if (all_reports.items.len > 0) {
-        // For fresh compilation, display the reports
-        for (all_reports.items) |*report| {
-            // Render the diagnostic report to stderr
-            reporting.renderReportToTerminal(report, stderr_writer, ColorPalette.ANSI, reporting.ReportingConfig.initColorTerminal()) catch |render_err| {
-                stderr.print("Error rendering diagnostic report: {}\n", .{render_err}) catch {};
-                // Fallback to just printing the title
-                stderr.print("  {s}\n", .{report.title}) catch {};
-            };
-        }
-        stderr.writeAll("\n") catch {};
-
-        stderr.print("Found {} error(s) and {} warning(s) in ", .{
-            total_errors,
-            total_warnings,
-        }) catch {};
-        formatElapsedTime(stderr, elapsed) catch {};
-        stderr.print(" for {s}.\n", .{args.path}) catch {};
-        std.process.exit(1);
-    } else {
-        // No errors found
-        stdout.print("No errors found in ", .{}) catch {};
-        formatElapsedTime(stdout, elapsed) catch {};
-        const cache_status = if (was_cached) " (loaded from cache)" else "";
-        stdout.print(" for {s}{s}\n", .{ args.path, cache_status }) catch {};
-    }
-
-<<<<<<< HEAD
-    // Clean up the builder after we're done rendering reports
-    // This must be done after rendering because reports contain references to source text
-    builder.deinit();
-=======
     printTimingBreakdown(stderr, process_result.timing);
 }
 
@@ -468,7 +265,6 @@
         formatElapsedTime(writer, t.check_diagnostics_ns) catch {};
         writer.print("\n", .{}) catch {};
     }
->>>>>>> d1a22cfd
 }
 
 fn rocDocs(gpa: Allocator, args: cli_args.DocsArgs) !void {
