--- conflicted
+++ resolved
@@ -70,41 +70,10 @@
     const fd_file_path = try std.fmt.allocPrint(std.heap.page_allocator, "{s}.txt", .{dir_path});
     defer std.heap.page_allocator.free(fd_file_path);
 
-<<<<<<< HEAD
-    // Check if file exists
-    std.fs.cwd().access(fd_file_path, .{}) catch |err| {
-        // Try without /private prefix
-        if (std.mem.startsWith(u8, fd_file_path, "/private")) {
-            const alt_path = fd_file_path[8..];
-            std.fs.cwd().access(alt_path, .{}) catch |err2| {};
-        }
-    };
-
-    // Read the fd from the file - try with and without /private prefix
-    const fd_file = std.fs.cwd().openFile(fd_file_path, .{}) catch |err| {
-        switch (err) {
-            error.FileNotFound => {
-                // Try without /private prefix if it starts with it
-                if (std.mem.startsWith(u8, fd_file_path, "/private")) {
-                    const alt_path = fd_file_path[8..]; // Skip "/private"
-                    const alt_file = std.fs.cwd().openFile(alt_path, .{}) catch return error.FdFileNotFound;
-                    defer alt_file.close();
-                    const alt_content = try alt_file.readToEndAlloc(std.heap.page_allocator, 64);
-                    const alt_trimmed = std.mem.trim(u8, alt_content, " \n\r\t");
-                    const alt_result = try std.heap.page_allocator.dupe(u8, alt_trimmed);
-                    std.heap.page_allocator.free(alt_content);
-                    return alt_result;
-                }
-                return error.FdFileNotFound;
-            },
-            else => return err,
-        }
-=======
     // Read the fd and size from the file
     const fd_file = std.fs.cwd().openFile(fd_file_path, .{}) catch |err| switch (err) {
         error.FileNotFound => return error.FdFileNotFound,
         else => return err,
->>>>>>> eb728208
     };
     defer fd_file.close();
 
@@ -142,13 +111,8 @@
     roc_str_ptr.* = result;
 }
 
-<<<<<<< HEAD
 fn evaluateFromWindowsSharedMemory(ops: *builtins.host_abi.RocOps) RocStr {
-    const handle_str = readFdFromFile() catch {
-=======
-fn readFromWindowsSharedMemory(ops: *builtins.host_abi.RocOps) RocStr {
     const fd_info = readFdInfo() catch {
->>>>>>> eb728208
         return RocStr.empty();
     };
     defer std.heap.page_allocator.free(fd_info.fd_str);
@@ -201,14 +165,8 @@
     return createRocStrFromData(ops, @as([*]u8, @ptrCast(&buf)), result_str.len);
 }
 
-<<<<<<< HEAD
 fn evaluateFromPosixSharedMemory(ops: *builtins.host_abi.RocOps) RocStr {
-    // Read the fd from the file
-    const fd_str = readFdFromFile() catch {
-=======
-fn readFromPosixSharedMemory(ops: *builtins.host_abi.RocOps) RocStr {
     const fd_info = readFdInfo() catch {
->>>>>>> eb728208
         return RocStr.empty();
     };
     defer std.heap.page_allocator.free(fd_info.fd_str);
@@ -219,30 +177,11 @@
 
     defer _ = posix.close(shm_fd);
 
-<<<<<<< HEAD
-    // Get shared memory size
-    var stat_buf: std.c.Stat = undefined;
-    if (posix.fstat(shm_fd, &stat_buf) != 0) {
-        const errno = std.c._errno().*;
-        return RocStr.empty();
-    }
-
-    if (stat_buf.size < @sizeOf(usize)) {
-        return RocStr.empty();
-    }
-
-    // Map the shared memory with read/write permissions
-    const mapped_ptr = posix.mmap(
-        null,
-        @intCast(stat_buf.size),
-        0x01 | 0x02, // PROT_READ | PROT_WRITE
-=======
-    // Map the shared memory with the exact size from the file
+    // Map the shared memory with read/write permissions and the exact size from the file
     const mapped_ptr = posix.mmap(
         null,
         fd_info.size,
-        0x01, // PROT_READ
->>>>>>> eb728208
+        0x01 | 0x02, // PROT_READ | PROT_WRITE
         0x0001, // MAP_SHARED
         shm_fd,
         0,
@@ -257,7 +196,6 @@
     const first_alloc_offset = 504;
     const data_ptr = mapped_memory.ptr + first_alloc_offset;
 
-<<<<<<< HEAD
     // Read the parent address from the first allocation
     const parent_addr_ptr: *align(1) const u64 = @ptrCast(data_ptr);
     const parent_addr = parent_addr_ptr.*;
@@ -276,8 +214,6 @@
     const env_addr = @intFromPtr(data_ptr) + module_env_offset;
 
     const env_ptr = @as(*ModuleEnv, @ptrFromInt(env_addr));
-
-    // Let's verify what's at the ModuleEnv location before relocating
 
     // IMPORTANT: Before relocating, we need to set the gpa field to a valid allocator
     // The relocate function expects gpa to be valid and won't relocate it
@@ -297,11 +233,6 @@
         const old_module_ptr = @intFromPtr(env_ptr.module_name.ptr);
         const new_module_ptr = @as(isize, @intCast(old_module_ptr)) + offset;
         env_ptr.module_name.ptr = @ptrFromInt(@as(usize, @intCast(new_module_ptr)));
-=======
-    // Check if we have enough data
-    if (fd_info.size < @sizeOf(usize) + string_length) {
-        return RocStr.empty();
->>>>>>> eb728208
     }
 
     // Now actually evaluate the expression!
