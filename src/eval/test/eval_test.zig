--- conflicted
+++ resolved
@@ -97,14 +97,8 @@
 }
 
 test "record destructure patterns" {
-<<<<<<< HEAD
-    // try helpers.runExpectInt("(|{ x }| x )({ x: -10 })", -10, .trace);
-=======
-    // First test a simple variable pattern to compare
     try helpers.runExpectInt("(|x| x)(42)", 42, .no_trace);
-    // Now test record destructure
-    try helpers.runExpectInt("(|{ x }| x )({ x: -10 })", -10, .no_trace);
->>>>>>> 19343493
+    // try helpers.runExpectInt("(|{ x }| x )({ x: -10 })", -10, .no_trace);
     try helpers.runExpectInt("(|{ x, y }| x * y)({ x: 10, y: 20 })", 200, .no_trace);
     try helpers.runExpectInt("(|{ x, y, z }| x * y * z)({ x: 10, y: 20, z: 30 })", 6000, .no_trace);
 }
@@ -166,7 +160,6 @@
 }
 
 test "lambdas closures" {
-<<<<<<< HEAD
     try runExpectInt("(|a| |b| a * b)(5)(10)", 50, .no_trace);
     try runExpectInt("(((|a| |b| |c| a + b + c)(100))(20))(3)", 123, .no_trace);
     try runExpectInt("(|a, b, c| |d| a + b + c + d)(10, 20, 5)(7)", 42, .no_trace);
@@ -182,20 +175,4 @@
         \\    }
         \\})(100))(20))(3)
     , 223, .trace);
-=======
-    // Test simple closure that returns captured value
-    try runExpectInt("(|a| |b| a)(5)(10)", 5, .no_trace);
-
-    // Test with simple addition first
-    try runExpectInt("(|a| |b| a + b)(5)(10)", 15, .no_trace);
-
-    // Test closure with multiplication
-    // try runExpectInt("(|a| |b| a * b)(5)(10)", 50, .no_trace);
-
-    // Test nested closures - CURRENTLY FAILING
-    // try runExpectInt("(((|a| |b| |c| a + b + c)(100))(20))(3)", 123, .no_trace);
-
-    // Test multi-parameter closure - CURRENTLY FAILING
-    // try runExpectInt("(|a, b, c| |d| a + b + c + d)(10, 20, 5)(7)", 42, .no_trace);
->>>>>>> 19343493
 }