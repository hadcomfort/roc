--- conflicted
+++ resolved
@@ -4,10 +4,6 @@
 use std::process::Stdio;
 
 use crate::editor::code_lines::CodeLines;
-<<<<<<< HEAD
-//use crate::editor::ed_error::from_ui_res;
-=======
->>>>>>> 696a8273
 use crate::editor::ed_error::EdResult;
 use crate::editor::ed_error::MissingSelection;
 use crate::editor::grid_node_map::GridNodeMap;
@@ -823,7 +819,6 @@
     })
 }
 
-<<<<<<< HEAD
 fn if_modifiers(modifiers: &Modifiers, shortcut_result: UIResult<()>) -> EdResult<()> {
     if modifiers.cmd_or_ctrl() {
         Ok(shortcut_result?)
@@ -832,8 +827,6 @@
     }
 }
 
-=======
->>>>>>> 696a8273
 // current(=caret is here) MarkupNode corresponds to a Def2 in the AST
 pub fn handle_new_char_def(
     received_char: &char,
