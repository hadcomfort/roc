[workspace]
members = [
    "crates/compiler/*",
    "crates/vendor/*",
    "crates/fs",
    "crates/glue",
    "crates/cli",
    "crates/cli_test_utils",
    "crates/highlight",
    "crates/error_macros",
    "crates/reporting",
    "crates/packaging",
    "crates/repl_cli",
    "crates/repl_eval",
    "crates/repl_test",
    "crates/repl_ui",
    "crates/repl_wasm",
    "crates/repl_expect",
    "crates/roc_std",
    "crates/test_compile",
    "crates/test_utils",
    "crates/test_utils_dir",
    "crates/valgrind_tests",
    "crates/tracing",
    "crates/utils/*",
    "crates/soa",
    "crates/docs",
    "crates/docs_cli",
    "crates/linker",
    "crates/wasi-libc-sys",
    "crates/wasm_module",
    "crates/wasm_interp",
    "crates/language_server",
    "crates/copy_zig_glue",
    "crates/roc_std_heap",
]

exclude = [
    "ci/benchmarks/bench-runner",
    "ci/repl_basic_test",
    # Examples sometimes have Rust hosts in their platforms. The compiler should ignore those.
    "examples",
]
# Needed to be able to run `cargo run -p roc_cli --no-default-features` -
# see www/build.sh for more.
#
# Without the `-p` flag, cargo ignores `--no-default-features` when you have a
# workspace, and without `resolver = "2"` here, you can't use `-p` like this.
resolver = "2"

[workspace.package]
authors = ["The Roc Contributors"]
edition = "2021"
license = "UPL-1.0"
repository = "https://github.com/roc-lang/roc"
version = "0.0.1"

[workspace.dependencies]
<<<<<<< HEAD
inkwell = { git = "https://github.com/TheDan64/inkwell", rev = "89e06af", features = ["llvm18-0"] }
soa = { path = "crates/soa" }
roc_specialize_types = { path = "crates/compiler/specialize_types" }
arrayvec = "0.7.2" # update roc_std/Cargo.toml on change
=======
object = { version = "0.32.2", default-features = false, features = [
    "read",
    "write",
] }
# NOTE: roc-lang/inkwell is a fork of TheDan64/inkwell which does not change anything.
#
# The reason for this fork is that the way Inkwell is designed, you have to use
# a particular branch (e.g. "llvm8-0") in Cargo.toml. That would be fine, except that
# breaking changes get pushed directly to that branch, which breaks our build
# without warning.
#
# We tried referencing a specific rev on TheDan64/inkwell directly (instead of branch),
# but although that worked locally, it did not work on GitHub Actions. (After a few
# hours of investigation, gave up trying to figure out why.) So this is the workaround:
# having an immutable tag on the roc-lang/inkwell fork which points to
# a particular "release" of Inkwell.
#
# When we want to update Inkwell, we can sync up roc-lang/inkwell to the latest
# commit of TheDan64/inkwell, push a new tag which points to the latest commit,
# change the tag value in this Cargo.toml to point to that tag, and `cargo update`.
# This way, GitHub Actions works and nobody's builds get broken.
# TODO: Switch this back to roc-lang/inkwell once it is updated
inkwell = { git = "https://github.com/roc-lang/inkwell", branch = "inkwell-llvm-16", features = [
    "llvm16-0",
] }
arrayvec = "0.7.2"
>>>>>>> 0e550a7f
base64-url = "1.4.13"
bincode = "1.3.3"
bitflags = "1.3.2"
bitvec = "1.0.1"
blake3 = "1.3.3"
brotli = "3.3.4" # used for decompressing tarballs over HTTPS, if the server supports brotli
bumpalo = { version = "3.12.0", features = ["collections"] }
capstone = { version = "0.11.0", default-features = false }
chrono = "0.4.26"
clap = { version = "4.2.7", default-features = false, features = [
    "std",
    "color",
    "suggestions",
    "help",
    "usage",
    "error-context",
] }
console_error_panic_hook = "0.1.7"
const_format = { version = "0.2.30", features = ["const_generics"] }
criterion = { git = "https://github.com/Anton-4/criterion.rs", features = [
    "html_reports",
], rev = "30ea0c5" }
criterion-perf-events = { git = "https://github.com/Anton-4/criterion-perf-events", rev = "0f38c3e" }
crossbeam = "0.8.2"
dircpy = "0.3.14"
distance = "0.4.0"
encode_unicode = "1.0.0"
errno = "0.3.0"
flate2 = "1.0.25"
fnv = "1.0.7"
fs_extra = "1.3.0"
futures = "0.3.26"
hashbrown = { version = "0.14.3" }
iced-x86 = { version = "1.18.0", default-features = false, features = [
    "std",
    "decoder",
    "op_code_info",
    "instr_info",
] }
im = "15.1.0"
im-rc = "15.1.0"
indoc = "1.0.9"
insta = "1.28.0"
js-sys = "0.3.61"
lazy_static = "1.4.0"
libc = "0.2.139" # update roc_std/Cargo.toml on change
libfuzzer-sys = "0.4"
libloading = "0.7.4"
libtest-mimic = "0.6.0"
log = "0.4.17"
mach_object = "0.1"
maplit = "1.0.2"
memmap2 = "0.5.10"
mimalloc = { version = "0.1.34", default-features = false }
morphic_lib = { path = "crates/vendor/morphic_lib" }
packed_struct = "0.10.1"
parking_lot = "0.12"
perfcnt = "0.8.0"
pretty_assertions = "1.3.0" # update roc_std/Cargo.toml on change
proc-macro2 = "1.0.63"
proptest = "1.1.0"
pulldown-cmark = { version = "0.9.2", default-features = false }
quickcheck = "1.0.3" # update roc_std/Cargo.toml on change
quickcheck_macros = "1.0.0" # update roc_std/Cargo.toml on change
quote = "1.0.23"
rand = "0.8.5"
regex = "1.7.1"
remove_dir_all = "0.8.1"
reqwest = { version = "0.11.23", default-features = false, features = [
    "blocking",
    "rustls-tls",
] } # default-features=false removes libopenssl as a dependency on Linux, which might not be available!
rlimit = "0.9.1"
rustyline = { git = "https://github.com/roc-lang/rustyline", rev = "e74333c" }
rustyline-derive = { git = "https://github.com/roc-lang/rustyline", rev = "e74333c" }
schemars = "0.8.12"
serde = { version = "1.0.153", features = [
    "derive",
] } # update roc_std/Cargo.toml on change
serde_json = "1.0.94" # update roc_std/Cargo.toml on change
serial_test = "1.0.0"
signal-hook = "0.3.15"
smallvec = { version = "1.10.0", features = ["const_generics", "const_new"] }
static_assertions = "1.1.0" # update roc_std/Cargo.toml on change
strip-ansi-escapes = "0.1.1"
strum = { version = "0.24.1", features = ["derive"] }
strum_macros = "0.24.3"
syn = { version = "1.0.109", features = ["full", "extra-traits"] }
tar = "0.4.38"
target-lexicon = "0.12.6"
tempfile = "=3.2.0"
tracing = { version = "0.1.40", features = ["release_max_level_off"] }
tracing-appender = "0.2.2"
tracing-subscriber = { version = "0.3.16", features = ["env-filter"] }
walkdir = "2.3.2"
wasm-bindgen = "0.2.84"
wasm-bindgen-futures = "0.4.34"
widestring = { version = "1.1.0", default-features = false }
wyhash = "0.5.0"

# INTERNAL DEPENDENCIES
cli_test_utils = { path = "crates/cli_test_utils" }
roc_alias_analysis = { path = "crates/compiler/alias_analysis" }
roc_bitcode = { path = "crates/compiler/builtins/bitcode" }
roc_bitcode_bc = { path = "crates/compiler/builtins/bitcode/bc" }
roc_build = { path = "crates/compiler/build" }
roc_builtins = { path = "crates/compiler/builtins" }
roc_can = { path = "crates/compiler/can" }
roc_checkmate = { path = "crates/compiler/checkmate" }
roc_checkmate_schema = { path = "crates/compiler/checkmate_schema" }
roc_cli = { path = "crates/cli" }
roc_collections = { path = "crates/compiler/collections" }
roc_command_utils = { path = "crates/utils/command" }
roc_constrain = { path = "crates/compiler/constrain" }
roc_debug_flags = { path = "crates/compiler/debug_flags" }
roc_derive = { path = "crates/compiler/derive" }
roc_derive_key = { path = "crates/compiler/derive_key" }
roc_docs = { path = "crates/docs" }
roc_error_macros = { path = "crates/error_macros" }
roc_exhaustive = { path = "crates/compiler/exhaustive" }
roc_fmt = { path = "crates/compiler/fmt" }
roc_gen_llvm = { path = "crates/compiler/gen_llvm" }
roc_gen_dev = { path = "crates/compiler/gen_dev" }
roc_gen_wasm = { path = "crates/compiler/gen_wasm" }
roc_glue = { path = "crates/glue" }
roc_highlight = { path = "crates/highlight" }
roc_ident = { path = "crates/compiler/ident" }
roc_late_solve = { path = "crates/compiler/late_solve" }
roc_linker = { path = "crates/linker" }
roc_load = { path = "crates/compiler/load" }
roc_load_internal = { path = "crates/compiler/load_internal" }
roc_lower_params = { path = "crates/compiler/lower_params" }
roc_module = { path = "crates/compiler/module" }
roc_mono = { path = "crates/compiler/mono" }
roc_packaging = { path = "crates/packaging" }
roc_parse = { path = "crates/compiler/parse" }
roc_problem = { path = "crates/compiler/problem" }
roc_region = { path = "crates/compiler/region" }
roc_repl_cli = { path = "crates/repl_cli" }
roc_repl_eval = { path = "crates/repl_eval" }
roc_repl_expect = { path = "crates/repl_expect" }
roc_repl_ui = { path = "crates/repl_ui" }
roc_reporting = { path = "crates/reporting" }
roc_serialize = { path = "crates/compiler/serialize" }
roc_solve = { path = "crates/compiler/solve" }
roc_solve_schema = { path = "crates/compiler/solve_schema" }
roc_solve_problem = { path = "crates/compiler/solve_problem" }
roc_specialize_types = { path = "crates/compiler/specialize_types" }
roc_std = { path = "crates/roc_std" }
roc_target = { path = "crates/compiler/roc_target" }
roc_test_utils = { path = "crates/test_utils" }
roc_test_utils_dir = { path = "crates/test_utils_dir" }
roc_tracing = { path = "crates/tracing" }
roc_types = { path = "crates/compiler/types" }
roc_unify = { path = "crates/compiler/unify" }
roc_wasm_interp = { path = "crates/wasm_interp" }
roc_wasm_module = { path = "crates/wasm_module" }
roc_work = { path = "crates/compiler/work" }
roc_worker = { path = "crates/compiler/worker" }
soa = { path = "crates/soa" }
test_compile = { path = "crates/test_compile" }
test_mono_macros = { path = "crates/compiler/test_mono_macros" }
test_solve_helpers = { path = "crates/compiler/test_solve_helpers" }
ven_pretty = { path = "crates/vendor/pretty" }
wasi_libc_sys = { path = "crates/wasi-libc-sys" }

# Optimizations based on https://deterministic.space/high-performance-rust.html
[profile.release]
codegen-units = 1
# debug = true # enable when profiling

[profile.dev]
debug = "line-tables-only"

[profile.bench]
codegen-units = 1
lto = "thin"

[profile.release-with-debug]
inherits = "release"
debug = true

[profile.release-with-lto]
inherits = "release"
lto = "thin"         # TODO: We could consider full here since this is only used for packaged release on github.

[profile.debug-full]
inherits = "dev"
debug = true<|MERGE_RESOLUTION|>--- conflicted
+++ resolved
@@ -56,39 +56,14 @@
 version = "0.0.1"
 
 [workspace.dependencies]
-<<<<<<< HEAD
-inkwell = { git = "https://github.com/TheDan64/inkwell", rev = "89e06af", features = ["llvm18-0"] }
-soa = { path = "crates/soa" }
-roc_specialize_types = { path = "crates/compiler/specialize_types" }
-arrayvec = "0.7.2" # update roc_std/Cargo.toml on change
-=======
 object = { version = "0.32.2", default-features = false, features = [
     "read",
     "write",
 ] }
-# NOTE: roc-lang/inkwell is a fork of TheDan64/inkwell which does not change anything.
-#
-# The reason for this fork is that the way Inkwell is designed, you have to use
-# a particular branch (e.g. "llvm8-0") in Cargo.toml. That would be fine, except that
-# breaking changes get pushed directly to that branch, which breaks our build
-# without warning.
-#
-# We tried referencing a specific rev on TheDan64/inkwell directly (instead of branch),
-# but although that worked locally, it did not work on GitHub Actions. (After a few
-# hours of investigation, gave up trying to figure out why.) So this is the workaround:
-# having an immutable tag on the roc-lang/inkwell fork which points to
-# a particular "release" of Inkwell.
-#
-# When we want to update Inkwell, we can sync up roc-lang/inkwell to the latest
-# commit of TheDan64/inkwell, push a new tag which points to the latest commit,
-# change the tag value in this Cargo.toml to point to that tag, and `cargo update`.
-# This way, GitHub Actions works and nobody's builds get broken.
-# TODO: Switch this back to roc-lang/inkwell once it is updated
-inkwell = { git = "https://github.com/roc-lang/inkwell", branch = "inkwell-llvm-16", features = [
-    "llvm16-0",
+inkwell = { git = "https://github.com/TheDan64/inkwell", rev = "89e06af", features = [
+    "llvm18-0",
 ] }
 arrayvec = "0.7.2"
->>>>>>> 0e550a7f
 base64-url = "1.4.13"
 bincode = "1.3.3"
 bitflags = "1.3.2"
@@ -191,6 +166,7 @@
 
 # INTERNAL DEPENDENCIES
 cli_test_utils = { path = "crates/cli_test_utils" }
+copy_zig_glue = { path = "crates/copy_zig_glue" }
 roc_alias_analysis = { path = "crates/compiler/alias_analysis" }
 roc_bitcode = { path = "crates/compiler/builtins/bitcode" }
 roc_bitcode_bc = { path = "crates/compiler/builtins/bitcode/bc" }
