[package]
name = "roc_highlight"
<<<<<<< HEAD
version = "0.0.1"
authors = ["The Roc Contributors"]
license = "UPL-1.0"
edition = "2021"
description = "For syntax highlighting Roc code such as the generated documentation."
=======
description = "For syntax highlighting, starts with a string and returns our markup nodes."
>>>>>>> 0e414d2e

authors.workspace = true
edition.workspace = true
license.workspace = true
version.workspace = true

[dependencies]
<<<<<<< HEAD
roc_region = { path = "../compiler/region" }
roc_parse = { path = "../compiler/parse" }
html-escape = "0.2"
=======
roc_code_markup = { path = "../code_markup" }

peg.workspace = true
>>>>>>> 0e414d2e
<|MERGE_RESOLUTION|>--- conflicted
+++ resolved
@@ -1,14 +1,6 @@
 [package]
 name = "roc_highlight"
-<<<<<<< HEAD
-version = "0.0.1"
-authors = ["The Roc Contributors"]
-license = "UPL-1.0"
-edition = "2021"
-description = "For syntax highlighting Roc code such as the generated documentation."
-=======
 description = "For syntax highlighting, starts with a string and returns our markup nodes."
->>>>>>> 0e414d2e
 
 authors.workspace = true
 edition.workspace = true
@@ -16,12 +8,6 @@
 version.workspace = true
 
 [dependencies]
-<<<<<<< HEAD
+html-escape = "0.2"
+roc_parse = { path = "../compiler/parse" }
 roc_region = { path = "../compiler/region" }
-roc_parse = { path = "../compiler/parse" }
-html-escape = "0.2"
-=======
-roc_code_markup = { path = "../code_markup" }
-
-peg.workspace = true
->>>>>>> 0e414d2e
