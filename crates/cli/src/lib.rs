//! Provides the core CLI functionality for the Roc binary.

#[macro_use]
extern crate const_format;

use bumpalo::Bump;
use clap::{
    builder::PossibleValuesParser, parser::ValueSource, value_parser, Arg, ArgAction, ArgMatches,
    Command,
};
use roc_build::link::{LinkType, LinkingStrategy};
use roc_build::program::{
    handle_error_module, handle_loading_problem, standard_load_config, BuildFileError,
    BuildOrdering, BuiltFile, CodeGenBackend, CodeGenOptions, DEFAULT_ROC_FILENAME,
};
use roc_error_macros::{internal_error, user_error};
use roc_gen_dev::AssemblyBackendMode;
use roc_gen_llvm::llvm::build::LlvmBackendMode;
use roc_load::{ExpectMetadata, Threading};
use roc_mono::ir::OptLevel;
use roc_packaging::cache::RocCacheDir;
use roc_packaging::tarball::Compression;
use roc_target::Target;
use std::env;
use std::ffi::{CString, OsStr, OsString};
use std::io;
use std::mem::ManuallyDrop;
use std::os::raw::{c_char, c_int};
use std::path::{Path, PathBuf};
use std::process;
use std::time::Instant;
use strum::IntoEnumIterator;
use target_lexicon::{Architecture, Triple};
#[cfg(not(target_os = "linux"))]
use tempfile::TempDir;

mod format;
pub use format::format;

pub const CMD_BUILD: &str = "build";
pub const CMD_RUN: &str = "run";
pub const CMD_DEV: &str = "dev";
pub const CMD_REPL: &str = "repl";
pub const CMD_EDIT: &str = "edit";
pub const CMD_DOCS: &str = "docs";
pub const CMD_CHECK: &str = "check";
pub const CMD_VERSION: &str = "version";
pub const CMD_FORMAT: &str = "format";
pub const CMD_TEST: &str = "test";
pub const CMD_GLUE: &str = "glue";
pub const CMD_GEN_STUB_LIB: &str = "gen-stub-lib";

pub const FLAG_DEBUG: &str = "debug";
pub const FLAG_BUNDLE: &str = "bundle";
pub const FLAG_DEV: &str = "dev";
pub const FLAG_OPTIMIZE: &str = "optimize";
pub const FLAG_MAX_THREADS: &str = "max-threads";
pub const FLAG_OPT_SIZE: &str = "opt-size";
pub const FLAG_LIB: &str = "lib";
pub const FLAG_NO_LINK: &str = "no-link";
pub const FLAG_TARGET: &str = "target";
pub const FLAG_TIME: &str = "time";
pub const FLAG_LINKER: &str = "linker";
pub const FLAG_PREBUILT: &str = "prebuilt-platform";
pub const FLAG_CHECK: &str = "check";
pub const FLAG_WASM_STACK_SIZE_KB: &str = "wasm-stack-size-kb";
pub const ROC_FILE: &str = "ROC_FILE";
pub const ROC_DIR: &str = "ROC_DIR";
pub const GLUE_DIR: &str = "GLUE_DIR";
pub const GLUE_SPEC: &str = "GLUE_SPEC";
pub const DIRECTORY_OR_FILES: &str = "DIRECTORY_OR_FILES";
pub const ARGS_FOR_APP: &str = "ARGS_FOR_APP";

const VERSION: &str = include_str!("../../../version.txt");

pub fn build_app() -> Command {
    let flag_optimize = Arg::new(FLAG_OPTIMIZE)
        .long(FLAG_OPTIMIZE)
        .help("Optimize the compiled program to run faster\n(Optimization takes time to complete.)")
        .action(ArgAction::SetTrue)
        .required(false);

    let flag_max_threads = Arg::new(FLAG_MAX_THREADS)
        .long(FLAG_MAX_THREADS)
        .help("Limit the number of threads (and hence cores) used during compilation")
        .value_parser(value_parser!(usize))
        .required(false);

    let flag_opt_size = Arg::new(FLAG_OPT_SIZE)
        .long(FLAG_OPT_SIZE)
        .help("Optimize the compiled program to have a small binary size\n(Optimization takes time to complete.)")
        .action(ArgAction::SetTrue)
        .required(false);

    let flag_dev = Arg::new(FLAG_DEV)
        .long(FLAG_DEV)
        .help("Make compilation finish as soon as possible, at the expense of runtime performance")
        .action(ArgAction::SetTrue)
        .required(false);

    let flag_debug = Arg::new(FLAG_DEBUG)
        .long(FLAG_DEBUG)
        .help("Store LLVM debug information in the generated program")
        .action(ArgAction::SetTrue)
        .required(false);

    let flag_time = Arg::new(FLAG_TIME)
        .long(FLAG_TIME)
        .help("Print detailed compilation time information")
        .action(ArgAction::SetTrue)
        .required(false);

    let flag_linker = Arg::new(FLAG_LINKER)
        .long(FLAG_LINKER)
        .help("Set which linker to use\n(The surgical linker is enabled by default only when building for wasm32 or x86_64 Linux, because those are the only targets it currently supports. Otherwise the legacy linker is used by default.)")
        .value_parser(["surgical", "legacy"])
        .required(false);

    let flag_prebuilt = Arg::new(FLAG_PREBUILT)
        .long(FLAG_PREBUILT)
        .help("Assume the platform has been prebuilt and skip rebuilding the platform\n(This is enabled implicitly when using `roc build` with a --target other than `--target <current machine>`, unless the target is wasm.)")
        .action(ArgAction::SetTrue)
        .required(false);

    let flag_wasm_stack_size_kb = Arg::new(FLAG_WASM_STACK_SIZE_KB)
        .long(FLAG_WASM_STACK_SIZE_KB)
        .help("Stack size in kilobytes for wasm32 target\n(This only applies when --dev also provided.)")
        .value_parser(value_parser!(u32))
        .required(false);

    let roc_file_to_run = Arg::new(ROC_FILE)
        .help("The .roc file of an app to run")
        .value_parser(value_parser!(PathBuf))
        .required(false)
        .default_value(DEFAULT_ROC_FILENAME);

    let args_for_app = Arg::new(ARGS_FOR_APP)
        .help("Arguments to pass into the app being run\ne.g. `roc run -- arg1 arg2`")
        .value_parser(value_parser!(OsString))
        .num_args(0..)
        .allow_hyphen_values(true);

    let build_target_values_parser =
        PossibleValuesParser::new(Target::iter().map(Into::<&'static str>::into));
    let app = Command::new("roc")
        .version(concatcp!(VERSION, "\n"))
        .about("Run the given .roc file, if there are no compilation errors.\nYou can use one of the SUBCOMMANDS below to do something else!")
        .args_conflicts_with_subcommands(true)
        .subcommand(Command::new(CMD_BUILD)
            .about("Build a binary from the given .roc file, but don't run it")
            .arg(flag_optimize.clone())
            .arg(flag_max_threads.clone())
            .arg(flag_opt_size.clone())
            .arg(flag_dev.clone())
            .arg(flag_debug.clone())
            .arg(flag_time.clone())
            .arg(flag_linker.clone())
            .arg(flag_prebuilt.clone())
            .arg(flag_wasm_stack_size_kb)
            .arg(
                Arg::new(FLAG_TARGET)
                    .long(FLAG_TARGET)
                    .help("Choose a different target")
                    .default_value(Into::<&'static str>::into(Target::default()))
                    .value_parser(build_target_values_parser.clone())
                    .required(false),
            )
            .arg(
                Arg::new(FLAG_LIB)
                    .long(FLAG_LIB)
                    .help("Build a C library instead of an executable")
                    .action(ArgAction::SetTrue)
                    .required(false),
            )
            .arg(
                Arg::new(FLAG_BUNDLE)
                    .long(FLAG_BUNDLE)
                    .help("Create an archive of a package (for example, a .tar, .tar.gz, or .tar.br file), so others can add it as a HTTPS dependency.")
                    .conflicts_with(FLAG_TARGET)
                    .value_parser([".tar", ".tar.gz", ".tar.br"])
                    .required(false),
            )
            .arg(
                Arg::new(FLAG_NO_LINK)
                    .long(FLAG_NO_LINK)
                    .help("Do not link\n(Instead, just output the `.o` file.)")
                    .action(ArgAction::SetTrue)
                    .required(false),
            )
            .arg(
                Arg::new(ROC_FILE)
                    .help("The .roc file to build")
                    .value_parser(value_parser!(PathBuf))
                    .required(false)
                    .default_value(DEFAULT_ROC_FILENAME),
            )
        )
        .subcommand(Command::new(CMD_TEST)
            .about("Run all top-level `expect`s in a main module and any modules it imports")
            .arg(flag_optimize.clone())
            .arg(flag_max_threads.clone())
            .arg(flag_opt_size.clone())
            .arg(flag_dev.clone())
            .arg(flag_debug.clone())
            .arg(flag_time.clone())
            .arg(flag_linker.clone())
            .arg(flag_prebuilt.clone())
            .arg(
                Arg::new(ROC_FILE)
                    .help("The .roc file for the main module")
                    .value_parser(value_parser!(PathBuf))
                    .required(false)
                    .default_value(DEFAULT_ROC_FILENAME)
            )
            .arg(args_for_app.clone().last(true))
        )
        .subcommand(Command::new(CMD_REPL)
            .about("Launch the interactive Read Eval Print Loop (REPL)")
        )
        .subcommand(Command::new(CMD_RUN)
            .about("Run a .roc file even if it has build errors")
            .arg(flag_optimize.clone())
            .arg(flag_max_threads.clone())
            .arg(flag_opt_size.clone())
            .arg(flag_dev.clone())
            .arg(flag_debug.clone())
            .arg(flag_time.clone())
            .arg(flag_linker.clone())
            .arg(flag_prebuilt.clone())
            .arg(roc_file_to_run.clone())
            .arg(args_for_app.clone().last(true))
        )
        .subcommand(Command::new(CMD_DEV)
            .about("`check` a .roc file, and then run it if there were no errors")
            .arg(flag_optimize.clone())
            .arg(flag_max_threads.clone())
            .arg(flag_opt_size.clone())
            .arg(flag_dev.clone())
            .arg(flag_debug.clone())
            .arg(flag_time.clone())
            .arg(flag_linker.clone())
            .arg(flag_prebuilt.clone())
            .arg(roc_file_to_run.clone())
            .arg(args_for_app.clone().last(true))
        )
        .subcommand(Command::new(CMD_FORMAT)
            .about("Format a .roc file using standard Roc formatting")
            .arg(
                Arg::new(DIRECTORY_OR_FILES)
                    .index(1)
                    .num_args(0..)
                    .required(false)
                    .value_parser(value_parser!(OsString)))
            .arg(
                Arg::new(FLAG_CHECK)
                    .long(FLAG_CHECK)
                    .help("Checks that specified files are formatted\n(If formatting is needed, return a non-zero exit code.)")
                    .action(ArgAction::SetTrue)
                    .required(false),
            )
        )
        .subcommand(Command::new(CMD_VERSION)
            .about(concatcp!("Print the Roc compiler’s version, which is currently ", VERSION)))
        .subcommand(Command::new(CMD_CHECK)
            .about("Check the code for problems, but don’t build or run it")
            .arg(flag_time.clone())
            .arg(flag_max_threads.clone())
            .arg(
                Arg::new(ROC_FILE)
                    .help("The .roc file of an app to check")
                    .value_parser(value_parser!(PathBuf))
                    .required(false)
                    .default_value(DEFAULT_ROC_FILENAME),
            )
            )
        .subcommand(
            Command::new(CMD_DOCS)
                .about("Generate documentation for a Roc package")
                .arg(Arg::new(ROC_FILE)
                    .help("The package's main .roc file")
                    .value_parser(value_parser!(PathBuf))
                    .required(false)
                    .default_value(DEFAULT_ROC_FILENAME),
                )
        )
        .subcommand(Command::new(CMD_GLUE)
            .about("Generate glue code between a platform's Roc API and its host language")
            .arg(&flag_dev)
            .arg(
                Arg::new(GLUE_SPEC)
                    .help("The specification for how to translate Roc types into output files.")
                    .value_parser(value_parser!(PathBuf))
                    .required(true)
            )
            .arg(
                Arg::new(GLUE_DIR)
                    .help("The directory for the generated glue code.\nNote: The implementation can write to any file in this directory.")
                    .value_parser(value_parser!(PathBuf))
                    .required(true)
            )
            .arg(
                Arg::new(ROC_FILE)
                    .help("The .roc file whose exposed types should be translated.")
                    .value_parser(value_parser!(PathBuf))
                    .required(false)
                    .default_value(DEFAULT_ROC_FILENAME)
            )
        )
        .subcommand(Command::new(CMD_GEN_STUB_LIB)
            .about("Generate a stubbed shared library that can be used for linking a platform binary.\nThe stubbed library has prototypes, but no function bodies.\n\nNote: This command will be removed in favor of just using `roc build` once all platforms support the surgical linker")
            .arg(
                Arg::new(ROC_FILE)
                    .help("The .roc file for an app using the platform")
                    .value_parser(value_parser!(PathBuf))
                    .required(true)
            )
            .arg(
                Arg::new(FLAG_TARGET)
                    .long(FLAG_TARGET)
                    .help("Choose a different target")
                    .default_value(Into::<&'static str>::into(Target::default()))
                    .value_parser(build_target_values_parser)
                    .required(false),
            )
        )
        .arg(flag_optimize)
        .arg(flag_max_threads)
        .arg(flag_opt_size)
        .arg(flag_dev)
        .arg(flag_debug)
        .arg(flag_time)
        .arg(flag_linker)
        .arg(flag_prebuilt)
        .arg(roc_file_to_run)
        .arg(args_for_app.trailing_var_arg(true));

    if cfg!(feature = "editor") {
        app.subcommand(
            Command::new(CMD_EDIT)
                .about("Launch the Roc editor (Work In Progress)")
                .arg(
                    Arg::new(DIRECTORY_OR_FILES)
                        .num_args(0..)
                        .required(false)
                        .value_parser(value_parser!(OsString))
                        .help("(optional) The directory or files to open on launch"),
                ),
        )
    } else {
        app
    }
}

#[derive(Debug, PartialEq, Eq)]
pub enum BuildConfig {
    BuildOnly,
    BuildAndRun,
    BuildAndRunIfNoErrors,
}

pub enum FormatMode {
    Format,
    CheckOnly,
}

fn opt_level_from_flags(matches: &ArgMatches) -> OptLevel {
    match (
        matches.get_flag(FLAG_OPTIMIZE),
        matches.get_flag(FLAG_OPT_SIZE),
        matches.get_flag(FLAG_DEV),
    ) {
        (true, false, false) => OptLevel::Optimize,
        (false, true, false) => OptLevel::Size,
        (false, false, true) => OptLevel::Development,
        (false, false, false) => OptLevel::Normal,
        _ => user_error!("build can be only one of `--dev`, `--optimize`, or `--opt-size`"),
    }
}

#[cfg(windows)]
pub fn test(_matches: &ArgMatches, _triple: Triple) -> io::Result<i32> {
    todo!("running tests does not work on windows right now")
}

#[cfg(not(windows))]
pub fn test(matches: &ArgMatches, triple: Triple) -> io::Result<i32> {
    use roc_build::program::report_problems_monomorphized;
    use roc_load::{ExecutionMode, LoadConfig, LoadMonomorphizedError};
    use roc_packaging::cache;
    use roc_target::TargetInfo;

    let start_time = Instant::now();
    let arena = Bump::new();
    let opt_level = opt_level_from_flags(matches);

    let threading = match matches.get_one::<usize>(FLAG_MAX_THREADS) {
        None => Threading::AllAvailable,
        Some(0) => user_error!("cannot build with at most 0 threads"),
        Some(1) => Threading::Single,
        Some(n) => Threading::AtMost(*n),
    };

    let path = matches.get_one::<PathBuf>(ROC_FILE).unwrap();

    // Spawn the root task
    if !path.exists() {
        let current_dir = env::current_dir().unwrap();
        let expected_file_path = current_dir.join(path);

        let current_dir_string = current_dir.display();
        let expected_file_path_string = expected_file_path.display();

        // TODO these should use roc_reporting to display nicer error messages.
        match matches.value_source(ROC_FILE) {
            Some(ValueSource::DefaultValue) => {
                eprintln!(
                    "\nThe current directory ({current_dir_string}) does not contain a {DEFAULT_ROC_FILENAME} file to use as a default.\n\nYou can run `roc help` for more information on how to provide a .roc file.\n"
                )
            }
            _ => eprintln!("\nThis file was not found: {expected_file_path_string}\n\nYou can run `roc help` for more information on how to provide a .roc file.\n"),
        }

        process::exit(1);
    }

    let arena = &arena;
    let target = &triple;
    let opt_level = opt_level;
    let target_info = TargetInfo::from(target);

    // Step 1: compile the app and generate the .o file
    let load_config = LoadConfig {
        target_info,
        // TODO: expose this from CLI?
        render: roc_reporting::report::RenderTarget::ColorTerminal,
        palette: roc_reporting::report::DEFAULT_PALETTE,
        threading,
        exec_mode: ExecutionMode::Test,
    };
    let load_result = roc_load::load_and_monomorphize(
        arena,
        path.to_path_buf(),
        RocCacheDir::Persistent(cache::roc_cache_dir().as_path()),
        load_config,
    );

    let mut loaded = match load_result {
        Ok(loaded) => loaded,
        Err(LoadMonomorphizedError::LoadingProblem(problem)) => {
            return handle_loading_problem(problem);
        }
        Err(LoadMonomorphizedError::ErrorModule(module)) => {
            return handle_error_module(module, start_time.elapsed(), path.as_os_str(), false);
        }
    };
    let problems = report_problems_monomorphized(&mut loaded);

    let mut expectations = std::mem::take(&mut loaded.expectations);

    let interns = loaded.interns.clone();

    let (lib, expects, layout_interner) = roc_repl_expect::run::expect_mono_module_to_dylib(
        arena,
        target.clone(),
        loaded,
        opt_level,
        LlvmBackendMode::CliTest,
    )
    .unwrap();

    // Print warnings before running tests.
    {
        debug_assert_eq!(
            problems.errors, 0,
            "if there were errors, we would have already exited."
        );
        if problems.warnings > 0 {
            problems.print_to_stdout(start_time.elapsed());
            println!(".\n\nRunning tests…\n\n\x1B[36m{}\x1B[39m", "─".repeat(80));
        }
    }

    // Run the tests.
    let arena = &bumpalo::Bump::new();
    let interns = arena.alloc(interns);

    let mut writer = std::io::stdout();

    let (failed, passed) = roc_repl_expect::run::run_toplevel_expects(
        &mut writer,
        roc_reporting::report::RenderTarget::ColorTerminal,
        arena,
        interns,
        &layout_interner.into_global(),
        &lib,
        &mut expectations,
        expects,
    )
    .unwrap();

    let total_time = start_time.elapsed();

    if failed == 0 && passed == 0 {
        // TODO print this in a more nicely formatted way!
        println!("No expectations were found.");

        // If no tests ran, treat that as an error. This is perhaps
        // briefly annoying at the very beginning of a project when
        // you actually have zero tests, but it can save you from
        // having a change to your CI script accidentally stop
        // running tests altogether!
        Ok(2)
    } else {
        let failed_color = if failed == 0 {
            32 // green
        } else {
            31 // red
        };

        println!(
            "\n\x1B[{failed_color}m{failed}\x1B[39m failed and \x1B[32m{passed}\x1B[39m passed in {} ms.\n",
            total_time.as_millis(),
        );

        Ok((failed > 0) as i32)
    }
}

/// Find the element of `options` with the smallest edit distance to
/// `reference`. Returns a tuple containing the element and the distance, or
/// `None` if the `options` `Vec` is empty.
fn nearest_match<'a>(reference: &str, options: &'a [String]) -> Option<(&'a String, usize)> {
    options
        .iter()
        .map(|s| (s, distance::damerau_levenshtein(reference, s)))
        .min_by(|(_, a), (_, b)| a.cmp(b))
}

pub fn build(
    matches: &ArgMatches,
    subcommands: &[String],
    config: BuildConfig,
    triple: Triple,
    roc_cache_dir: RocCacheDir<'_>,
    link_type: LinkType,
) -> io::Result<i32> {
    use roc_build::program::build_file;
    use BuildConfig::*;

    let path = matches.get_one::<PathBuf>(ROC_FILE).unwrap();
    {
        // Spawn the root task
        if !path.exists() {
            let current_dir = env::current_dir().unwrap();
            let expected_file_path = current_dir.join(path);

            let current_dir_string = current_dir.display();
            let expected_file_path_string = expected_file_path.display();

            // TODO these should use roc_reporting to display nicer error messages.
            match matches.value_source(ROC_FILE) {
                Some(ValueSource::DefaultValue) => {
                    eprintln!(
                        "\nThe current directory ({current_dir_string}) does not contain a {DEFAULT_ROC_FILENAME} file to use as a default.\n\nYou can run `roc help` for more information on how to provide a .roc file.\n"
                    )
                }
                _ => {
                    let mut error_lines = Vec::new();
                    error_lines.push(format!(
                        "This file was not found: {expected_file_path_string}"
                    ));
                    // Add some additional hints if run as `roc [FILENAME]`.
                    if matches.subcommand().is_none() {
                        match path.to_str() {
                            Some(possible_typo) if !possible_typo.ends_with(".roc") => {
                                if let Some((nearest_command, _)) =
                                    nearest_match(possible_typo, subcommands)
                                {
                                    error_lines.push(format!(
                                        "Did you mean to use the {nearest_command} subcommand?"
                                    ));
                                }
                            }
                            _ => (),
                        }
                    }
                    error_lines.push("You can run `roc help` to see the list of available subcommands and for more information on how to provide a .roc file.".to_string());

                    eprintln!("\n{}\n", error_lines.join("\n\n"));
                }
            }

            process::exit(1);
        }

        if config == BuildConfig::BuildOnly && matches.contains_id(FLAG_BUNDLE) {
            let start_time = Instant::now();

            let compression =
                Compression::try_from(matches.get_one::<String>(FLAG_BUNDLE).unwrap().as_str())
                    .unwrap();

            // Print a note of advice. This is mainly here because brotli takes so long but produces
            // such smaller output files; the idea is to encourage people to wait for brotli,
            // so that downloads go faster. The compression only happens once, but the network
            // transfer and decompression will happen many more times!
            match compression {
                Compression::Brotli => {
                    println!("Compressing with Brotli at maximum quality level…\n\n(Note: Brotli compression can take awhile! Using --{FLAG_BUNDLE} .tar.gz takes less time, but usually produces a significantly larger output file. Brotli is generally worth the up-front wait if this is a file people will be downloading!)\n");
                }
                Compression::Gzip => {
                    println!("Compressing with gzip at minimum quality…\n\n(Note: Gzip usually runs faster than Brotli but typically produces significantly larger output files. Consider using --{FLAG_BUNDLE} .tar.br if this is a file people will be downloading!)\n");
                }
                Compression::Uncompressed => {
                    println!("Building .tar archive without compression…\n\n(Note: Compression takes more time to run but typically produces much smaller output files. Consider using --{FLAG_BUNDLE} .tar.br if this is a file people will be downloading!)\n");
                }
            }

            // Rather than building an executable or library, we're building
            // a tarball so this code can be distributed via a HTTPS
            let filename = roc_packaging::tarball::build(path, compression)?;
            let total_time_ms = start_time.elapsed().as_millis();
            let total_time = if total_time_ms > 1000 {
                format!("{}s {}ms", total_time_ms / 1000, total_time_ms % 1000)
            } else {
                format!("{total_time_ms} ms")
            };
            let created_path = path.with_file_name(&filename);

            println!(
                "\nBundled \x1B[33m{}\x1B[39m and its dependent files into the following archive in {total_time}:\n\n\t\x1B[33m{}\x1B[39m\n\nTo distribute this archive as a package, upload this to some URL and then add it as a dependency with:\n\n\t\x1B[32m\"https://your-url-goes-here/{filename}\"\x1B[39m\n",
                path.to_string_lossy(),
                created_path.to_string_lossy()
            );

            return Ok(0);
        }
    }

    // the process will end after this function,
    // so we don't want to spend time freeing these values
    let arena = ManuallyDrop::new(Bump::new());

    let opt_level = if let BuildConfig::BuildAndRunIfNoErrors = config {
        OptLevel::Development
    } else {
        opt_level_from_flags(matches)
    };

    // Note: This allows using `--dev` with `--optimize`.
    // This means frontend optimizations and dev backend.
    let code_gen_backend = if matches.get_flag(FLAG_DEV) {
        if matches!(triple.architecture, Architecture::Wasm32) {
            CodeGenBackend::Wasm
        } else {
            CodeGenBackend::Assembly(AssemblyBackendMode::Binary)
        }
    } else {
        let backend_mode = match opt_level {
            OptLevel::Development => LlvmBackendMode::BinaryDev,
            OptLevel::Normal | OptLevel::Size | OptLevel::Optimize => LlvmBackendMode::Binary,
        };

        CodeGenBackend::Llvm(backend_mode)
    };

    let emit_debug_info = matches.get_flag(FLAG_DEBUG);
    let emit_timings = matches.get_flag(FLAG_TIME);

    let threading = match matches.get_one::<usize>(FLAG_MAX_THREADS) {
        None => Threading::AllAvailable,
        Some(0) => user_error!("cannot build with at most 0 threads"),
        Some(1) => Threading::Single,
        Some(n) => Threading::AtMost(*n),
    };

    let wasm_dev_backend = matches!(code_gen_backend, CodeGenBackend::Wasm);

    let linking_strategy = if wasm_dev_backend {
        LinkingStrategy::Additive
    } else if !roc_linker::supported(link_type, &triple)
        || matches.get_one::<String>(FLAG_LINKER).map(|s| s.as_str()) == Some("legacy")
    {
        LinkingStrategy::Legacy
    } else {
        LinkingStrategy::Surgical
    };

    let prebuilt = {
        let cross_compile = triple != Triple::host();
        let targeting_wasm = matches!(triple.architecture, Architecture::Wasm32);

        matches.get_flag(FLAG_PREBUILT) ||
            // When compiling for a different target, assume a prebuilt platform.
            // Otherwise compilation would most likely fail because many toolchains
            // assume you're compiling for the current machine. We make an exception
            // for Wasm, because cross-compiling is the norm in that case.
            (cross_compile && !targeting_wasm)
    };

    let wasm_dev_stack_bytes: Option<u32> = matches
        .try_get_one::<u32>(FLAG_WASM_STACK_SIZE_KB)
        .ok()
        .flatten()
        .map(|x| x * 1024);

    let build_ordering = match config {
        BuildAndRunIfNoErrors => BuildOrdering::BuildIfChecks,
        _ => BuildOrdering::AlwaysBuild,
    };

    let code_gen_options = CodeGenOptions {
        backend: code_gen_backend,
        opt_level,
        emit_debug_info,
    };

    let load_config = standard_load_config(&triple, build_ordering, threading);

    let res_binary_path = build_file(
        &arena,
        &triple,
        path.to_owned(),
        code_gen_options,
        emit_timings,
        link_type,
        linking_strategy,
        prebuilt,
        wasm_dev_stack_bytes,
        roc_cache_dir,
        load_config,
    );

    match res_binary_path {
        Ok(BuiltFile {
            binary_path,
            problems,
            total_time,
            expect_metadata,
        }) => {
            match config {
                BuildOnly => {
                    // If possible, report the generated executable name relative to the current dir.
                    let generated_filename = binary_path
                        .strip_prefix(env::current_dir().unwrap())
                        .unwrap_or(&binary_path)
                        .to_str()
                        .unwrap();

                    // No need to waste time freeing this memory,
                    // since the process is about to exit anyway.
                    // std::mem::forget(arena);

                    problems.print_to_stdout(total_time);
                    println!(" while successfully building:\n\n    {generated_filename}");

                    // Return a nonzero exit code if there were problems
                    Ok(problems.exit_code())
                }
                BuildAndRun => {
                    if problems.fatally_errored {
                        problems.print_to_stdout(total_time);
                        println!(
                            ".\n\nCannot run program due to fatal error…\n\n\x1B[36m{}\x1B[39m",
                            "─".repeat(80)
                        );

                        // Return a nonzero exit code due to fatal problem
                        return Ok(problems.exit_code());
                    }
                    if problems.errors > 0 || problems.warnings > 0 {
                        problems.print_to_stdout(total_time);
                        println!(
                            ".\n\nRunning program anyway…\n\n\x1B[36m{}\x1B[39m",
                            "─".repeat(80)
                        );
                    }

                    let args = matches
                        .get_many::<OsString>(ARGS_FOR_APP)
                        .unwrap_or_default()
                        .map(|s| s.as_os_str());

                    // don't waste time deallocating; the process ends anyway
                    // ManuallyDrop will leak the bytes because we don't drop manually
                    let bytes = &ManuallyDrop::new(std::fs::read(&binary_path).unwrap());

                    roc_run(&arena, opt_level, triple, args, bytes, expect_metadata)
                }
                BuildAndRunIfNoErrors => {
                    if problems.fatally_errored {
                        problems.print_to_stdout(total_time);
                        println!(
                            ".\n\nCannot run program due to fatal error…\n\n\x1B[36m{}\x1B[39m",
                            "─".repeat(80)
                        );

                        // Return a nonzero exit code due to fatal problem
                        return Ok(problems.exit_code());
                    }
                    debug_assert_eq!(
                        problems.errors, 0,
                        "if there are non-fatal errors, they should have been returned as an error variant"
                    );

                    if problems.warnings > 0 {
                        problems.print_to_stdout(total_time);
                        println!(
                            ".\n\nRunning program…\n\n\x1B[36m{}\x1B[39m",
                            "─".repeat(80)
                        );
                    }

                    let args = matches
                        .get_many::<OsString>(ARGS_FOR_APP)
                        .unwrap_or_default()
                        .map(|s| s.as_os_str());

                    // don't waste time deallocating; the process ends anyway
                    // ManuallyDrop will leak the bytes because we don't drop manually
                    let bytes = &ManuallyDrop::new(std::fs::read(&binary_path).unwrap());

                    roc_run(&arena, opt_level, triple, args, bytes, expect_metadata)
                }
            }
        }
        Err(BuildFileError::ErrorModule { module, total_time }) => {
            handle_error_module(module, total_time, path.as_os_str(), true)
        }
        Err(BuildFileError::LoadingProblem(problem)) => handle_loading_problem(problem),
    }
}

fn roc_run<'a, I: IntoIterator<Item = &'a OsStr>>(
    arena: &Bump,
    opt_level: OptLevel,
    triple: Triple,
    args: I,
    binary_bytes: &[u8],
    expect_metadata: ExpectMetadata,
) -> io::Result<i32> {
    match triple.architecture {
        Architecture::Wasm32 => {
            let executable = roc_run_executable_file_path(binary_bytes)?;
            let path = executable.as_path();
            // If possible, report the generated executable name relative to the current dir.
            let generated_filename = path
                .strip_prefix(env::current_dir().unwrap())
                .unwrap_or(path);

            #[cfg(target_family = "unix")]
            {
                use std::os::unix::ffi::OsStrExt;

                run_wasm(
                    generated_filename,
                    args.into_iter().map(|os_str| os_str.as_bytes()),
                );
            }

            #[cfg(not(target_family = "unix"))]
            {
                run_wasm(
                    generated_filename,
                    args.into_iter().map(|os_str| {
                        os_str.to_str().expect(
                            "Roc does not currently support passing non-UTF8 arguments to Wasm.",
                        )
                    }),
                );
            }

            Ok(0)
        }
        _ => roc_run_native(arena, opt_level, args, binary_bytes, expect_metadata),
    }
}

#[cfg(target_family = "unix")]
fn os_str_as_utf8_bytes(os_str: &OsStr) -> &[u8] {
    use std::os::unix::ffi::OsStrExt;
    os_str.as_bytes()
}

#[cfg(not(target_family = "unix"))]
fn os_str_as_utf8_bytes(os_str: &OsStr) -> &[u8] {
    os_str.to_str().unwrap().as_bytes()
}

fn make_argv_envp<'a, I: IntoIterator<Item = S>, S: AsRef<OsStr>>(
    arena: &'a Bump,
    executable: &ExecutableFile,
    args: I,
) -> (
    bumpalo::collections::Vec<'a, CString>,
    bumpalo::collections::Vec<'a, CString>,
) {
    use bumpalo::collections::CollectIn;

    let path = executable.as_path();
    let path_cstring = CString::new(os_str_as_utf8_bytes(path.as_os_str())).unwrap();

    // argv is an array of pointers to strings passed to the new program
    // as its command-line arguments.  By convention, the first of these
    // strings (i.e., argv[0]) should contain the filename associated
    // with the file being executed.  The argv array must be terminated
    // by a NULL pointer. (Thus, in the new program, argv[argc] will be NULL.)
    let it = args
        .into_iter()
        .map(|x| CString::new(os_str_as_utf8_bytes(x.as_ref())).unwrap());

    let argv_cstrings: bumpalo::collections::Vec<CString> =
        std::iter::once(path_cstring).chain(it).collect_in(arena);

    // envp is an array of pointers to strings, conventionally of the
    // form key=value, which are passed as the environment of the new
    // program.  The envp array must be terminated by a NULL pointer.
    let mut buffer = Vec::with_capacity(100);
    let envp_cstrings: bumpalo::collections::Vec<CString> = std::env::vars_os()
        .map(|(k, v)| {
            buffer.clear();

            use std::io::Write;
            buffer.write_all(os_str_as_utf8_bytes(&k)).unwrap();
            buffer.write_all(b"=").unwrap();
            buffer.write_all(os_str_as_utf8_bytes(&v)).unwrap();

            CString::new(buffer.as_slice()).unwrap()
        })
        .collect_in(arena);

    (argv_cstrings, envp_cstrings)
}

/// Run on the native OS (not on wasm)
#[cfg(target_family = "unix")]
fn roc_run_native<I: IntoIterator<Item = S>, S: AsRef<OsStr>>(
    arena: &Bump,
    opt_level: OptLevel,
    args: I,
    binary_bytes: &[u8],
    expect_metadata: ExpectMetadata,
) -> std::io::Result<i32> {
    use bumpalo::collections::CollectIn;

    unsafe {
        let executable = roc_run_executable_file_path(binary_bytes)?;
        let (argv_cstrings, envp_cstrings) = make_argv_envp(arena, &executable, args);

        let argv: bumpalo::collections::Vec<*const c_char> = argv_cstrings
            .iter()
            .map(|s| s.as_ptr())
            .chain([std::ptr::null()])
            .collect_in(arena);

        let envp: bumpalo::collections::Vec<*const c_char> = envp_cstrings
            .iter()
            .map(|s| s.as_ptr())
            .chain([std::ptr::null()])
            .collect_in(arena);

        match opt_level {
            OptLevel::Development => roc_dev_native(arena, executable, argv, envp, expect_metadata),
            OptLevel::Normal | OptLevel::Size | OptLevel::Optimize => {
                roc_run_native_fast(executable, &argv, &envp);
            }
        }
    }

    Ok(1)
}

unsafe fn roc_run_native_fast(
    executable: ExecutableFile,
    argv: &[*const c_char],
    envp: &[*const c_char],
) {
    if executable.execve(argv, envp) != 0 {
        internal_error!(
            "libc::{}({:?}, ..., ...) failed: {:?}",
            ExecutableFile::SYSCALL,
            executable.as_path(),
            errno::errno()
        );
    }
}

#[derive(Debug)]
enum ExecutableFile {
    #[cfg(target_os = "linux")]
    MemFd(libc::c_int, PathBuf),
    #[cfg(not(target_os = "linux"))]
    OnDisk(TempDir, PathBuf),
}

impl ExecutableFile {
    #[cfg(target_os = "linux")]
    const SYSCALL: &'static str = "fexecve";

    #[cfg(not(target_os = "linux"))]
    const SYSCALL: &'static str = "execve";

    fn as_path(&self) -> &Path {
        match self {
            #[cfg(target_os = "linux")]
            ExecutableFile::MemFd(_, path_buf) => path_buf.as_ref(),
            #[cfg(not(target_os = "linux"))]
            ExecutableFile::OnDisk(_, path_buf) => path_buf.as_ref(),
        }
    }

    unsafe fn execve(&self, argv: &[*const c_char], envp: &[*const c_char]) -> c_int {
        match self {
            #[cfg(target_os = "linux")]
            ExecutableFile::MemFd(fd, _path) => libc::fexecve(*fd, argv.as_ptr(), envp.as_ptr()),

            #[cfg(all(target_family = "unix", not(target_os = "linux")))]
            ExecutableFile::OnDisk(_, path) => {
                use std::os::unix::ffi::OsStrExt;

                let path_cstring = CString::new(path.as_os_str().as_bytes()).unwrap();
                libc::execve(path_cstring.as_ptr().cast(), argv.as_ptr(), envp.as_ptr())
            }

            #[cfg(target_family = "windows")]
            ExecutableFile::OnDisk(_, path) => {
                let path_cstring = CString::new(path.to_str().unwrap()).unwrap();

                libc::execve(path_cstring.as_ptr().cast(), argv.as_ptr(), envp.as_ptr())
            }
        }
    }
}

// with Expect
#[cfg(target_family = "unix")]
fn roc_dev_native(
    arena: &Bump,
    executable: ExecutableFile,
    argv: bumpalo::collections::Vec<*const c_char>,
    envp: bumpalo::collections::Vec<*const c_char>,
    expect_metadata: ExpectMetadata,
) -> ! {
    use std::sync::{atomic::AtomicBool, Arc};

    use roc_repl_expect::run::{ChildProcessMsg, ExpectMemory};

    let ExpectMetadata {
        mut expectations,
        interns,
        layout_interner,
    } = expect_metadata;

    // let shm_name =
    let shm_name = format!("/roc_expect_buffer_{}", std::process::id());
    let mut memory = ExpectMemory::create_or_reuse_mmap(&shm_name);

    let layout_interner = layout_interner.into_global();

    let mut writer = std::io::stdout();

    match unsafe { libc::fork() } {
        0 => unsafe {
            // we are the child

            executable.execve(&argv, &envp);

            // Display a human-friendly error message
            println!("Error {:?}", std::io::Error::last_os_error());

            std::process::exit(1);
        },
        -1 => {
            // something failed

            // Display a human-friendly error message
            println!("Error {:?}", std::io::Error::last_os_error());

            std::process::exit(1)
        }
        1.. => {
            let sigchld = Arc::new(AtomicBool::new(false));
            signal_hook::flag::register(signal_hook::consts::SIGCHLD, Arc::clone(&sigchld))
                .unwrap();

            loop {
                match memory.wait_for_child(sigchld.clone()) {
                    ChildProcessMsg::Terminate => break,
                    ChildProcessMsg::Expect => {
                        roc_repl_expect::run::render_expects_in_memory(
                            &mut writer,
                            arena,
                            &mut expectations,
                            &interns,
                            &layout_interner,
                            &memory,
                        )
                        .unwrap();

                        memory.reset();
                    }
                    ChildProcessMsg::Dbg => {
                        roc_repl_expect::run::render_dbgs_in_memory(
                            &mut writer,
                            arena,
                            &mut expectations,
                            &interns,
                            &layout_interner,
                            &memory,
                        )
                        .unwrap();

                        memory.reset();
                    }
                }
            }

            std::process::exit(0)
        }
        _ => unreachable!(),
    }
}

#[cfg(target_os = "linux")]
fn roc_run_executable_file_path(binary_bytes: &[u8]) -> std::io::Result<ExecutableFile> {
    // on linux, we use the `memfd_create` function to create an in-memory anonymous file.
    let flags = 0;
    let anonymous_file_name = "roc_file_descriptor\0";
    let fd = unsafe { libc::memfd_create(anonymous_file_name.as_ptr().cast(), flags) };

    if fd == 0 {
        internal_error!(
            "libc::memfd_create({:?}, {}) failed: file descriptor is 0",
            anonymous_file_name,
            flags
        );
    }

    let path = PathBuf::from(format!("/proc/self/fd/{fd}"));

    std::fs::write(&path, binary_bytes)?;

    Ok(ExecutableFile::MemFd(fd, path))
}

#[cfg(all(target_family = "unix", not(target_os = "linux")))]
fn roc_run_executable_file_path(binary_bytes: &[u8]) -> std::io::Result<ExecutableFile> {
    use std::fs::OpenOptions;
    use std::io::Write;
    use std::os::unix::fs::OpenOptionsExt;

    let temp_dir = tempfile::tempdir()?;

    // We have not found a way to use a virtual file on non-Linux OSes.
    // Hence we fall back to just writing the file to the file system, and using that file.
    let app_path_buf = temp_dir.path().join("roc_app_binary");
    let mut file = OpenOptions::new()
        .create(true)
        .write(true)
        .mode(0o777) // create the file as executable
        .open(&app_path_buf)?;

    file.write_all(binary_bytes)?;

    // We store the TempDir in this variant alongside the path to the executable,
    // so that the TempDir doesn't get dropped until after we're done with the path.
    // If we didn't do that, then the tempdir would potentially get deleted by the
    // TempDir's Drop impl before the file had been executed.
    Ok(ExecutableFile::OnDisk(temp_dir, app_path_buf))
}

#[cfg(all(target_family = "windows"))]
fn roc_run_executable_file_path(binary_bytes: &[u8]) -> std::io::Result<ExecutableFile> {
    use std::fs::OpenOptions;
    use std::io::Write;

    let temp_dir = tempfile::tempdir()?;

    // We have not found a way to use a virtual file on non-Linux OSes.
    // Hence we fall back to just writing the file to the file system, and using that file.
    let app_path_buf = temp_dir.path().join("roc_app_binary.exe");
    let mut file = OpenOptions::new()
        .create(true)
        .write(true)
        //.mode(0o777) // create the file as executable
        .open(&app_path_buf)?;

    file.write_all(binary_bytes)?;

    // We store the TempDir in this variant alongside the path to the executable,
    // so that the TempDir doesn't get dropped until after we're done with the path.
    // If we didn't do that, then the tempdir would potentially get deleted by the
    // TempDir's Drop impl before the file had been executed.
    Ok(ExecutableFile::OnDisk(temp_dir, app_path_buf))
}

/// Run on the native OS (not on wasm)
#[cfg(not(target_family = "unix"))]
fn roc_run_native<I: IntoIterator<Item = S>, S: AsRef<OsStr>>(
    arena: &Bump, // This should be passed an owned value, not a reference, so we can usefully mem::forget it!
    opt_level: OptLevel,
    args: I,
    binary_bytes: &[u8],
    _expect_metadata: ExpectMetadata,
) -> io::Result<i32> {
    use bumpalo::collections::CollectIn;

    unsafe {
        let executable = roc_run_executable_file_path(binary_bytes)?;

        // TODO forward the arguments
        let (argv_cstrings, envp_cstrings) = make_argv_envp(&arena, &executable, args);

        let argv: bumpalo::collections::Vec<*const c_char> = argv_cstrings
            .iter()
            .map(|s| s.as_ptr())
            .chain([std::ptr::null()])
            .collect_in(arena);

        let envp: bumpalo::collections::Vec<*const c_char> = envp_cstrings
            .iter()
            .map(|s| s.as_ptr())
            .chain([std::ptr::null()])
            .collect_in(arena);

        match opt_level {
            OptLevel::Development => {
                // roc_run_native_debug(executable, &argv, &envp, expectations, interns)
                internal_error!("running `expect`s does not currently work on windows")
            }
            OptLevel::Normal | OptLevel::Size | OptLevel::Optimize => {
                roc_run_native_fast(executable, &argv, &envp);
            }
        }
    }

    Ok(1)
}

#[cfg(feature = "run-wasm32")]
fn run_wasm<I: Iterator<Item = S>, S: AsRef<[u8]>>(wasm_path: &std::path::Path, args: I) {
    use bumpalo::collections::Vec;
    use roc_wasm_interp::{DefaultImportDispatcher, Instance};

    let bytes = std::fs::read(wasm_path).unwrap();
    let arena = Bump::new();

    let mut argv = Vec::<&[u8]>::new_in(&arena);
    for arg in args {
        let mut arg_copy = Vec::<u8>::new_in(&arena);
        arg_copy.extend_from_slice(arg.as_ref());
        argv.push(arg_copy.into_bump_slice());
    }
    let import_dispatcher = DefaultImportDispatcher::new(&argv);

    let mut instance = Instance::from_bytes(&arena, &bytes, import_dispatcher, false).unwrap();

    instance
        .call_export("_start", [])
        .unwrap()
        .unwrap()
        .expect_i32()
        .unwrap();
}

#[cfg(not(feature = "run-wasm32"))]
fn run_wasm<I: Iterator<Item = S>, S: AsRef<[u8]>>(_wasm_path: &std::path::Path, _args: I) {
    println!("Running wasm files is not supported on this target.");
<<<<<<< HEAD
=======
}

#[derive(Debug, Copy, Clone, EnumIter, IntoStaticStr, PartialEq, Eq, Default)]
pub enum Target {
    #[strum(serialize = "system")]
    #[default]
    System,
    #[strum(serialize = "linux32")]
    Linux32,
    #[strum(serialize = "linux64")]
    Linux64,
    #[strum(serialize = "windows64")]
    Windows64,
    #[strum(serialize = "wasm32")]
    Wasm32,
}

impl Target {
    pub fn to_triple(self) -> Triple {
        use Target::*;

        match self {
            System => Triple::host(),
            Linux32 => Triple {
                architecture: Architecture::X86_32(X86_32Architecture::I386),
                vendor: Vendor::Unknown,
                operating_system: OperatingSystem::Linux,
                environment: Environment::Musl,
                binary_format: BinaryFormat::Elf,
            },
            Linux64 => Triple {
                architecture: Architecture::X86_64,
                vendor: Vendor::Unknown,
                operating_system: OperatingSystem::Linux,
                environment: Environment::Musl,
                binary_format: BinaryFormat::Elf,
            },
            Windows64 => Triple {
                architecture: Architecture::X86_64,
                vendor: Vendor::Unknown,
                operating_system: OperatingSystem::Windows,
                environment: Environment::Gnu,
                binary_format: BinaryFormat::Coff,
            },
            Wasm32 => Triple {
                architecture: Architecture::Wasm32,
                vendor: Vendor::Unknown,
                operating_system: OperatingSystem::Wasi,
                environment: Environment::Unknown,
                binary_format: BinaryFormat::Wasm,
            },
        }
    }
}

impl From<&Target> for Triple {
    fn from(target: &Target) -> Self {
        target.to_triple()
    }
}

impl std::fmt::Display for Target {
    fn fmt(&self, f: &mut std::fmt::Formatter) -> std::fmt::Result {
        write!(f, "{}", Into::<&'static str>::into(self))
    }
}

impl std::str::FromStr for Target {
    type Err = String;

    fn from_str(string: &str) -> Result<Self, Self::Err> {
        match string {
            "system" => Ok(Target::System),
            "linux32" => Ok(Target::Linux32),
            "linux64" => Ok(Target::Linux64),
            "windows64" => Ok(Target::Windows64),
            "wasm32" => Ok(Target::Wasm32),
            _ => Err(format!("Roc does not know how to compile to {string}")),
        }
    }
>>>>>>> 19fc7775
}<|MERGE_RESOLUTION|>--- conflicted
+++ resolved
@@ -1266,87 +1266,4 @@
 #[cfg(not(feature = "run-wasm32"))]
 fn run_wasm<I: Iterator<Item = S>, S: AsRef<[u8]>>(_wasm_path: &std::path::Path, _args: I) {
     println!("Running wasm files is not supported on this target.");
-<<<<<<< HEAD
-=======
-}
-
-#[derive(Debug, Copy, Clone, EnumIter, IntoStaticStr, PartialEq, Eq, Default)]
-pub enum Target {
-    #[strum(serialize = "system")]
-    #[default]
-    System,
-    #[strum(serialize = "linux32")]
-    Linux32,
-    #[strum(serialize = "linux64")]
-    Linux64,
-    #[strum(serialize = "windows64")]
-    Windows64,
-    #[strum(serialize = "wasm32")]
-    Wasm32,
-}
-
-impl Target {
-    pub fn to_triple(self) -> Triple {
-        use Target::*;
-
-        match self {
-            System => Triple::host(),
-            Linux32 => Triple {
-                architecture: Architecture::X86_32(X86_32Architecture::I386),
-                vendor: Vendor::Unknown,
-                operating_system: OperatingSystem::Linux,
-                environment: Environment::Musl,
-                binary_format: BinaryFormat::Elf,
-            },
-            Linux64 => Triple {
-                architecture: Architecture::X86_64,
-                vendor: Vendor::Unknown,
-                operating_system: OperatingSystem::Linux,
-                environment: Environment::Musl,
-                binary_format: BinaryFormat::Elf,
-            },
-            Windows64 => Triple {
-                architecture: Architecture::X86_64,
-                vendor: Vendor::Unknown,
-                operating_system: OperatingSystem::Windows,
-                environment: Environment::Gnu,
-                binary_format: BinaryFormat::Coff,
-            },
-            Wasm32 => Triple {
-                architecture: Architecture::Wasm32,
-                vendor: Vendor::Unknown,
-                operating_system: OperatingSystem::Wasi,
-                environment: Environment::Unknown,
-                binary_format: BinaryFormat::Wasm,
-            },
-        }
-    }
-}
-
-impl From<&Target> for Triple {
-    fn from(target: &Target) -> Self {
-        target.to_triple()
-    }
-}
-
-impl std::fmt::Display for Target {
-    fn fmt(&self, f: &mut std::fmt::Formatter) -> std::fmt::Result {
-        write!(f, "{}", Into::<&'static str>::into(self))
-    }
-}
-
-impl std::str::FromStr for Target {
-    type Err = String;
-
-    fn from_str(string: &str) -> Result<Self, Self::Err> {
-        match string {
-            "system" => Ok(Target::System),
-            "linux32" => Ok(Target::Linux32),
-            "linux64" => Ok(Target::Linux64),
-            "windows64" => Ok(Target::Windows64),
-            "wasm32" => Ok(Target::Wasm32),
-            _ => Err(format!("Roc does not know how to compile to {string}")),
-        }
-    }
->>>>>>> 19fc7775
 }