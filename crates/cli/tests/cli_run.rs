#[macro_use]
extern crate pretty_assertions;

extern crate bumpalo;
extern crate indoc;
extern crate roc_collections;
extern crate roc_load;
extern crate roc_module;

#[cfg(test)]
mod cli_run {
    use cli_utils::helpers::{
        extract_valgrind_errors, file_path_from_root, fixture_file, fixtures_dir, known_bad_file,
        run_cmd, run_roc, run_with_valgrind, strip_colors, Out, ValgrindError, ValgrindErrorXWhat,
    };
    use const_format::concatcp;
    use indoc::indoc;
    use roc_cli::{CMD_BUILD, CMD_CHECK, CMD_FORMAT, CMD_RUN};
    use roc_test_utils::assert_multiline_str_eq;
    use serial_test::serial;
    use std::iter;
    use std::path::Path;

    const OPTIMIZE_FLAG: &str = concatcp!("--", roc_cli::FLAG_OPTIMIZE);
    const LINKER_FLAG: &str = concatcp!("--", roc_cli::FLAG_LINKER);
    const CHECK_FLAG: &str = concatcp!("--", roc_cli::FLAG_CHECK);
    const PREBUILT_PLATFORM: &str = concatcp!("--", roc_cli::FLAG_PREBUILT, "=true");
    #[allow(dead_code)]
    const TARGET_FLAG: &str = concatcp!("--", roc_cli::FLAG_TARGET);

    #[derive(Debug)]
    enum CliMode {
        RocBuild, // buildOnly
        RocRun,   // buildAndRun
        Roc,      // buildAndRunIfNoErrors
    }

    #[cfg(all(target_os = "linux", target_arch = "x86_64"))]
    const TEST_LEGACY_LINKER: bool = true;

    // Surgical linker currently only supports linux x86_64,
    // so we're always testing the legacy linker on other targets.
    #[cfg(not(all(target_os = "linux", target_arch = "x86_64")))]
    const TEST_LEGACY_LINKER: bool = false;

    #[cfg(all(unix, not(target_os = "macos")))]
    const ALLOW_VALGRIND: bool = true;

    // Disallow valgrind on macOS by default, because it reports a ton
    // of false positives. For local development on macOS, feel free to
    // change this to true!
    #[cfg(target_os = "macos")]
    const ALLOW_VALGRIND: bool = false;

    #[cfg(windows)]
    const ALLOW_VALGRIND: bool = false;

    #[derive(Debug, PartialEq, Eq)]
    enum Arg<'a> {
        ExamplePath(&'a str),
        PlainText(&'a str),
    }

    fn check_compile_error(file: &Path, flags: &[&str], expected: &str) {
        let compile_out = run_roc(
            [CMD_CHECK, file.to_str().unwrap()].iter().chain(flags),
            &[],
            &[],
        );
        let err = compile_out.stdout.trim();
        let err = strip_colors(err);

        // e.g. "1 error and 0 warnings found in 123 ms."
        let (before_first_digit, _) = err.split_at(err.rfind("found in ").unwrap());
        let err = format!("{}found in <ignored for test> ms.", before_first_digit);

        // make paths consistent
        let err = err.replace('\\', "/");

        // consistency with typewriters, very important
        let err = err.replace('\r', "");

        assert_multiline_str_eq!(err.as_str(), expected);
    }

    fn check_format_check_as_expected(file: &Path, expects_success_exit_code: bool) {
        let out = run_roc([CMD_FORMAT, file.to_str().unwrap(), CHECK_FLAG], &[], &[]);

        assert_eq!(out.status.success(), expects_success_exit_code);
    }

    fn run_roc_on<'a, I: IntoIterator<Item = &'a str>>(
        file: &'a Path,
        args: I,
        stdin: &[&str],
        roc_app_args: &[String],
        env: &[(&str, &str)],
    ) -> Out {
        let compile_out = run_roc(
            // converting these all to String avoids lifetime issues
            args.into_iter()
                .map(|arg| arg.to_string())
                .chain([file.to_str().unwrap().to_string(), "--".to_string()])
                .chain(roc_app_args.iter().cloned()),
            stdin,
            env,
        );

        let ignorable = "🔨 Rebuilding platform...\n";
        let stderr = compile_out.stderr.replacen(ignorable, "", 1);

        // for some reason, llvm prints out this warning when targeting windows
        let ignorable = "warning: ignoring debug info with an invalid version (0) in app\r\n";
        let stderr = stderr.replacen(ignorable, "", 1);

        let is_reporting_runtime = stderr.starts_with("runtime: ") && stderr.ends_with("ms\n");
        if !(stderr.is_empty() || is_reporting_runtime) {
            panic!("\n___________\nThe roc command:\n\n  {}\n\nhad unexpected stderr:\n\n  {}\n___________\n", compile_out.cmd_str, stderr);
        }

        assert!(
            compile_out.status.success(),
<<<<<<< HEAD
            "\n___________\nRoc command failed with status {:?}:\n\n  {:?}\n___________\n",
            compile_out.status,
            compile_out
=======
            "bad status stderr:\n{}\nstdout:\n{}",
            compile_out.stderr,
            compile_out.stdout
>>>>>>> 5e5218fc
        );

        compile_out
    }

    #[allow(clippy::too_many_arguments)]
    fn check_output_with_stdin(
        file: &Path,
        stdin: &[&str],
        executable_filename: &str,
        flags: &[&str],
        roc_app_args: &[String],
        extra_env: &[(&str, &str)],
        expected_ending: &str,
        use_valgrind: bool,
        test_many_cli_commands: bool, // buildOnly, buildAndRun and buildAndRunIfNoErrors
    ) {
        // valgrind does not yet support avx512 instructions, see #1963.
        // we can't enable this only when testing with valgrind because of host re-use between tests
        #[cfg(any(target_arch = "x86", target_arch = "x86_64"))]
        if is_x86_feature_detected!("avx512f") {
            std::env::set_var("NO_AVX512", "1");
        }

        // TODO: expects don't currently work on windows
        let cli_commands = if cfg!(windows) {
            match test_many_cli_commands {
                true => vec![CliMode::RocBuild, CliMode::RocRun],
                false => vec![CliMode::RocRun],
            }
        } else {
            match test_many_cli_commands {
                true => vec![CliMode::RocBuild, CliMode::RocRun, CliMode::Roc],
                false => vec![CliMode::Roc],
            }
        };

        for cli_mode in cli_commands.iter() {
            let flags = {
                let mut vec = flags.to_vec();

                // max-threads segfaults on windows right now
                if !cfg!(windows) {
                    vec.push("--max-threads=1");
                }

                vec.into_iter()
            };

            let out = match cli_mode {
                CliMode::RocBuild => {
                    run_roc_on(
                        file,
                        iter::once(CMD_BUILD).chain(flags.clone()),
                        &[],
                        &[],
                        &[],
                    );

                    if use_valgrind && ALLOW_VALGRIND {
                        let mut valgrind_args = vec![file
                            .with_file_name(executable_filename)
                            .to_str()
                            .unwrap()
                            .to_string()];
                        valgrind_args.extend(roc_app_args.iter().cloned());
                        let (valgrind_out, raw_xml) =
                            run_with_valgrind(stdin.iter().copied(), &valgrind_args);
                        if valgrind_out.status.success() {
                            let memory_errors = extract_valgrind_errors(&raw_xml).unwrap_or_else(|err| {
                                panic!("failed to parse the `valgrind` xml output:\n\n  Error was:\n\n    {:?}\n\n  valgrind xml was:\n\n    \"{}\"\n\n  valgrind stdout was:\n\n    \"{}\"\n\n  valgrind stderr was:\n\n    \"{}\"", err, raw_xml, valgrind_out.stdout, valgrind_out.stderr);
                            });

                            if !memory_errors.is_empty() {
                                for error in memory_errors {
                                    let ValgrindError {
                                        kind,
                                        what: _,
                                        xwhat,
                                    } = error;
                                    println!("Valgrind Error: {}\n", kind);

                                    if let Some(ValgrindErrorXWhat {
                                        text,
                                        leakedbytes: _,
                                        leakedblocks: _,
                                    }) = xwhat
                                    {
                                        println!("    {}", text);
                                    }
                                }
                                panic!("Valgrind reported memory errors");
                            }
                        } else {
                            let exit_code = match valgrind_out.status.code() {
                                Some(code) => format!("exit code {}", code),
                                None => "no exit code".to_string(),
                            };

                            panic!("`valgrind` exited with {}. valgrind stdout was: \"{}\"\n\nvalgrind stderr was: \"{}\"", exit_code, valgrind_out.stdout, valgrind_out.stderr);
                        }

                        valgrind_out
                    } else {
                        run_cmd(
                            file.with_file_name(executable_filename).to_str().unwrap(),
                            stdin.iter().copied(),
                            roc_app_args,
                            extra_env.iter().copied(),
                        )
                    }
                }
                CliMode::Roc => {
                    if !extra_env.is_empty() {
                        // TODO: `roc` and `roc dev` are currently buggy for `env.roc`
                        continue;
                    }

                    run_roc_on(file, flags.clone(), stdin, roc_app_args, extra_env)
                }
                CliMode::RocRun => run_roc_on(
                    file,
                    iter::once(CMD_RUN).chain(flags.clone()),
                    stdin,
                    roc_app_args,
                    extra_env,
                ),
            };

            if !&out.stdout.ends_with(expected_ending) {
                panic!(
                    "expected output to end with {:?} but instead got {:#?} - stderr was: {:#?}",
                    expected_ending, out.stdout, out.stderr
                );
            }

            if !out.status.success() {
                // We don't need stdout, Cargo prints it for us.
                panic!(
                    "Example program exited with status {:?}\nstderr was:\n{:#?}",
                    out.status, out.stderr
                );
            }
        }
    }

    // when you don't need args, stdin or extra_env
    fn test_roc_app_slim(
        dir_name: &str,
        roc_filename: &str,
        executable_filename: &str,
        expected_ending: &str,
        use_valgrind: bool,
    ) {
        test_roc_app(
            dir_name,
            roc_filename,
            executable_filename,
            &[],
            &[],
            &[],
            expected_ending,
            use_valgrind,
            false,
        )
    }

    #[allow(clippy::too_many_arguments)]
    fn test_roc_app(
        dir_name: &str,
        roc_filename: &str,
        executable_filename: &str,
        stdin: &[&str],
        args: &[Arg],
        extra_env: &[(&str, &str)],
        expected_ending: &str,
        use_valgrind: bool,
        test_many_cli_commands: bool, // buildOnly, buildAndRun and buildAndRunIfNoErrors
    ) {
        let file_name = file_path_from_root(dir_name, roc_filename);
        let mut roc_app_args: Vec<String> = Vec::new();

        for arg in args {
            match arg {
                Arg::ExamplePath(file) => {
                    roc_app_args.push(
                        file_path_from_root(dir_name, file)
                            .to_str()
                            .unwrap()
                            .to_string(),
                    );
                }
                Arg::PlainText(arg) => {
                    roc_app_args.push(arg.to_string());
                }
            }
        }

        // workaround for surgical linker issue, see PR #3990
        let mut custom_flags: Vec<&str> = Vec::new();

        match executable_filename {
            "form" | "hello-gui" | "breakout" | "libhello" => {
                // Since these require things the build system often doesn't have
                // (e.g. GUIs open a window, Ruby needs ruby installed, WASM needs a browser)
                // we do `roc build` on them but don't run them.
                run_roc_on(&file_name, [CMD_BUILD, OPTIMIZE_FLAG], &[], &[], &[]);
                return;
            }
            "swiftui" | "rocLovesSwift" => {
                if cfg!(not(target_os = "macos")) {
                    eprintln!(
                        "WARNING: skipping testing example {} because it only works on MacOS.",
                        roc_filename
                    );
                    return;
                } else {
                    run_roc_on(&file_name, [CMD_BUILD, OPTIMIZE_FLAG], &[], &[], &[]);
                    return;
                }
            }
            "rocLovesWebAssembly" => {
                // this is a web assembly example, but we don't test with JS at the moment
                eprintln!(
                    "WARNING: skipping testing example {} because it only works in a browser!",
                    roc_filename
                );
                return;
            }
            "args" => {
                custom_flags = vec![LINKER_FLAG, "legacy"];
            }
            _ => {}
        }

        // Check with and without optimizations
        check_output_with_stdin(
            &file_name,
            stdin,
            executable_filename,
            &custom_flags,
            &roc_app_args,
            extra_env,
            expected_ending,
            use_valgrind,
            test_many_cli_commands,
        );

        custom_flags.push(OPTIMIZE_FLAG);
        // This is mostly because the false interpreter is still very slow -
        // 25s for the cli tests is just not acceptable during development!
        #[cfg(not(debug_assertions))]
        check_output_with_stdin(
            &file_name,
            stdin,
            executable_filename,
            &custom_flags,
            &roc_app_args,
            extra_env,
            expected_ending,
            use_valgrind,
            test_many_cli_commands,
        );

        // Also check with the legacy linker.

        if TEST_LEGACY_LINKER {
            check_output_with_stdin(
                &file_name,
                stdin,
                executable_filename,
                &[LINKER_FLAG, "legacy"],
                &roc_app_args,
                extra_env,
                expected_ending,
                use_valgrind,
                test_many_cli_commands,
            );
        }
    }

    #[test]
    #[serial(cli_platform)]
    fn hello_world() {
        test_roc_app_slim(
            "examples",
            "helloWorld.roc",
            "helloWorld",
            "Hello, World!\n",
            true,
        )
    }

    #[cfg(windows)]
    const LINE_ENDING: &str = "\r\n";
    #[cfg(not(windows))]
    const LINE_ENDING: &str = "\n";

    #[test]
    // uses C platform
    fn platform_switching_main() {
        test_roc_app_slim(
            "examples/platform-switching",
            "main.roc",
            "rocLovesPlatforms",
            &("Which platform am I running on now?".to_string() + LINE_ENDING),
            true,
        )
    }

    // We exclude the C platforming switching example
    // because the main platform switching example runs the c platform.
    // If we don't, a race condition leads to test flakiness.

    #[test]
    fn platform_switching_rust() {
        test_roc_app_slim(
            "examples/platform-switching",
            "rocLovesRust.roc",
            "rocLovesRust",
            "Roc <3 Rust!\n",
            true,
        )
    }

    #[test]
    fn platform_switching_zig() {
        test_roc_app_slim(
            "examples/platform-switching",
            "rocLovesZig.roc",
            "rocLovesZig",
            "Roc <3 Zig!\n",
            true,
        )
    }

    #[test]
    fn platform_switching_wasm() {
        test_roc_app_slim(
            "examples/platform-switching",
            "rocLovesWebAssembly.roc",
            "rocLovesWebAssembly",
            "Roc <3 Web Assembly!\n",
            true,
        )
    }

    #[test]
    fn platform_switching_swift() {
        test_roc_app_slim(
            "examples/platform-switching",
            "rocLovesSwift.roc",
            "rocLovesSwift",
            "Roc <3 Swift!\n",
            true,
        )
    }

    #[test]
    #[cfg_attr(
        windows,
        ignore = "this platform is broken, and `roc run --lib` is missing on windows"
    )]
    fn ruby_interop() {
        test_roc_app_slim("examples/ruby-interop", "main.roc", "libhello", "", true)
    }

    #[test]
    fn fibonacci() {
        test_roc_app_slim(
            "crates/cli_testing_examples/algorithms",
            "fibonacci.roc",
            "fibonacci",
            "",
            true,
        )
    }

    #[test]
    fn hello_gui() {
        test_roc_app_slim("examples/gui", "hello.roc", "hello-gui", "", false)
    }

    #[test]
    fn breakout() {
        test_roc_app_slim(
            "examples/gui/breakout",
            "breakout.roc",
            "breakout",
            "",
            false,
        )
    }

    #[test]
    fn quicksort() {
        test_roc_app_slim(
            "crates/cli_testing_examples/algorithms",
            "quicksort.roc",
            "quicksort",
            "[0, 0, 0, 0, 0, 0, 0, 0, 0, 1, 1, 1, 1, 1, 1, 1, 1, 1, 2, 2]\n",
            true,
        )
    }

    #[test]
    #[cfg_attr(windows, ignore = "missing __udivdi3 and some other symbols")]
    #[serial(cli_platform)]
    fn cli_args() {
        test_roc_app(
            "examples/cli",
            "args.roc",
            "args",
            &[],
            &[
                Arg::PlainText("log"),
                Arg::PlainText("-b"),
                Arg::PlainText("3"),
                Arg::PlainText("--num"),
                Arg::PlainText("81"),
            ],
            &[],
            "4\n",
            false,
            false,
        )
    }

    #[test]
    fn interactive_effects() {
        test_roc_app(
            "examples/cli",
            "effects.roc",
            "effects",
            &["hi there!"],
            &[],
            &[],
            "hi there!\nIt is known\n",
            true,
            false,
        )
    }

    #[test]
    // tea = The Elm Architecture
    fn terminal_ui_tea() {
        test_roc_app(
            "examples/cli",
            "tui.roc",
            "tui",
            &["foo\n"], // NOTE: adding more lines leads to memory leaks
            &[],
            &[],
            "Hello Worldfoo!\n",
            true,
            false,
        )
    }

    #[test]
    fn false_interpreter() {
        test_roc_app(
            "examples/cli/false-interpreter",
            "False.roc",
            "false",
            &[],
            &[Arg::ExamplePath("examples/hello.false")],
            &[],
            &("Hello, World!".to_string() + LINE_ENDING),
            false,
            true,
        )
    }

    #[test]
    fn swift_ui() {
        test_roc_app_slim("examples/swiftui", "main.roc", "swiftui", "", false)
    }

    #[test]
    fn static_site_gen() {
        test_roc_app(
            "examples/static-site-gen",
            "static-site.roc",
            "static-site",
            &[],
            &[Arg::ExamplePath("input"), Arg::ExamplePath("output")],
            &[],
            "Processed 3 files with 3 successes and 0 errors\n",
            false,
            false,
        )
    }

    #[test]
    #[serial(cli_platform)]
    fn with_env_vars() {
        test_roc_app(
            "examples/cli",
            "env.roc",
            "env",
            &[],
            &[],
            &[
                ("EDITOR", "roc-editor"),
                ("SHLVL", "3"),
                ("LETTERS", "a,c,e,j"),
            ],
            "Your favorite editor is roc-editor!\n\
            Your current shell level is 3!\n\
            Your favorite letters are: a c e j\n",
            false,
            false,
        )
    }

    #[test]
    fn parse_movies_csv() {
        test_roc_app_slim(
            "examples/parser",
            "parse-movies-csv.roc",
            "parse-movies-csv",
            "Parse success!\n",
            false,
        )
    }

    // TODO not sure if this cfg should still be here: #[cfg(not(debug_assertions))]
    // this is for testing the benchmarks, to perform proper benchmarks see crates/cli/benches/README.md
    mod test_benchmarks {
        use cli_utils::helpers::cli_testing_dir;

        use super::{check_output_with_stdin, OPTIMIZE_FLAG, PREBUILT_PLATFORM};

        use std::{path::Path, sync::Once};

        static BENCHMARKS_BUILD_PLATFORM: Once = Once::new();

        fn test_benchmark(
            roc_filename: &str,
            executable_filename: &str,
            stdin: &[&str],
            expected_ending: &str,
            use_valgrind: bool,
        ) {
            let file_name = cli_testing_dir("benchmarks").join(roc_filename);

            // TODO fix QuicksortApp and then remove this!
            if roc_filename == "QuicksortApp.roc" {
                eprintln!(
                    "WARNING: skipping testing benchmark {} because the test is broken right now!",
                    roc_filename
                );
                return;
            }

            #[cfg(all(not(feature = "wasm32-cli-run"), not(feature = "i386-cli-run")))]
            check_output_regular(
                &file_name,
                stdin,
                executable_filename,
                expected_ending,
                use_valgrind,
            );

            #[cfg(feature = "wasm32-cli-run")]
            check_output_wasm(&file_name, stdin, executable_filename, expected_ending);

            #[cfg(feature = "i386-cli-run")]
            check_output_i386(
                &file_name,
                stdin,
                executable_filename,
                expected_ending,
                use_valgrind,
            );
        }

        #[cfg(all(not(feature = "wasm32-cli-run"), not(feature = "i386-cli-run")))]
        fn check_output_regular(
            file_name: &Path,
            stdin: &[&str],
            executable_filename: &str,
            expected_ending: &str,
            use_valgrind: bool,
        ) {
            let mut ran_without_optimizations = false;

            BENCHMARKS_BUILD_PLATFORM.call_once(|| {
                // Check with and without optimizations
                check_output_with_stdin(
                    file_name,
                    stdin,
                    executable_filename,
                    &[],
                    &[],
                    &[],
                    expected_ending,
                    use_valgrind,
                    false,
                );

                ran_without_optimizations = true;
            });

            // now we can pass the `PREBUILT_PLATFORM` flag, because the
            // `call_once` will have built the platform

            if !ran_without_optimizations {
                // Check with and without optimizations
                check_output_with_stdin(
                    file_name,
                    stdin,
                    executable_filename,
                    &[PREBUILT_PLATFORM],
                    &[],
                    &[],
                    expected_ending,
                    use_valgrind,
                    false,
                );
            }

            check_output_with_stdin(
                file_name,
                stdin,
                executable_filename,
                &[PREBUILT_PLATFORM, OPTIMIZE_FLAG],
                &[],
                &[],
                expected_ending,
                use_valgrind,
                false,
            );
        }

        #[cfg(feature = "wasm32-cli-run")]
        fn check_output_wasm(
            file_name: &Path,
            stdin: &[&str],
            executable_filename: &str,
            expected_ending: &str,
        ) {
            // Check with and without optimizations
            check_wasm_output_with_stdin(
                file_name,
                stdin,
                executable_filename,
                &[],
                expected_ending,
            );

            check_wasm_output_with_stdin(
                file_name,
                stdin,
                executable_filename,
                &[OPTIMIZE_FLAG],
                expected_ending,
            );
        }

        #[cfg(feature = "wasm32-cli-run")]
        fn check_wasm_output_with_stdin(
            file: &Path,
            stdin: &[&str],
            executable_filename: &str,
            flags: &[&str],
            expected_ending: &str,
        ) {
            use super::{concatcp, run_roc, CMD_BUILD, TARGET_FLAG};

            let mut flags = flags.to_vec();
            flags.push(concatcp!(TARGET_FLAG, "=wasm32"));

            let compile_out = run_roc(
                [CMD_BUILD, file.to_str().unwrap()]
                    .iter()
                    .chain(flags.as_slice()),
                &[],
                &[],
            );

            assert!(
                compile_out.status.success(),
                "bad status stderr:\n{}\nstdout:\n{}",
                compile_out.stderr,
                compile_out.stdout
            );

            let mut path = file.with_file_name(executable_filename);
            path.set_extension("wasm");

            let stdout = crate::run_with_wasmer(&path, stdin);

            if !stdout.ends_with(expected_ending) {
                panic!(
                    "expected output to end with {:?} but instead got {:#?}",
                    expected_ending, stdout
                );
            }
        }

        #[cfg(feature = "i386-cli-run")]
        fn check_output_i386(
            file_name: &Path,
            stdin: &[&str],
            executable_filename: &str,
            expected_ending: &str,
            use_valgrind: bool,
        ) {
            check_output_with_stdin(
                &file_name,
                stdin,
                executable_filename,
                &[concatcp!(TARGET_FLAG, "=x86_32")],
                &[],
                expected_ending,
                use_valgrind,
                false,
            );

            check_output_with_stdin(
                &file_name,
                stdin,
                executable_filename,
                &[concatcp!(TARGET_FLAG, "=x86_32"), OPTIMIZE_FLAG],
                &[],
                expected_ending,
                use_valgrind,
                false,
            );
        }

        #[test]
        fn nqueens() {
            test_benchmark("NQueens.roc", "nqueens", &["6"], "4\n", true)
        }

        #[test]
        fn cfold() {
            test_benchmark("CFold.roc", "cfold", &["3"], "11 & 11\n", true)
        }

        #[test]
        fn deriv() {
            test_benchmark(
                "Deriv.roc",
                "deriv",
                &["2"],
                "1 count: 6\n2 count: 22\n",
                true,
            )
        }

        #[test]
        fn rbtree_ck() {
            test_benchmark("RBTreeCk.roc", "rbtree-ck", &["100"], "10\n", true)
        }

        #[test]
        fn rbtree_insert() {
            test_benchmark(
                "RBTreeInsert.roc",
                "rbtree-insert",
                &[],
                "Node Black 0 {} Empty Empty\n",
                true,
            )
        }

        /*
        // rbtree_del does not work
        #[test]
        fn rbtree_del() {
            test_benchmark(
                "RBTreeDel.roc",
                "rbtree-del",
                &["420"],
                &[],
                "30\n",
                true
            )
        }*/

        #[test]
        fn astar() {
            test_benchmark("TestAStar.roc", "test-astar", &[], "True\n", false)
        }

        #[test]
        fn base64() {
            test_benchmark(
                "TestBase64.roc",
                "test-base64",
                &[],
                "encoded: SGVsbG8gV29ybGQ=\ndecoded: Hello World\n",
                true,
            )
        }

        #[test]
        fn closure() {
            test_benchmark("Closure.roc", "closure", &[], "", false)
        }

        #[test]
        fn issue2279() {
            test_benchmark("Issue2279.roc", "issue2279", &[], "Hello, world!\n", true)
        }

        #[test]
        fn quicksort_app() {
            test_benchmark(
                "QuicksortApp.roc",
                "quicksortapp",
                &[],
                "todo put the correct quicksort answer here",
                true,
            )
        }
    }

    #[test]
    #[serial(multi_dep_str)]
    fn run_multi_dep_str_unoptimized() {
        check_output_with_stdin(
            &fixture_file("multi-dep-str", "Main.roc"),
            &[],
            "multi-dep-str",
            &[],
            &[],
            &[],
            "I am Dep2.str2\n",
            true,
            false,
        );
    }

    #[test]
    #[serial(multi_dep_str)]
    fn run_multi_dep_str_optimized() {
        check_output_with_stdin(
            &fixture_file("multi-dep-str", "Main.roc"),
            &[],
            "multi-dep-str",
            &[OPTIMIZE_FLAG],
            &[],
            &[],
            "I am Dep2.str2\n",
            true,
            false,
        );
    }

    #[test]
    #[serial(multi_dep_thunk)]
    fn run_multi_dep_thunk_unoptimized() {
        check_output_with_stdin(
            &fixture_file("multi-dep-thunk", "Main.roc"),
            &[],
            "multi-dep-thunk",
            &[],
            &[],
            &[],
            "I am Dep2.value2\n",
            true,
            false,
        );
    }

    #[test]
    #[serial(multi_dep_thunk)]
    fn run_multi_dep_thunk_optimized() {
        check_output_with_stdin(
            &fixture_file("multi-dep-thunk", "Main.roc"),
            &[],
            "multi-dep-thunk",
            &[OPTIMIZE_FLAG],
            &[],
            &[],
            "I am Dep2.value2\n",
            true,
            false,
        );
    }

    #[test]
    fn known_type_error() {
        check_compile_error(
            &known_bad_file("TypeError.roc"),
            &[],
            indoc!(
                r#"
                ── TYPE MISMATCH ─ ...known_bad/../../../../examples/cli/cli-platform/main.roc ─

                Something is off with the type annotation of the main required symbol:

                2│      requires {} { main : InternalProgram }
                                             ^^^^^^^^^^^^^^^

                This #UserApp.main value is a:

                    Task.Task {} * [Write [Stdout]]

                But the type annotation on main says it should be:

                    InternalProgram.InternalProgram

                Tip: Type comparisons between an opaque type are only ever equal if
                both types are the same opaque type. Did you mean to create an opaque
                type by wrapping it? If I have an opaque type Age := U32 I can create
                an instance of this opaque type by doing @Age 23.


                ── TYPE MISMATCH ─ ...known_bad/../../../../examples/cli/cli-platform/main.roc ─

                This 1st argument to toEffect has an unexpected type:

                9│  mainForHost = InternalProgram.toEffect main
                                                           ^^^^

                This #UserApp.main value is a:

                    Task.Task {} * [Write [Stdout]]

                But toEffect needs its 1st argument to be:

                    InternalProgram.InternalProgram

                Tip: Type comparisons between an opaque type are only ever equal if
                both types are the same opaque type. Did you mean to create an opaque
                type by wrapping it? If I have an opaque type Age := U32 I can create
                an instance of this opaque type by doing @Age 23.

                ────────────────────────────────────────────────────────────────────────────────

                2 errors and 1 warning found in <ignored for test> ms."#
            ),
        );
    }

    #[test]
    fn exposed_not_defined() {
        check_compile_error(
            &known_bad_file("ExposedNotDefined.roc"),
            &[],
            indoc!(
                r#"
                ── MISSING DEFINITION ────────────────── tests/known_bad/ExposedNotDefined.roc ─

                bar is listed as exposed, but it isn't defined in this module.

                You can fix this by adding a definition for bar, or by removing it
                from exposes.

                ────────────────────────────────────────────────────────────────────────────────

                1 error and 0 warnings found in <ignored for test> ms."#
            ),
        );
    }

    #[test]
    fn unused_import() {
        check_compile_error(
            &known_bad_file("UnusedImport.roc"),
            &[],
            indoc!(
                r#"
                ── UNUSED IMPORT ──────────────────────────── tests/known_bad/UnusedImport.roc ─

                Nothing from Symbol is used in this module.

                3│      imports [Symbol.{ Ident }]
                                 ^^^^^^^^^^^^^^^^

                Since Symbol isn't used, you don't need to import it.

                ────────────────────────────────────────────────────────────────────────────────

                0 errors and 1 warning found in <ignored for test> ms."#
            ),
        );
    }

    #[test]
    fn unknown_generates_with() {
        check_compile_error(
            &known_bad_file("UnknownGeneratesWith.roc"),
            &[],
            indoc!(
                r#"
                ── UNKNOWN GENERATES FUNCTION ─────── tests/known_bad/UnknownGeneratesWith.roc ─

                I don't know how to generate the foobar function.

                4│      generates Effect with [after, map, always, foobar]
                                                                   ^^^^^^

                Only specific functions like `after` and `map` can be generated.Learn
                more about hosted modules at TODO.

                ────────────────────────────────────────────────────────────────────────────────

                1 error and 0 warnings found in <ignored for test> ms."#
            ),
        );
    }

    #[test]
    fn format_check_good() {
        check_format_check_as_expected(&fixture_file("format", "Formatted.roc"), true);
    }

    #[test]
    fn format_check_reformatting_needed() {
        check_format_check_as_expected(&fixture_file("format", "NotFormatted.roc"), false);
    }

    #[test]
    fn format_check_folders() {
        // This fails, because "NotFormatted.roc" is present in this folder
        check_format_check_as_expected(&fixtures_dir("format"), false);

        // This doesn't fail, since only "Formatted.roc" and non-roc files are present in this folder
        check_format_check_as_expected(&fixtures_dir("format/formatted_directory"), true);
    }
}

#[allow(dead_code)]
fn run_with_wasmer(wasm_path: &std::path::Path, stdin: &[&str]) -> String {
    use std::io::Write;
    use wasmer::{Instance, Module, Store};

    //    std::process::Command::new("cp")
    //        .args(&[
    //            wasm_path.to_str().unwrap(),
    //            "/home/folkertdev/roc/wasm/nqueens.wasm",
    //        ])
    //        .output()
    //        .unwrap();

    let store = Store::default();
    let module = Module::from_file(&store, wasm_path).unwrap();

    let mut fake_stdin = wasmer_wasi::Pipe::new();
    let fake_stdout = wasmer_wasi::Pipe::new();
    let fake_stderr = wasmer_wasi::Pipe::new();

    for line in stdin {
        write!(fake_stdin, "{}", line).unwrap();
    }

    // First, we create the `WasiEnv`
    use wasmer_wasi::WasiState;
    let mut wasi_env = WasiState::new("hello")
        .stdin(Box::new(fake_stdin))
        .stdout(Box::new(fake_stdout))
        .stderr(Box::new(fake_stderr))
        .finalize()
        .unwrap();

    // Then, we get the import object related to our WASI
    // and attach it to the Wasm instance.
    let import_object = wasi_env
        .import_object(&module)
        .unwrap_or_else(|_| wasmer::imports!());

    let instance = Instance::new(&module, &import_object).unwrap();

    let start = instance.exports.get_function("_start").unwrap();

    match start.call(&[]) {
        Ok(_) => read_wasi_stdout(wasi_env),
        Err(e) => {
            use wasmer_wasi::WasiError;
            match e.downcast::<WasiError>() {
                Ok(WasiError::Exit(0)) => {
                    // we run the `_start` function, so exit(0) is expected
                    read_wasi_stdout(wasi_env)
                }
                other => format!("Something went wrong running a wasm test: {:?}", other),
            }
        }
    }
}

#[allow(dead_code)]
fn read_wasi_stdout(wasi_env: wasmer_wasi::WasiEnv) -> String {
    let mut state = wasi_env.state.lock().unwrap();

    match state.fs.stdout_mut() {
        Ok(Some(stdout)) => {
            let mut buf = String::new();
            stdout.read_to_string(&mut buf).unwrap();

            buf
        }
        _ => todo!(),
    }
}<|MERGE_RESOLUTION|>--- conflicted
+++ resolved
@@ -120,15 +120,9 @@
 
         assert!(
             compile_out.status.success(),
-<<<<<<< HEAD
             "\n___________\nRoc command failed with status {:?}:\n\n  {:?}\n___________\n",
             compile_out.status,
             compile_out
-=======
-            "bad status stderr:\n{}\nstdout:\n{}",
-            compile_out.stderr,
-            compile_out.stdout
->>>>>>> 5e5218fc
         );
 
         compile_out
