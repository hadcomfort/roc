--- conflicted
+++ resolved
@@ -200,836 +200,4 @@
             defs: self.defs.remove_spaces(arena),
         }
     }
-<<<<<<< HEAD
-}
-
-impl<'a> RemoveSpaces<'a> for Defs<'a> {
-    fn remove_spaces(&self, arena: &'a Bump) -> Self {
-        let mut defs = self.clone();
-
-        defs.spaces.clear();
-        defs.space_before.clear();
-        defs.space_after.clear();
-
-        for type_def in defs.type_defs.iter_mut() {
-            *type_def = type_def.remove_spaces(arena);
-        }
-
-        for value_def in defs.value_defs.iter_mut() {
-            *value_def = value_def.remove_spaces(arena);
-        }
-
-        for region_def in defs.regions.iter_mut() {
-            *region_def = region_def.remove_spaces(arena);
-        }
-
-        defs
-    }
-}
-
-impl<'a, V: RemoveSpaces<'a>> RemoveSpaces<'a> for Spaces<'a, V> {
-    fn remove_spaces(&self, arena: &'a Bump) -> Self {
-        Spaces {
-            before: &[],
-            item: self.item.remove_spaces(arena),
-            after: &[],
-        }
-    }
-}
-
-impl<'a, K: RemoveSpaces<'a>, V: RemoveSpaces<'a>> RemoveSpaces<'a> for KeywordItem<'a, K, V> {
-    fn remove_spaces(&self, arena: &'a Bump) -> Self {
-        KeywordItem {
-            keyword: self.keyword.remove_spaces(arena),
-            item: self.item.remove_spaces(arena),
-        }
-    }
-}
-
-impl<'a> RemoveSpaces<'a> for ProvidesTo<'a> {
-    fn remove_spaces(&self, arena: &'a Bump) -> Self {
-        ProvidesTo {
-            provides_keyword: self.provides_keyword.remove_spaces(arena),
-            entries: self.entries.remove_spaces(arena),
-            types: self.types.remove_spaces(arena),
-            to_keyword: self.to_keyword.remove_spaces(arena),
-            to: self.to.remove_spaces(arena),
-        }
-    }
-}
-
-impl<'a> RemoveSpaces<'a> for Module<'a> {
-    fn remove_spaces(&self, arena: &'a Bump) -> Self {
-        let header = match &self.header {
-            Header::Module(header) => Header::Module(ModuleHeader {
-                after_keyword: &[],
-                params: header.params.remove_spaces(arena),
-                exposes: header.exposes.remove_spaces(arena),
-                interface_imports: header.interface_imports.remove_spaces(arena),
-            }),
-            Header::App(header) => Header::App(AppHeader {
-                before_provides: &[],
-                provides: header.provides.remove_spaces(arena),
-                before_packages: &[],
-                packages: header.packages.remove_spaces(arena),
-                old_imports: header.old_imports.remove_spaces(arena),
-                old_provides_to_new_package: header
-                    .old_provides_to_new_package
-                    .remove_spaces(arena),
-            }),
-            Header::Package(header) => Header::Package(PackageHeader {
-                before_exposes: &[],
-                exposes: header.exposes.remove_spaces(arena),
-                before_packages: &[],
-                packages: header.packages.remove_spaces(arena),
-            }),
-            Header::Platform(header) => Header::Platform(PlatformHeader {
-                before_name: &[],
-                name: header.name.remove_spaces(arena),
-                requires: header.requires.remove_spaces(arena),
-                exposes: header.exposes.remove_spaces(arena),
-                packages: header.packages.remove_spaces(arena),
-                imports: header.imports.remove_spaces(arena),
-                provides: header.provides.remove_spaces(arena),
-            }),
-            Header::Hosted(header) => Header::Hosted(HostedHeader {
-                before_name: &[],
-                name: header.name.remove_spaces(arena),
-                exposes: header.exposes.remove_spaces(arena),
-                imports: header.imports.remove_spaces(arena),
-            }),
-        };
-        Module {
-            comments: &[],
-            header,
-        }
-    }
-}
-
-impl<'a> RemoveSpaces<'a> for ModuleParams<'a> {
-    fn remove_spaces(&self, arena: &'a Bump) -> Self {
-        ModuleParams {
-            params: self.params.remove_spaces(arena),
-            before_arrow: &[],
-            after_arrow: &[],
-        }
-    }
-}
-
-impl<'a> RemoveSpaces<'a> for Region {
-    fn remove_spaces(&self, _arena: &'a Bump) -> Self {
-        Region::zero()
-    }
-}
-
-impl<'a> RemoveSpaces<'a> for &'a str {
-    fn remove_spaces(&self, _arena: &'a Bump) -> Self {
-        self
-    }
-}
-
-impl<'a, T: RemoveSpaces<'a> + Copy> RemoveSpaces<'a> for Spaced<'a, T> {
-    fn remove_spaces(&self, arena: &'a Bump) -> Self {
-        match *self {
-            Spaced::Item(a) => Spaced::Item(a.remove_spaces(arena)),
-            Spaced::SpaceBefore(a, _) => a.remove_spaces(arena),
-            Spaced::SpaceAfter(a, _) => a.remove_spaces(arena),
-        }
-    }
-}
-
-impl<'a> RemoveSpaces<'a> for ExposedName<'a> {
-    fn remove_spaces(&self, _arena: &'a Bump) -> Self {
-        *self
-    }
-}
-
-impl<'a> RemoveSpaces<'a> for ModuleName<'a> {
-    fn remove_spaces(&self, _arena: &'a Bump) -> Self {
-        *self
-    }
-}
-
-impl<'a> RemoveSpaces<'a> for PackageName<'a> {
-    fn remove_spaces(&self, _arena: &'a Bump) -> Self {
-        *self
-    }
-}
-
-impl<'a> RemoveSpaces<'a> for To<'a> {
-    fn remove_spaces(&self, arena: &'a Bump) -> Self {
-        match *self {
-            To::ExistingPackage(a) => To::ExistingPackage(a),
-            To::NewPackage(a) => To::NewPackage(a.remove_spaces(arena)),
-        }
-    }
-}
-
-impl<'a> RemoveSpaces<'a> for TypedIdent<'a> {
-    fn remove_spaces(&self, arena: &'a Bump) -> Self {
-        TypedIdent {
-            ident: self.ident.remove_spaces(arena),
-            spaces_before_colon: &[],
-            ann: self.ann.remove_spaces(arena),
-        }
-    }
-}
-
-impl<'a> RemoveSpaces<'a> for PlatformRequires<'a> {
-    fn remove_spaces(&self, arena: &'a Bump) -> Self {
-        PlatformRequires {
-            rigids: self.rigids.remove_spaces(arena),
-            signature: self.signature.remove_spaces(arena),
-        }
-    }
-}
-
-impl<'a> RemoveSpaces<'a> for UppercaseIdent<'a> {
-    fn remove_spaces(&self, _arena: &'a Bump) -> Self {
-        *self
-    }
-}
-
-impl<'a> RemoveSpaces<'a> for PackageEntry<'a> {
-    fn remove_spaces(&self, arena: &'a Bump) -> Self {
-        PackageEntry {
-            shorthand: self.shorthand,
-            spaces_after_shorthand: &[],
-            platform_marker: match self.platform_marker {
-                Some(_) => Some(&[]),
-                None => None,
-            },
-            package_name: self.package_name.remove_spaces(arena),
-        }
-    }
-}
-
-impl<'a> RemoveSpaces<'a> for ImportsEntry<'a> {
-    fn remove_spaces(&self, arena: &'a Bump) -> Self {
-        match *self {
-            ImportsEntry::Module(a, b) => ImportsEntry::Module(a, b.remove_spaces(arena)),
-            ImportsEntry::Package(a, b, c) => ImportsEntry::Package(a, b, c.remove_spaces(arena)),
-            ImportsEntry::IngestedFile(a, b) => {
-                ImportsEntry::IngestedFile(a, b.remove_spaces(arena))
-            }
-        }
-    }
-}
-
-impl<'a, T: RemoveSpaces<'a>> RemoveSpaces<'a> for Option<T> {
-    fn remove_spaces(&self, arena: &'a Bump) -> Self {
-        self.as_ref().map(|a| a.remove_spaces(arena))
-    }
-}
-
-impl<'a, T: RemoveSpaces<'a> + std::fmt::Debug> RemoveSpaces<'a> for Loc<T> {
-    fn remove_spaces(&self, arena: &'a Bump) -> Self {
-        let res = self.value.remove_spaces(arena);
-        Loc::at(Region::zero(), res)
-    }
-}
-
-impl<'a, A: RemoveSpaces<'a>, B: RemoveSpaces<'a>> RemoveSpaces<'a> for (A, B) {
-    fn remove_spaces(&self, arena: &'a Bump) -> Self {
-        (self.0.remove_spaces(arena), self.1.remove_spaces(arena))
-    }
-}
-
-impl<'a, T: RemoveSpaces<'a>> RemoveSpaces<'a> for Collection<'a, T> {
-    fn remove_spaces(&self, arena: &'a Bump) -> Self {
-        let mut items = Vec::with_capacity_in(self.items.len(), arena);
-        for item in self.items {
-            items.push(item.remove_spaces(arena));
-        }
-        Collection::with_items(items.into_bump_slice())
-    }
-}
-
-impl<'a, T: RemoveSpaces<'a> + std::fmt::Debug> RemoveSpaces<'a> for &'a [T] {
-    fn remove_spaces(&self, arena: &'a Bump) -> Self {
-        let mut items = Vec::with_capacity_in(self.len(), arena);
-        for item in *self {
-            let res = item.remove_spaces(arena);
-            items.push(res);
-        }
-        items.into_bump_slice()
-    }
-}
-
-impl<'a> RemoveSpaces<'a> for UnaryOp {
-    fn remove_spaces(&self, _arena: &'a Bump) -> Self {
-        *self
-    }
-}
-
-impl<'a> RemoveSpaces<'a> for BinOp {
-    fn remove_spaces(&self, _arena: &'a Bump) -> Self {
-        *self
-    }
-}
-
-impl<'a, T: RemoveSpaces<'a>> RemoveSpaces<'a> for &'a T {
-    fn remove_spaces(&self, arena: &'a Bump) -> Self {
-        arena.alloc((*self).remove_spaces(arena))
-    }
-}
-
-impl<'a> RemoveSpaces<'a> for TypeDef<'a> {
-    fn remove_spaces(&self, arena: &'a Bump) -> Self {
-        use TypeDef::*;
-
-        match *self {
-            Alias {
-                header: TypeHeader { name, vars },
-                ann,
-            } => Alias {
-                header: TypeHeader {
-                    name: name.remove_spaces(arena),
-                    vars: vars.remove_spaces(arena),
-                },
-                ann: ann.remove_spaces(arena),
-            },
-            Opaque {
-                header: TypeHeader { name, vars },
-                typ,
-                derived,
-            } => Opaque {
-                header: TypeHeader {
-                    name: name.remove_spaces(arena),
-                    vars: vars.remove_spaces(arena),
-                },
-                typ: typ.remove_spaces(arena),
-                derived: derived.remove_spaces(arena),
-            },
-            Ability {
-                header: TypeHeader { name, vars },
-                loc_implements: loc_has,
-                members,
-            } => Ability {
-                header: TypeHeader {
-                    name: name.remove_spaces(arena),
-                    vars: vars.remove_spaces(arena),
-                },
-                loc_implements: loc_has.remove_spaces(arena),
-                members: members.remove_spaces(arena),
-            },
-        }
-    }
-}
-
-impl<'a> RemoveSpaces<'a> for ValueDef<'a> {
-    fn remove_spaces(&self, arena: &'a Bump) -> Self {
-        use ValueDef::*;
-
-        match *self {
-            Annotation(a, b) => Annotation(a.remove_spaces(arena), b.remove_spaces(arena)),
-            Body(a, b) => Body(
-                arena.alloc(a.remove_spaces(arena)),
-                arena.alloc(b.remove_spaces(arena)),
-            ),
-            AnnotatedBody {
-                ann_pattern,
-                ann_type,
-                comment: _,
-                body_pattern,
-                body_expr,
-            } => AnnotatedBody {
-                ann_pattern: arena.alloc(ann_pattern.remove_spaces(arena)),
-                ann_type: arena.alloc(ann_type.remove_spaces(arena)),
-                comment: None,
-                body_pattern: arena.alloc(body_pattern.remove_spaces(arena)),
-                body_expr: arena.alloc(body_expr.remove_spaces(arena)),
-            },
-            Dbg {
-                condition,
-                preceding_comment: _,
-            } => Dbg {
-                condition: arena.alloc(condition.remove_spaces(arena)),
-                preceding_comment: Region::zero(),
-            },
-            Expect {
-                condition,
-                preceding_comment: _,
-            } => Expect {
-                condition: arena.alloc(condition.remove_spaces(arena)),
-                preceding_comment: Region::zero(),
-            },
-            ExpectFx {
-                condition,
-                preceding_comment: _,
-            } => ExpectFx {
-                condition: arena.alloc(condition.remove_spaces(arena)),
-                preceding_comment: Region::zero(),
-            },
-            ModuleImport(module_import) => ModuleImport(module_import.remove_spaces(arena)),
-            IngestedFileImport(ingested_file_import) => {
-                IngestedFileImport(ingested_file_import.remove_spaces(arena))
-            }
-            Stmt(loc_expr) => Stmt(arena.alloc(loc_expr.remove_spaces(arena))),
-        }
-    }
-}
-
-impl<'a> RemoveSpaces<'a> for ModuleImport<'a> {
-    fn remove_spaces(&self, arena: &'a Bump) -> Self {
-        ModuleImport {
-            before_name: &[],
-            name: self.name.remove_spaces(arena),
-            params: self.params.remove_spaces(arena),
-            alias: self.alias.remove_spaces(arena),
-            exposed: self.exposed.remove_spaces(arena),
-        }
-    }
-}
-
-impl<'a> RemoveSpaces<'a> for ModuleImportParams<'a> {
-    fn remove_spaces(&self, arena: &'a Bump) -> Self {
-        ModuleImportParams {
-            before: &[],
-            params: self.params.remove_spaces(arena),
-        }
-    }
-}
-
-impl<'a> RemoveSpaces<'a> for IngestedFileImport<'a> {
-    fn remove_spaces(&self, arena: &'a Bump) -> Self {
-        IngestedFileImport {
-            before_path: &[],
-            path: self.path.remove_spaces(arena),
-            name: self.name.remove_spaces(arena),
-            annotation: self.annotation.remove_spaces(arena),
-        }
-    }
-}
-
-impl<'a> RemoveSpaces<'a> for ImportedModuleName<'a> {
-    fn remove_spaces(&self, arena: &'a Bump) -> Self {
-        ImportedModuleName {
-            package: self.package.remove_spaces(arena),
-            name: self.name.remove_spaces(arena),
-        }
-    }
-}
-
-impl<'a> RemoveSpaces<'a> for ImportAlias<'a> {
-    fn remove_spaces(&self, _arena: &'a Bump) -> Self {
-        *self
-    }
-}
-
-impl<'a> RemoveSpaces<'a> for ImportAsKeyword {
-    fn remove_spaces(&self, _arena: &'a Bump) -> Self {
-        *self
-    }
-}
-
-impl<'a> RemoveSpaces<'a> for ImportExposingKeyword {
-    fn remove_spaces(&self, _arena: &'a Bump) -> Self {
-        *self
-    }
-}
-
-impl<'a> RemoveSpaces<'a> for IngestedFileAnnotation<'a> {
-    fn remove_spaces(&self, arena: &'a Bump) -> Self {
-        IngestedFileAnnotation {
-            before_colon: &[],
-            annotation: self.annotation.remove_spaces(arena),
-        }
-    }
-}
-
-impl<'a> RemoveSpaces<'a> for Implements<'a> {
-    fn remove_spaces(&self, _arena: &'a Bump) -> Self {
-        Implements::Implements
-    }
-}
-
-impl<'a> RemoveSpaces<'a> for AbilityMember<'a> {
-    fn remove_spaces(&self, arena: &'a Bump) -> Self {
-        AbilityMember {
-            name: self.name.remove_spaces(arena),
-            typ: self.typ.remove_spaces(arena),
-        }
-    }
-}
-
-impl<'a> RemoveSpaces<'a> for WhenBranch<'a> {
-    fn remove_spaces(&self, arena: &'a Bump) -> Self {
-        WhenBranch {
-            patterns: self.patterns.remove_spaces(arena),
-            value: self.value.remove_spaces(arena),
-            guard: self.guard.remove_spaces(arena),
-        }
-    }
-}
-
-impl<'a, T: RemoveSpaces<'a> + Copy + std::fmt::Debug> RemoveSpaces<'a> for AssignedField<'a, T> {
-    fn remove_spaces(&self, arena: &'a Bump) -> Self {
-        match *self {
-            AssignedField::RequiredValue(a, _, c) => AssignedField::RequiredValue(
-                a.remove_spaces(arena),
-                arena.alloc([]),
-                arena.alloc(c.remove_spaces(arena)),
-            ),
-            AssignedField::OptionalValue(a, _, c) => AssignedField::OptionalValue(
-                a.remove_spaces(arena),
-                arena.alloc([]),
-                arena.alloc(c.remove_spaces(arena)),
-            ),
-            AssignedField::LabelOnly(a) => AssignedField::LabelOnly(a.remove_spaces(arena)),
-            AssignedField::Malformed(a) => AssignedField::Malformed(a),
-            AssignedField::SpaceBefore(a, _) => a.remove_spaces(arena),
-            AssignedField::SpaceAfter(a, _) => a.remove_spaces(arena),
-        }
-    }
-}
-
-impl<'a> RemoveSpaces<'a> for OldRecordBuilderField<'a> {
-    fn remove_spaces(&self, arena: &'a Bump) -> Self {
-        match *self {
-            OldRecordBuilderField::Value(a, _, c) => OldRecordBuilderField::Value(
-                a.remove_spaces(arena),
-                &[],
-                arena.alloc(c.remove_spaces(arena)),
-            ),
-            OldRecordBuilderField::ApplyValue(a, _, _, c) => OldRecordBuilderField::ApplyValue(
-                a.remove_spaces(arena),
-                &[],
-                &[],
-                arena.alloc(c.remove_spaces(arena)),
-            ),
-            OldRecordBuilderField::LabelOnly(a) => {
-                OldRecordBuilderField::LabelOnly(a.remove_spaces(arena))
-            }
-            OldRecordBuilderField::Malformed(a) => OldRecordBuilderField::Malformed(a),
-            OldRecordBuilderField::SpaceBefore(a, _) => a.remove_spaces(arena),
-            OldRecordBuilderField::SpaceAfter(a, _) => a.remove_spaces(arena),
-        }
-    }
-}
-
-impl<'a> RemoveSpaces<'a> for StrLiteral<'a> {
-    fn remove_spaces(&self, arena: &'a Bump) -> Self {
-        match *self {
-            StrLiteral::PlainLine(t) => StrLiteral::PlainLine(t),
-            StrLiteral::Line(t) => StrLiteral::Line(t.remove_spaces(arena)),
-            StrLiteral::Block(t) => StrLiteral::Block(t.remove_spaces(arena)),
-        }
-    }
-}
-
-impl<'a> RemoveSpaces<'a> for StrSegment<'a> {
-    fn remove_spaces(&self, arena: &'a Bump) -> Self {
-        match *self {
-            StrSegment::Plaintext(t) => StrSegment::Plaintext(t),
-            StrSegment::Unicode(t) => StrSegment::Unicode(t.remove_spaces(arena)),
-            StrSegment::EscapedChar(c) => StrSegment::EscapedChar(c),
-            StrSegment::Interpolated(t) => StrSegment::Interpolated(t.remove_spaces(arena)),
-            StrSegment::DeprecatedInterpolated(t) => {
-                StrSegment::DeprecatedInterpolated(t.remove_spaces(arena))
-            }
-        }
-    }
-}
-
-impl<'a> RemoveSpaces<'a> for Expr<'a> {
-    fn remove_spaces(&self, arena: &'a Bump) -> Self {
-        match *self {
-            Expr::Float(a) => Expr::Float(a),
-            Expr::Num(a) => Expr::Num(a),
-            Expr::NonBase10Int {
-                string,
-                base,
-                is_negative,
-            } => Expr::NonBase10Int {
-                string,
-                base,
-                is_negative,
-            },
-            Expr::Str(a) => Expr::Str(a.remove_spaces(arena)),
-            Expr::RecordAccess(a, b) => Expr::RecordAccess(arena.alloc(a.remove_spaces(arena)), b),
-            Expr::AccessorFunction(a) => Expr::AccessorFunction(a),
-            Expr::TupleAccess(a, b) => Expr::TupleAccess(arena.alloc(a.remove_spaces(arena)), b),
-            Expr::TaskAwaitBang(a) => Expr::TaskAwaitBang(arena.alloc(a.remove_spaces(arena))),
-            Expr::List(a) => Expr::List(a.remove_spaces(arena)),
-            Expr::RecordUpdate { update, fields } => Expr::RecordUpdate {
-                update: arena.alloc(update.remove_spaces(arena)),
-                fields: fields.remove_spaces(arena),
-            },
-            Expr::Record(a) => Expr::Record(a.remove_spaces(arena)),
-            Expr::OldRecordBuilder(a) => Expr::OldRecordBuilder(a.remove_spaces(arena)),
-            Expr::RecordBuilder { mapper, fields } => Expr::RecordBuilder {
-                mapper: arena.alloc(mapper.remove_spaces(arena)),
-                fields: fields.remove_spaces(arena),
-            },
-            Expr::Tuple(a) => Expr::Tuple(a.remove_spaces(arena)),
-            Expr::Var { module_name, ident } => Expr::Var { module_name, ident },
-            Expr::Underscore(a) => Expr::Underscore(a),
-            Expr::Tag(a) => Expr::Tag(a),
-            Expr::OpaqueRef(a) => Expr::OpaqueRef(a),
-            Expr::Closure(a, b) => Expr::Closure(
-                arena.alloc(a.remove_spaces(arena)),
-                arena.alloc(b.remove_spaces(arena)),
-            ),
-            Expr::Crash => Expr::Crash,
-            Expr::Defs(a, b) => {
-                let mut defs = a.clone();
-                defs.space_before = vec![Default::default(); defs.len()];
-                defs.space_after = vec![Default::default(); defs.len()];
-                defs.regions = vec![Region::zero(); defs.len()];
-                defs.spaces.clear();
-
-                for type_def in defs.type_defs.iter_mut() {
-                    *type_def = type_def.remove_spaces(arena);
-                }
-
-                for value_def in defs.value_defs.iter_mut() {
-                    *value_def = value_def.remove_spaces(arena);
-                }
-
-                Expr::Defs(arena.alloc(defs), arena.alloc(b.remove_spaces(arena)))
-            }
-            Expr::Backpassing(a, b, c) => Expr::Backpassing(
-                arena.alloc(a.remove_spaces(arena)),
-                arena.alloc(b.remove_spaces(arena)),
-                arena.alloc(c.remove_spaces(arena)),
-            ),
-            Expr::Expect(a, b) => Expr::Expect(
-                arena.alloc(a.remove_spaces(arena)),
-                arena.alloc(b.remove_spaces(arena)),
-            ),
-            Expr::Dbg(a, b) => Expr::Dbg(
-                arena.alloc(a.remove_spaces(arena)),
-                arena.alloc(b.remove_spaces(arena)),
-            ),
-            Expr::LowLevelDbg(_, _, _) => unreachable!(
-                "LowLevelDbg should only exist after desugaring, not during formatting"
-            ),
-            Expr::Apply(a, b, c) => Expr::Apply(
-                arena.alloc(a.remove_spaces(arena)),
-                b.remove_spaces(arena),
-                c,
-            ),
-            Expr::BinOps(a, b) => {
-                Expr::BinOps(a.remove_spaces(arena), arena.alloc(b.remove_spaces(arena)))
-            }
-            Expr::UnaryOp(a, b) => {
-                Expr::UnaryOp(arena.alloc(a.remove_spaces(arena)), b.remove_spaces(arena))
-            }
-            Expr::If(a, b) => Expr::If(a.remove_spaces(arena), arena.alloc(b.remove_spaces(arena))),
-            Expr::When(a, b) => {
-                Expr::When(arena.alloc(a.remove_spaces(arena)), b.remove_spaces(arena))
-            }
-            Expr::ParensAround(a) => {
-                // The formatter can remove redundant parentheses, so also remove these when normalizing for comparison.
-                a.remove_spaces(arena)
-            }
-            Expr::MalformedIdent(a, b) => Expr::MalformedIdent(a, remove_spaces_bad_ident(b)),
-            Expr::MalformedClosure => Expr::MalformedClosure,
-            Expr::MalformedSuffixed(a) => Expr::MalformedSuffixed(a),
-            Expr::PrecedenceConflict(a) => Expr::PrecedenceConflict(a),
-            Expr::MultipleOldRecordBuilders(a) => Expr::MultipleOldRecordBuilders(a),
-            Expr::UnappliedOldRecordBuilder(a) => Expr::UnappliedOldRecordBuilder(a),
-            Expr::EmptyRecordBuilder(a) => Expr::EmptyRecordBuilder(a),
-            Expr::SingleFieldRecordBuilder(a) => Expr::SingleFieldRecordBuilder(a),
-            Expr::OptionalFieldInRecordBuilder(name, a) => {
-                Expr::OptionalFieldInRecordBuilder(name, a)
-            }
-            Expr::SpaceBefore(a, _) => a.remove_spaces(arena),
-            Expr::SpaceAfter(a, _) => a.remove_spaces(arena),
-            Expr::SingleQuote(a) => Expr::Num(a),
-        }
-    }
-}
-
-fn remove_spaces_bad_ident(ident: BadIdent) -> BadIdent {
-    match ident {
-        BadIdent::Start(_) => BadIdent::Start(Position::zero()),
-        BadIdent::Space(e, _) => BadIdent::Space(e, Position::zero()),
-        BadIdent::UnderscoreAlone(_) => BadIdent::UnderscoreAlone(Position::zero()),
-        BadIdent::UnderscoreInMiddle(_) => BadIdent::UnderscoreInMiddle(Position::zero()),
-        BadIdent::UnderscoreAtStart {
-            position: _,
-            declaration_region,
-        } => BadIdent::UnderscoreAtStart {
-            position: Position::zero(),
-            declaration_region,
-        },
-        BadIdent::QualifiedTag(_) => BadIdent::QualifiedTag(Position::zero()),
-        BadIdent::WeirdAccessor(_) => BadIdent::WeirdAccessor(Position::zero()),
-        BadIdent::WeirdDotAccess(_) => BadIdent::WeirdDotAccess(Position::zero()),
-        BadIdent::WeirdDotQualified(_) => BadIdent::WeirdDotQualified(Position::zero()),
-        BadIdent::StrayDot(_) => BadIdent::StrayDot(Position::zero()),
-        BadIdent::BadOpaqueRef(_) => BadIdent::BadOpaqueRef(Position::zero()),
-        BadIdent::QualifiedTupleAccessor(_) => BadIdent::QualifiedTupleAccessor(Position::zero()),
-    }
-}
-
-impl<'a> RemoveSpaces<'a> for Pattern<'a> {
-    fn remove_spaces(&self, arena: &'a Bump) -> Self {
-        match *self {
-            Pattern::Identifier { ident } => Pattern::Identifier { ident },
-            Pattern::Tag(a) => Pattern::Tag(a),
-            Pattern::OpaqueRef(a) => Pattern::OpaqueRef(a),
-            Pattern::Apply(a, b) => Pattern::Apply(
-                arena.alloc(a.remove_spaces(arena)),
-                arena.alloc(b.remove_spaces(arena)),
-            ),
-            Pattern::RecordDestructure(a) => Pattern::RecordDestructure(a.remove_spaces(arena)),
-            Pattern::RequiredField(a, b) => {
-                Pattern::RequiredField(a, arena.alloc(b.remove_spaces(arena)))
-            }
-            Pattern::OptionalField(a, b) => {
-                Pattern::OptionalField(a, arena.alloc(b.remove_spaces(arena)))
-            }
-            Pattern::As(pattern, pattern_as) => Pattern::As(
-                arena.alloc(pattern.remove_spaces(arena)),
-                pattern_as.remove_spaces(arena),
-            ),
-            Pattern::NumLiteral(a) => Pattern::NumLiteral(a),
-            Pattern::NonBase10Literal {
-                string,
-                base,
-                is_negative,
-            } => Pattern::NonBase10Literal {
-                string,
-                base,
-                is_negative,
-            },
-            Pattern::FloatLiteral(a) => Pattern::FloatLiteral(a),
-            Pattern::StrLiteral(a) => Pattern::StrLiteral(a),
-            Pattern::Underscore(a) => Pattern::Underscore(a),
-            Pattern::Malformed(a) => Pattern::Malformed(a),
-            Pattern::MalformedIdent(a, b) => Pattern::MalformedIdent(a, remove_spaces_bad_ident(b)),
-            Pattern::QualifiedIdentifier { module_name, ident } => {
-                Pattern::QualifiedIdentifier { module_name, ident }
-            }
-            Pattern::SpaceBefore(a, _) => a.remove_spaces(arena),
-            Pattern::SpaceAfter(a, _) => a.remove_spaces(arena),
-            Pattern::SingleQuote(a) => Pattern::SingleQuote(a),
-            Pattern::List(pats) => Pattern::List(pats.remove_spaces(arena)),
-            Pattern::Tuple(pats) => Pattern::Tuple(pats.remove_spaces(arena)),
-            Pattern::ListRest(opt_pattern_as) => Pattern::ListRest(
-                opt_pattern_as
-                    .map(|(_, pattern_as)| ([].as_ref(), pattern_as.remove_spaces(arena))),
-            ),
-        }
-    }
-}
-
-impl<'a> RemoveSpaces<'a> for TypeAnnotation<'a> {
-    fn remove_spaces(&self, arena: &'a Bump) -> Self {
-        match *self {
-            TypeAnnotation::Function(a, b) => TypeAnnotation::Function(
-                arena.alloc(a.remove_spaces(arena)),
-                arena.alloc(b.remove_spaces(arena)),
-            ),
-            TypeAnnotation::Apply(a, b, c) => TypeAnnotation::Apply(a, b, c.remove_spaces(arena)),
-            TypeAnnotation::BoundVariable(a) => TypeAnnotation::BoundVariable(a),
-            TypeAnnotation::As(a, _, TypeHeader { name, vars }) => TypeAnnotation::As(
-                arena.alloc(a.remove_spaces(arena)),
-                &[],
-                TypeHeader {
-                    name: name.remove_spaces(arena),
-                    vars: vars.remove_spaces(arena),
-                },
-            ),
-            TypeAnnotation::Tuple { elems: fields, ext } => TypeAnnotation::Tuple {
-                elems: fields.remove_spaces(arena),
-                ext: ext.remove_spaces(arena),
-            },
-            TypeAnnotation::Record { fields, ext } => TypeAnnotation::Record {
-                fields: fields.remove_spaces(arena),
-                ext: ext.remove_spaces(arena),
-            },
-            TypeAnnotation::TagUnion { ext, tags } => TypeAnnotation::TagUnion {
-                ext: ext.remove_spaces(arena),
-                tags: tags.remove_spaces(arena),
-            },
-            TypeAnnotation::Inferred => TypeAnnotation::Inferred,
-            TypeAnnotation::Wildcard => TypeAnnotation::Wildcard,
-            TypeAnnotation::Where(annot, has_clauses) => TypeAnnotation::Where(
-                arena.alloc(annot.remove_spaces(arena)),
-                arena.alloc(has_clauses.remove_spaces(arena)),
-            ),
-            TypeAnnotation::SpaceBefore(a, _) => a.remove_spaces(arena),
-            TypeAnnotation::SpaceAfter(a, _) => a.remove_spaces(arena),
-            TypeAnnotation::Malformed(a) => TypeAnnotation::Malformed(a),
-        }
-    }
-}
-
-impl<'a> RemoveSpaces<'a> for ImplementsClause<'a> {
-    fn remove_spaces(&self, arena: &'a Bump) -> Self {
-        ImplementsClause {
-            var: self.var.remove_spaces(arena),
-            abilities: self.abilities.remove_spaces(arena),
-        }
-    }
-}
-
-impl<'a> RemoveSpaces<'a> for Tag<'a> {
-    fn remove_spaces(&self, arena: &'a Bump) -> Self {
-        match *self {
-            Tag::Apply { name, args } => Tag::Apply {
-                name: name.remove_spaces(arena),
-                args: args.remove_spaces(arena),
-            },
-            Tag::Malformed(a) => Tag::Malformed(a),
-            Tag::SpaceBefore(a, _) => a.remove_spaces(arena),
-            Tag::SpaceAfter(a, _) => a.remove_spaces(arena),
-        }
-    }
-}
-
-impl<'a> RemoveSpaces<'a> for AbilityImpls<'a> {
-    fn remove_spaces(&self, arena: &'a Bump) -> Self {
-        match *self {
-            AbilityImpls::AbilityImpls(impls) => {
-                AbilityImpls::AbilityImpls(impls.remove_spaces(arena))
-            }
-            AbilityImpls::SpaceBefore(has, _) | AbilityImpls::SpaceAfter(has, _) => {
-                has.remove_spaces(arena)
-            }
-        }
-    }
-}
-
-impl<'a> RemoveSpaces<'a> for ImplementsAbility<'a> {
-    fn remove_spaces(&self, arena: &'a Bump) -> Self {
-        match *self {
-            ImplementsAbility::ImplementsAbility { ability, impls } => {
-                ImplementsAbility::ImplementsAbility {
-                    ability: ability.remove_spaces(arena),
-                    impls: impls.remove_spaces(arena),
-                }
-            }
-            ImplementsAbility::SpaceBefore(has, _) | ImplementsAbility::SpaceAfter(has, _) => {
-                has.remove_spaces(arena)
-            }
-        }
-    }
-}
-
-impl<'a> RemoveSpaces<'a> for ImplementsAbilities<'a> {
-    fn remove_spaces(&self, arena: &'a Bump) -> Self {
-        match *self {
-            ImplementsAbilities::Implements(derived) => {
-                ImplementsAbilities::Implements(derived.remove_spaces(arena))
-            }
-            ImplementsAbilities::SpaceBefore(derived, _)
-            | ImplementsAbilities::SpaceAfter(derived, _) => derived.remove_spaces(arena),
-        }
-    }
-}
-
-impl<'a> RemoveSpaces<'a> for PatternAs<'a> {
-    fn remove_spaces(&self, arena: &'a Bump) -> Self {
-        PatternAs {
-            spaces_before: &[],
-            identifier: self.identifier.remove_spaces(arena),
-        }
-    }
-=======
->>>>>>> 2a95f355
 }