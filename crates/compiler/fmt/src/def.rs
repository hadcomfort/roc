--- conflicted
+++ resolved
@@ -374,12 +374,9 @@
             Expect { condition, .. } => condition.is_multiline(),
             ExpectFx { condition, .. } => condition.is_multiline(),
             Dbg { condition, .. } => condition.is_multiline(),
-<<<<<<< HEAD
             ModuleImport(module_import) => module_import.is_multiline(),
             IngestedFileImport(ingested_file_import) => ingested_file_import.is_multiline(),
-=======
             Stmt(loc_expr) => loc_expr.is_multiline(),
->>>>>>> a6f47fb5
         }
     }
 
@@ -422,12 +419,9 @@
                 buf.newline();
                 fmt_body(buf, &body_pattern.value, &body_expr.value, indent);
             }
-<<<<<<< HEAD
             ModuleImport(module_import) => module_import.format(buf, indent),
             IngestedFileImport(ingested_file_import) => ingested_file_import.format(buf, indent),
-=======
             Stmt(loc_expr) => loc_expr.format_with_options(buf, parens, newlines, indent),
->>>>>>> a6f47fb5
         }
     }
 }
