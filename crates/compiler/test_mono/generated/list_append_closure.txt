procedure List.4 (#Attr.2, #Attr.3):
<<<<<<< HEAD
    let List.286 : List I64 = lowlevel ListAppend #Attr.2 #Attr.3;
    ret List.286;
=======
    let List.266 : List I64 = lowlevel ListAppend #Attr.2 #Attr.3;
    ret List.266;
>>>>>>> 4523e90b

procedure Test.1 (Test.2):
    let Test.6 : I64 = 42i64;
    let Test.5 : List I64 = CallByName List.4 Test.2 Test.6;
    ret Test.5;

procedure Test.0 ():
    let Test.4 : List I64 = Array [1i64, 2i64];
    let Test.3 : List I64 = CallByName Test.1 Test.4;
    ret Test.3;<|MERGE_RESOLUTION|>--- conflicted
+++ resolved
@@ -1,11 +1,6 @@
 procedure List.4 (#Attr.2, #Attr.3):
-<<<<<<< HEAD
-    let List.286 : List I64 = lowlevel ListAppend #Attr.2 #Attr.3;
-    ret List.286;
-=======
     let List.266 : List I64 = lowlevel ListAppend #Attr.2 #Attr.3;
     ret List.266;
->>>>>>> 4523e90b
 
 procedure Test.1 (Test.2):
     let Test.6 : I64 = 42i64;
