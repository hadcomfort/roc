--- conflicted
+++ resolved
@@ -1,31 +1,16 @@
 procedure List.4 (List.88, List.89):
-<<<<<<< HEAD
-    let List.295 : U64 = 1i64;
-    let List.293 : List I64 = CallByName List.65 List.88 List.295;
+    let List.294 : U64 = 1i64;
+    let List.293 : List I64 = CallByName List.65 List.88 List.294;
     let List.292 : List I64 = CallByName List.66 List.293 List.89;
     ret List.292;
 
 procedure List.65 (#Attr.2, #Attr.3):
-    let List.298 : List I64 = lowlevel ListReserve #Attr.2 #Attr.3;
-    ret List.298;
+    let List.296 : List I64 = lowlevel ListReserve #Attr.2 #Attr.3;
+    ret List.296;
 
 procedure List.66 (#Attr.2, #Attr.3):
-    let List.297 : List I64 = lowlevel ListAppendUnsafe #Attr.2 #Attr.3;
-    ret List.297;
-=======
-    let List.285 : U64 = 1i64;
-    let List.284 : List I64 = CallByName List.65 List.88 List.285;
-    let List.283 : List I64 = CallByName List.66 List.284 List.89;
-    ret List.283;
-
-procedure List.65 (#Attr.2, #Attr.3):
-    let List.287 : List I64 = lowlevel ListReserve #Attr.2 #Attr.3;
-    ret List.287;
-
-procedure List.66 (#Attr.2, #Attr.3):
-    let List.286 : List I64 = lowlevel ListAppendUnsafe #Attr.2 #Attr.3;
-    ret List.286;
->>>>>>> 24c6b928
+    let List.295 : List I64 = lowlevel ListAppendUnsafe #Attr.2 #Attr.3;
+    ret List.295;
 
 procedure Test.1 (Test.2):
     let Test.6 : I64 = 42i64;
