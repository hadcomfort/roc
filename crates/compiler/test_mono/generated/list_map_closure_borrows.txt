--- conflicted
+++ resolved
@@ -27,13 +27,8 @@
     ret List.576;
 
 procedure Num.22 (#Attr.2, #Attr.3):
-<<<<<<< HEAD
-    let Num.257 : Int1 = lowlevel NumLt #Attr.2 #Attr.3;
-    ret Num.257;
-=======
-    let Num.303 : Int1 = lowlevel NumLt #Attr.2 #Attr.3;
-    ret Num.303;
->>>>>>> 5dbc16e3
+    let Num.267 : Int1 = lowlevel NumLt #Attr.2 #Attr.3;
+    ret Num.267;
 
 procedure Str.16 (#Attr.2, #Attr.3):
     let Str.249 : Str = lowlevel StrRepeat #Attr.2 #Attr.3;
