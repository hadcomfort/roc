procedure Dict.1 (Dict.731):
    let Dict.740 : List {U32, U32} = Array [];
    let Dict.741 : List {[], []} = Array [];
    let Dict.742 : U64 = 0i64;
    let Dict.51 : Float32 = CallByName Dict.51;
    let Dict.52 : U8 = CallByName Dict.52;
    let Dict.739 : {List {U32, U32}, List {[], []}, U64, Float32, U8} = Struct {Dict.740, Dict.741, Dict.742, Dict.51, Dict.52};
    ret Dict.739;

procedure Dict.4 (Dict.737):
    let Dict.163 : List {[], []} = StructAtIndex 1 Dict.737;
    let #Derived_gen.0 : List {U32, U32} = StructAtIndex 0 Dict.737;
    dec #Derived_gen.0;
    let Dict.738 : U64 = CallByName List.6 Dict.163;
    dec Dict.163;
    ret Dict.738;

procedure Dict.51 ():
    let Dict.746 : Float32 = 0.8f64;
    ret Dict.746;

procedure Dict.52 ():
    let Dict.744 : U8 = 64i64;
    let Dict.745 : U8 = 3i64;
    let Dict.743 : U8 = CallByName Num.75 Dict.744 Dict.745;
    ret Dict.743;

procedure List.6 (#Attr.2):
<<<<<<< HEAD
    let List.653 : U64 = lowlevel ListLenU64 #Attr.2;
    ret List.653;
=======
    let List.638 : U64 = lowlevel ListLenU64 #Attr.2;
    ret List.638;
>>>>>>> fe6790e6

procedure Num.75 (#Attr.2, #Attr.3):
    let Num.281 : U8 = lowlevel NumSubWrap #Attr.2 #Attr.3;
    ret Num.281;

procedure Test.0 ():
    let Test.3 : {} = Struct {};
    let Test.2 : {List {U32, U32}, List {[], []}, U64, Float32, U8} = CallByName Dict.1 Test.3;
    let Test.1 : U64 = CallByName Dict.4 Test.2;
    ret Test.1;<|MERGE_RESOLUTION|>--- conflicted
+++ resolved
@@ -26,13 +26,8 @@
     ret Dict.743;
 
 procedure List.6 (#Attr.2):
-<<<<<<< HEAD
-    let List.653 : U64 = lowlevel ListLenU64 #Attr.2;
-    ret List.653;
-=======
     let List.638 : U64 = lowlevel ListLenU64 #Attr.2;
     ret List.638;
->>>>>>> fe6790e6
 
 procedure Num.75 (#Attr.2, #Attr.3):
     let Num.281 : U8 = lowlevel NumSubWrap #Attr.2 #Attr.3;
