procedure Bool.11 (#Attr.2, #Attr.3):
    let Bool.24 : Int1 = lowlevel Eq #Attr.2 #Attr.3;
    ret Bool.24;

<<<<<<< HEAD
procedure List.26 (List.172, List.173, List.174):
    let List.549 : [C U64, C U64] = CallByName List.96 List.172 List.173 List.174;
    let List.552 : U8 = 1i64;
    let List.553 : U8 = GetTagId List.549;
    let List.554 : Int1 = lowlevel Eq List.552 List.553;
    if List.554 then
        let List.175 : U64 = UnionAtIndex (Id 1) (Index 0) List.549;
        ret List.175;
    else
        let List.176 : U64 = UnionAtIndex (Id 0) (Index 0) List.549;
        ret List.176;

procedure List.29 (List.317, List.318):
    let List.548 : U64 = CallByName List.6 List.317;
    let List.319 : U64 = CallByName Num.77 List.548 List.318;
    let List.534 : List U8 = CallByName List.43 List.317 List.319;
    ret List.534;

procedure List.43 (List.315, List.316):
    let List.546 : U64 = CallByName List.6 List.315;
    let List.545 : U64 = CallByName Num.77 List.546 List.316;
    let List.536 : {U64, U64} = Struct {List.316, List.545};
    let List.535 : List U8 = CallByName List.49 List.315 List.536;
    ret List.535;

procedure List.49 (List.389, List.390):
    let List.543 : U64 = StructAtIndex 0 List.390;
    let List.544 : U64 = 0i64;
    let List.541 : Int1 = CallByName Bool.11 List.543 List.544;
    if List.541 then
        dec List.389;
        let List.542 : List U8 = Array [];
        ret List.542;
    else
        let List.538 : U64 = StructAtIndex 1 List.390;
        let List.539 : U64 = StructAtIndex 0 List.390;
        let List.537 : List U8 = CallByName List.72 List.389 List.538 List.539;
        ret List.537;

procedure List.6 (#Attr.2):
    let List.547 : U64 = lowlevel ListLen #Attr.2;
    ret List.547;

procedure List.66 (#Attr.2, #Attr.3):
    let List.570 : U8 = lowlevel ListGetUnsafe #Attr.2 #Attr.3;
    ret List.570;

procedure List.72 (#Attr.2, #Attr.3, #Attr.4):
    let List.540 : List U8 = lowlevel ListSublist #Attr.2 #Attr.3 #Attr.4;
    ret List.540;

procedure List.80 (#Derived_gen.0, #Derived_gen.1, #Derived_gen.2, #Derived_gen.3, #Derived_gen.4):
    joinpoint List.558 List.452 List.453 List.454 List.455 List.456:
        let List.560 : Int1 = CallByName Num.22 List.455 List.456;
        if List.560 then
            let List.569 : U8 = CallByName List.66 List.452 List.455;
            let List.561 : [C U64, C U64] = CallByName Test.4 List.453 List.569;
            let List.566 : U8 = 1i64;
            let List.567 : U8 = GetTagId List.561;
            let List.568 : Int1 = lowlevel Eq List.566 List.567;
            if List.568 then
                let List.457 : U64 = UnionAtIndex (Id 1) (Index 0) List.561;
                let List.564 : U64 = 1i64;
                let List.563 : U64 = CallByName Num.19 List.455 List.564;
                jump List.558 List.452 List.457 List.454 List.563 List.456;
            else
                dec List.452;
                let List.458 : U64 = UnionAtIndex (Id 0) (Index 0) List.561;
                let List.565 : [C U64, C U64] = TagId(0) List.458;
                ret List.565;
        else
            dec List.452;
            let List.559 : [C U64, C U64] = TagId(1) List.453;
            ret List.559;
    in
    jump List.558 #Derived_gen.0 #Derived_gen.1 #Derived_gen.2 #Derived_gen.3 #Derived_gen.4;

procedure List.96 (List.449, List.450, List.451):
    let List.556 : U64 = 0i64;
    let List.557 : U64 = CallByName List.6 List.449;
    let List.555 : [C U64, C U64] = CallByName List.80 List.449 List.450 List.451 List.556 List.557;
    ret List.555;
=======
procedure List.26 (List.159, List.160, List.161):
    let List.537 : [C U64, C U64] = CallByName List.93 List.159 List.160 List.161;
    let List.540 : U8 = 1i64;
    let List.541 : U8 = GetTagId List.537;
    let List.542 : Int1 = lowlevel Eq List.540 List.541;
    if List.542 then
        let List.162 : U64 = UnionAtIndex (Id 1) (Index 0) List.537;
        ret List.162;
    else
        let List.163 : U64 = UnionAtIndex (Id 0) (Index 0) List.537;
        ret List.163;

procedure List.29 (List.304, List.305):
    let List.536 : U64 = CallByName List.6 List.304;
    let List.306 : U64 = CallByName Num.77 List.536 List.305;
    let List.522 : List U8 = CallByName List.43 List.304 List.306;
    ret List.522;

procedure List.43 (List.302, List.303):
    let List.534 : U64 = CallByName List.6 List.302;
    let List.533 : U64 = CallByName Num.77 List.534 List.303;
    let List.524 : {U64, U64} = Struct {List.303, List.533};
    let List.523 : List U8 = CallByName List.49 List.302 List.524;
    ret List.523;

procedure List.49 (List.377, List.378):
    let List.531 : U64 = StructAtIndex 0 List.378;
    let List.532 : U64 = 0i64;
    let List.529 : Int1 = CallByName Bool.11 List.531 List.532;
    if List.529 then
        dec List.377;
        let List.530 : List U8 = Array [];
        ret List.530;
    else
        let List.526 : U64 = StructAtIndex 1 List.378;
        let List.527 : U64 = StructAtIndex 0 List.378;
        let List.525 : List U8 = CallByName List.72 List.377 List.526 List.527;
        ret List.525;

procedure List.6 (#Attr.2):
    let List.535 : U64 = lowlevel ListLen #Attr.2;
    ret List.535;

procedure List.66 (#Attr.2, #Attr.3):
    let List.558 : U8 = lowlevel ListGetUnsafe #Attr.2 #Attr.3;
    ret List.558;

procedure List.72 (#Attr.2, #Attr.3, #Attr.4):
    let List.528 : List U8 = lowlevel ListSublist #Attr.2 #Attr.3 #Attr.4;
    ret List.528;

procedure List.80 (#Derived_gen.0, #Derived_gen.1, #Derived_gen.2, #Derived_gen.3, #Derived_gen.4):
    joinpoint List.546 List.440 List.441 List.442 List.443 List.444:
        let List.548 : Int1 = CallByName Num.22 List.443 List.444;
        if List.548 then
            let List.557 : U8 = CallByName List.66 List.440 List.443;
            let List.549 : [C U64, C U64] = CallByName Test.4 List.441 List.557;
            let List.554 : U8 = 1i64;
            let List.555 : U8 = GetTagId List.549;
            let List.556 : Int1 = lowlevel Eq List.554 List.555;
            if List.556 then
                let List.445 : U64 = UnionAtIndex (Id 1) (Index 0) List.549;
                let List.552 : U64 = 1i64;
                let List.551 : U64 = CallByName Num.51 List.443 List.552;
                jump List.546 List.440 List.445 List.442 List.551 List.444;
            else
                dec List.440;
                let List.446 : U64 = UnionAtIndex (Id 0) (Index 0) List.549;
                let List.553 : [C U64, C U64] = TagId(0) List.446;
                ret List.553;
        else
            dec List.440;
            let List.547 : [C U64, C U64] = TagId(1) List.441;
            ret List.547;
    in
    jump List.546 #Derived_gen.0 #Derived_gen.1 #Derived_gen.2 #Derived_gen.3 #Derived_gen.4;
>>>>>>> 2eb8326a

procedure List.93 (List.437, List.438, List.439):
    let List.544 : U64 = 0i64;
    let List.545 : U64 = CallByName List.6 List.437;
    let List.543 : [C U64, C U64] = CallByName List.80 List.437 List.438 List.439 List.544 List.545;
    ret List.543;

procedure Num.22 (#Attr.2, #Attr.3):
    let Num.295 : Int1 = lowlevel NumLt #Attr.2 #Attr.3;
    ret Num.295;

procedure Num.51 (#Attr.2, #Attr.3):
    let Num.294 : U64 = lowlevel NumAddWrap #Attr.2 #Attr.3;
    ret Num.294;

procedure Num.77 (#Attr.2, #Attr.3):
    let Num.293 : U64 = lowlevel NumSubSaturated #Attr.2 #Attr.3;
    ret Num.293;

procedure Test.1 (Test.2):
    let Test.13 : U64 = 0i64;
    let Test.14 : {} = Struct {};
    inc Test.2;
    let Test.3 : U64 = CallByName List.26 Test.2 Test.13 Test.14;
    let Test.12 : U64 = 0i64;
    let Test.10 : Int1 = CallByName Bool.11 Test.3 Test.12;
    if Test.10 then
        ret Test.2;
    else
        let Test.9 : List U8 = CallByName List.29 Test.2 Test.3;
        ret Test.9;

procedure Test.4 (Test.5, Test.15):
    let Test.16 : [C U64, C U64] = TagId(0) Test.5;
    ret Test.16;

procedure Test.0 ():
    let Test.8 : List U8 = Array [1i64, 2i64, 3i64];
    let Test.7 : List U8 = CallByName Test.1 Test.8;
    ret Test.7;<|MERGE_RESOLUTION|>--- conflicted
+++ resolved
@@ -2,173 +2,88 @@
     let Bool.24 : Int1 = lowlevel Eq #Attr.2 #Attr.3;
     ret Bool.24;
 
-<<<<<<< HEAD
 procedure List.26 (List.172, List.173, List.174):
-    let List.549 : [C U64, C U64] = CallByName List.96 List.172 List.173 List.174;
-    let List.552 : U8 = 1i64;
-    let List.553 : U8 = GetTagId List.549;
-    let List.554 : Int1 = lowlevel Eq List.552 List.553;
-    if List.554 then
-        let List.175 : U64 = UnionAtIndex (Id 1) (Index 0) List.549;
+    let List.550 : [C U64, C U64] = CallByName List.96 List.172 List.173 List.174;
+    let List.553 : U8 = 1i64;
+    let List.554 : U8 = GetTagId List.550;
+    let List.555 : Int1 = lowlevel Eq List.553 List.554;
+    if List.555 then
+        let List.175 : U64 = UnionAtIndex (Id 1) (Index 0) List.550;
         ret List.175;
     else
-        let List.176 : U64 = UnionAtIndex (Id 0) (Index 0) List.549;
+        let List.176 : U64 = UnionAtIndex (Id 0) (Index 0) List.550;
         ret List.176;
 
 procedure List.29 (List.317, List.318):
-    let List.548 : U64 = CallByName List.6 List.317;
-    let List.319 : U64 = CallByName Num.77 List.548 List.318;
-    let List.534 : List U8 = CallByName List.43 List.317 List.319;
-    ret List.534;
+    let List.549 : U64 = CallByName List.6 List.317;
+    let List.319 : U64 = CallByName Num.77 List.549 List.318;
+    let List.535 : List U8 = CallByName List.43 List.317 List.319;
+    ret List.535;
 
 procedure List.43 (List.315, List.316):
-    let List.546 : U64 = CallByName List.6 List.315;
-    let List.545 : U64 = CallByName Num.77 List.546 List.316;
-    let List.536 : {U64, U64} = Struct {List.316, List.545};
-    let List.535 : List U8 = CallByName List.49 List.315 List.536;
-    ret List.535;
+    let List.547 : U64 = CallByName List.6 List.315;
+    let List.546 : U64 = CallByName Num.77 List.547 List.316;
+    let List.537 : {U64, U64} = Struct {List.316, List.546};
+    let List.536 : List U8 = CallByName List.49 List.315 List.537;
+    ret List.536;
 
-procedure List.49 (List.389, List.390):
-    let List.543 : U64 = StructAtIndex 0 List.390;
-    let List.544 : U64 = 0i64;
-    let List.541 : Int1 = CallByName Bool.11 List.543 List.544;
-    if List.541 then
-        dec List.389;
-        let List.542 : List U8 = Array [];
-        ret List.542;
+procedure List.49 (List.390, List.391):
+    let List.544 : U64 = StructAtIndex 0 List.391;
+    let List.545 : U64 = 0i64;
+    let List.542 : Int1 = CallByName Bool.11 List.544 List.545;
+    if List.542 then
+        dec List.390;
+        let List.543 : List U8 = Array [];
+        ret List.543;
     else
-        let List.538 : U64 = StructAtIndex 1 List.390;
-        let List.539 : U64 = StructAtIndex 0 List.390;
-        let List.537 : List U8 = CallByName List.72 List.389 List.538 List.539;
-        ret List.537;
+        let List.539 : U64 = StructAtIndex 1 List.391;
+        let List.540 : U64 = StructAtIndex 0 List.391;
+        let List.538 : List U8 = CallByName List.72 List.390 List.539 List.540;
+        ret List.538;
 
 procedure List.6 (#Attr.2):
-    let List.547 : U64 = lowlevel ListLen #Attr.2;
-    ret List.547;
+    let List.548 : U64 = lowlevel ListLen #Attr.2;
+    ret List.548;
 
 procedure List.66 (#Attr.2, #Attr.3):
-    let List.570 : U8 = lowlevel ListGetUnsafe #Attr.2 #Attr.3;
-    ret List.570;
+    let List.571 : U8 = lowlevel ListGetUnsafe #Attr.2 #Attr.3;
+    ret List.571;
 
 procedure List.72 (#Attr.2, #Attr.3, #Attr.4):
-    let List.540 : List U8 = lowlevel ListSublist #Attr.2 #Attr.3 #Attr.4;
-    ret List.540;
+    let List.541 : List U8 = lowlevel ListSublist #Attr.2 #Attr.3 #Attr.4;
+    ret List.541;
 
 procedure List.80 (#Derived_gen.0, #Derived_gen.1, #Derived_gen.2, #Derived_gen.3, #Derived_gen.4):
-    joinpoint List.558 List.452 List.453 List.454 List.455 List.456:
-        let List.560 : Int1 = CallByName Num.22 List.455 List.456;
-        if List.560 then
-            let List.569 : U8 = CallByName List.66 List.452 List.455;
-            let List.561 : [C U64, C U64] = CallByName Test.4 List.453 List.569;
-            let List.566 : U8 = 1i64;
-            let List.567 : U8 = GetTagId List.561;
-            let List.568 : Int1 = lowlevel Eq List.566 List.567;
-            if List.568 then
-                let List.457 : U64 = UnionAtIndex (Id 1) (Index 0) List.561;
-                let List.564 : U64 = 1i64;
-                let List.563 : U64 = CallByName Num.19 List.455 List.564;
-                jump List.558 List.452 List.457 List.454 List.563 List.456;
+    joinpoint List.559 List.453 List.454 List.455 List.456 List.457:
+        let List.561 : Int1 = CallByName Num.22 List.456 List.457;
+        if List.561 then
+            let List.570 : U8 = CallByName List.66 List.453 List.456;
+            let List.562 : [C U64, C U64] = CallByName Test.4 List.454 List.570;
+            let List.567 : U8 = 1i64;
+            let List.568 : U8 = GetTagId List.562;
+            let List.569 : Int1 = lowlevel Eq List.567 List.568;
+            if List.569 then
+                let List.458 : U64 = UnionAtIndex (Id 1) (Index 0) List.562;
+                let List.565 : U64 = 1i64;
+                let List.564 : U64 = CallByName Num.51 List.456 List.565;
+                jump List.559 List.453 List.458 List.455 List.564 List.457;
             else
-                dec List.452;
-                let List.458 : U64 = UnionAtIndex (Id 0) (Index 0) List.561;
-                let List.565 : [C U64, C U64] = TagId(0) List.458;
-                ret List.565;
+                dec List.453;
+                let List.459 : U64 = UnionAtIndex (Id 0) (Index 0) List.562;
+                let List.566 : [C U64, C U64] = TagId(0) List.459;
+                ret List.566;
         else
-            dec List.452;
-            let List.559 : [C U64, C U64] = TagId(1) List.453;
-            ret List.559;
+            dec List.453;
+            let List.560 : [C U64, C U64] = TagId(1) List.454;
+            ret List.560;
     in
-    jump List.558 #Derived_gen.0 #Derived_gen.1 #Derived_gen.2 #Derived_gen.3 #Derived_gen.4;
+    jump List.559 #Derived_gen.0 #Derived_gen.1 #Derived_gen.2 #Derived_gen.3 #Derived_gen.4;
 
-procedure List.96 (List.449, List.450, List.451):
-    let List.556 : U64 = 0i64;
-    let List.557 : U64 = CallByName List.6 List.449;
-    let List.555 : [C U64, C U64] = CallByName List.80 List.449 List.450 List.451 List.556 List.557;
-    ret List.555;
-=======
-procedure List.26 (List.159, List.160, List.161):
-    let List.537 : [C U64, C U64] = CallByName List.93 List.159 List.160 List.161;
-    let List.540 : U8 = 1i64;
-    let List.541 : U8 = GetTagId List.537;
-    let List.542 : Int1 = lowlevel Eq List.540 List.541;
-    if List.542 then
-        let List.162 : U64 = UnionAtIndex (Id 1) (Index 0) List.537;
-        ret List.162;
-    else
-        let List.163 : U64 = UnionAtIndex (Id 0) (Index 0) List.537;
-        ret List.163;
-
-procedure List.29 (List.304, List.305):
-    let List.536 : U64 = CallByName List.6 List.304;
-    let List.306 : U64 = CallByName Num.77 List.536 List.305;
-    let List.522 : List U8 = CallByName List.43 List.304 List.306;
-    ret List.522;
-
-procedure List.43 (List.302, List.303):
-    let List.534 : U64 = CallByName List.6 List.302;
-    let List.533 : U64 = CallByName Num.77 List.534 List.303;
-    let List.524 : {U64, U64} = Struct {List.303, List.533};
-    let List.523 : List U8 = CallByName List.49 List.302 List.524;
-    ret List.523;
-
-procedure List.49 (List.377, List.378):
-    let List.531 : U64 = StructAtIndex 0 List.378;
-    let List.532 : U64 = 0i64;
-    let List.529 : Int1 = CallByName Bool.11 List.531 List.532;
-    if List.529 then
-        dec List.377;
-        let List.530 : List U8 = Array [];
-        ret List.530;
-    else
-        let List.526 : U64 = StructAtIndex 1 List.378;
-        let List.527 : U64 = StructAtIndex 0 List.378;
-        let List.525 : List U8 = CallByName List.72 List.377 List.526 List.527;
-        ret List.525;
-
-procedure List.6 (#Attr.2):
-    let List.535 : U64 = lowlevel ListLen #Attr.2;
-    ret List.535;
-
-procedure List.66 (#Attr.2, #Attr.3):
-    let List.558 : U8 = lowlevel ListGetUnsafe #Attr.2 #Attr.3;
-    ret List.558;
-
-procedure List.72 (#Attr.2, #Attr.3, #Attr.4):
-    let List.528 : List U8 = lowlevel ListSublist #Attr.2 #Attr.3 #Attr.4;
-    ret List.528;
-
-procedure List.80 (#Derived_gen.0, #Derived_gen.1, #Derived_gen.2, #Derived_gen.3, #Derived_gen.4):
-    joinpoint List.546 List.440 List.441 List.442 List.443 List.444:
-        let List.548 : Int1 = CallByName Num.22 List.443 List.444;
-        if List.548 then
-            let List.557 : U8 = CallByName List.66 List.440 List.443;
-            let List.549 : [C U64, C U64] = CallByName Test.4 List.441 List.557;
-            let List.554 : U8 = 1i64;
-            let List.555 : U8 = GetTagId List.549;
-            let List.556 : Int1 = lowlevel Eq List.554 List.555;
-            if List.556 then
-                let List.445 : U64 = UnionAtIndex (Id 1) (Index 0) List.549;
-                let List.552 : U64 = 1i64;
-                let List.551 : U64 = CallByName Num.51 List.443 List.552;
-                jump List.546 List.440 List.445 List.442 List.551 List.444;
-            else
-                dec List.440;
-                let List.446 : U64 = UnionAtIndex (Id 0) (Index 0) List.549;
-                let List.553 : [C U64, C U64] = TagId(0) List.446;
-                ret List.553;
-        else
-            dec List.440;
-            let List.547 : [C U64, C U64] = TagId(1) List.441;
-            ret List.547;
-    in
-    jump List.546 #Derived_gen.0 #Derived_gen.1 #Derived_gen.2 #Derived_gen.3 #Derived_gen.4;
->>>>>>> 2eb8326a
-
-procedure List.93 (List.437, List.438, List.439):
-    let List.544 : U64 = 0i64;
-    let List.545 : U64 = CallByName List.6 List.437;
-    let List.543 : [C U64, C U64] = CallByName List.80 List.437 List.438 List.439 List.544 List.545;
-    ret List.543;
+procedure List.96 (List.450, List.451, List.452):
+    let List.557 : U64 = 0i64;
+    let List.558 : U64 = CallByName List.6 List.450;
+    let List.556 : [C U64, C U64] = CallByName List.80 List.450 List.451 List.452 List.557 List.558;
+    ret List.556;
 
 procedure Num.22 (#Attr.2, #Attr.3):
     let Num.295 : Int1 = lowlevel NumLt #Attr.2 #Attr.3;
