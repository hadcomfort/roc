procedure List.2 (List.77, List.78):
<<<<<<< HEAD
    let List.312 : U64 = CallByName List.6 List.77;
    let List.308 : Int1 = CallByName Num.22 List.78 List.312;
    if List.308 then
        let List.310 : I64 = CallByName List.60 List.77 List.78;
        let List.309 : [C {}, C I64] = TagId(1) List.310;
        ret List.309;
    else
        let List.307 : {} = Struct {};
        let List.306 : [C {}, C I64] = TagId(0) List.307;
        ret List.306;

procedure List.3 (List.85, List.86, List.87):
    let List.296 : {List I64, I64} = CallByName List.57 List.85 List.86 List.87;
    let List.295 : List I64 = StructAtIndex 0 List.296;
    inc List.295;
    dec List.296;
    ret List.295;

procedure List.57 (List.82, List.83, List.84):
    let List.318 : U64 = CallByName List.6 List.82;
    let List.315 : Int1 = CallByName Num.22 List.83 List.318;
    if List.315 then
        let List.316 : {List I64, I64} = CallByName List.61 List.82 List.83 List.84;
        ret List.316;
    else
        let List.314 : {List I64, I64} = Struct {List.82, List.84};
        ret List.314;

procedure List.6 (#Attr.2):
    let List.319 : U64 = lowlevel ListLen #Attr.2;
    ret List.319;

procedure List.60 (#Attr.2, #Attr.3):
    let List.320 : I64 = lowlevel ListGetUnsafe #Attr.2 #Attr.3;
    ret List.320;

procedure List.61 (#Attr.2, #Attr.3, #Attr.4):
    let List.317 : {List I64, I64} = lowlevel ListReplaceUnsafe #Attr.2 #Attr.3 #Attr.4;
    ret List.317;
=======
    let List.298 : U64 = CallByName List.6 List.77;
    let List.295 : Int1 = CallByName Num.22 List.78 List.298;
    if List.295 then
        let List.297 : I64 = CallByName List.60 List.77 List.78;
        let List.296 : [C {}, C I64] = TagId(1) List.297;
        ret List.296;
    else
        let List.294 : {} = Struct {};
        let List.293 : [C {}, C I64] = TagId(0) List.294;
        ret List.293;

procedure List.3 (List.85, List.86, List.87):
    let List.286 : {List I64, I64} = CallByName List.57 List.85 List.86 List.87;
    let List.285 : List I64 = StructAtIndex 0 List.286;
    inc List.285;
    dec List.286;
    ret List.285;

procedure List.57 (List.82, List.83, List.84):
    let List.303 : U64 = CallByName List.6 List.82;
    let List.300 : Int1 = CallByName Num.22 List.83 List.303;
    if List.300 then
        let List.301 : {List I64, I64} = CallByName List.61 List.82 List.83 List.84;
        ret List.301;
    else
        let List.299 : {List I64, I64} = Struct {List.82, List.84};
        ret List.299;

procedure List.6 (#Attr.2):
    let List.304 : U64 = lowlevel ListLen #Attr.2;
    ret List.304;

procedure List.60 (#Attr.2, #Attr.3):
    let List.305 : I64 = lowlevel ListGetUnsafe #Attr.2 #Attr.3;
    ret List.305;

procedure List.61 (#Attr.2, #Attr.3, #Attr.4):
    let List.302 : {List I64, I64} = lowlevel ListReplaceUnsafe #Attr.2 #Attr.3 #Attr.4;
    ret List.302;
>>>>>>> 24c6b928

procedure Num.22 (#Attr.2, #Attr.3):
    let Num.259 : Int1 = lowlevel NumLt #Attr.2 #Attr.3;
    ret Num.259;

procedure Test.1 (Test.2):
    let Test.28 : U64 = 0i64;
    let Test.26 : [C {}, C I64] = CallByName List.2 Test.2 Test.28;
    let Test.27 : U64 = 0i64;
    let Test.25 : [C {}, C I64] = CallByName List.2 Test.2 Test.27;
    let Test.8 : {[C {}, C I64], [C {}, C I64]} = Struct {Test.25, Test.26};
    joinpoint Test.22:
        let Test.13 : List I64 = Array [];
        ret Test.13;
    in
    let Test.19 : [C {}, C I64] = StructAtIndex 1 Test.8;
    let Test.20 : U8 = 1i64;
    let Test.21 : U8 = GetTagId Test.19;
    let Test.24 : Int1 = lowlevel Eq Test.20 Test.21;
    if Test.24 then
        let Test.16 : [C {}, C I64] = StructAtIndex 0 Test.8;
        let Test.17 : U8 = 1i64;
        let Test.18 : U8 = GetTagId Test.16;
        let Test.23 : Int1 = lowlevel Eq Test.17 Test.18;
        if Test.23 then
            let Test.15 : [C {}, C I64] = StructAtIndex 0 Test.8;
            let Test.4 : I64 = UnionAtIndex (Id 1) (Index 0) Test.15;
            let Test.14 : [C {}, C I64] = StructAtIndex 1 Test.8;
            let Test.5 : I64 = UnionAtIndex (Id 1) (Index 0) Test.14;
            let Test.12 : U64 = 0i64;
            let Test.10 : List I64 = CallByName List.3 Test.2 Test.12 Test.5;
            let Test.11 : U64 = 0i64;
            let Test.9 : List I64 = CallByName List.3 Test.10 Test.11 Test.4;
            ret Test.9;
        else
            dec Test.2;
            jump Test.22;
    else
        dec Test.2;
        jump Test.22;

procedure Test.0 ():
    let Test.7 : List I64 = Array [1i64, 2i64];
    let Test.6 : List I64 = CallByName Test.1 Test.7;
    ret Test.6;<|MERGE_RESOLUTION|>--- conflicted
+++ resolved
@@ -1,85 +1,43 @@
 procedure List.2 (List.77, List.78):
-<<<<<<< HEAD
-    let List.312 : U64 = CallByName List.6 List.77;
-    let List.308 : Int1 = CallByName Num.22 List.78 List.312;
-    if List.308 then
-        let List.310 : I64 = CallByName List.60 List.77 List.78;
-        let List.309 : [C {}, C I64] = TagId(1) List.310;
-        ret List.309;
+    let List.307 : U64 = CallByName List.6 List.77;
+    let List.304 : Int1 = CallByName Num.22 List.78 List.307;
+    if List.304 then
+        let List.306 : I64 = CallByName List.60 List.77 List.78;
+        let List.305 : [C {}, C I64] = TagId(1) List.306;
+        ret List.305;
     else
-        let List.307 : {} = Struct {};
-        let List.306 : [C {}, C I64] = TagId(0) List.307;
-        ret List.306;
+        let List.303 : {} = Struct {};
+        let List.302 : [C {}, C I64] = TagId(0) List.303;
+        ret List.302;
 
 procedure List.3 (List.85, List.86, List.87):
-    let List.296 : {List I64, I64} = CallByName List.57 List.85 List.86 List.87;
-    let List.295 : List I64 = StructAtIndex 0 List.296;
-    inc List.295;
-    dec List.296;
-    ret List.295;
+    let List.295 : {List I64, I64} = CallByName List.57 List.85 List.86 List.87;
+    let List.294 : List I64 = StructAtIndex 0 List.295;
+    inc List.294;
+    dec List.295;
+    ret List.294;
 
 procedure List.57 (List.82, List.83, List.84):
-    let List.318 : U64 = CallByName List.6 List.82;
-    let List.315 : Int1 = CallByName Num.22 List.83 List.318;
-    if List.315 then
-        let List.316 : {List I64, I64} = CallByName List.61 List.82 List.83 List.84;
-        ret List.316;
+    let List.312 : U64 = CallByName List.6 List.82;
+    let List.309 : Int1 = CallByName Num.22 List.83 List.312;
+    if List.309 then
+        let List.310 : {List I64, I64} = CallByName List.61 List.82 List.83 List.84;
+        ret List.310;
     else
-        let List.314 : {List I64, I64} = Struct {List.82, List.84};
-        ret List.314;
+        let List.308 : {List I64, I64} = Struct {List.82, List.84};
+        ret List.308;
 
 procedure List.6 (#Attr.2):
-    let List.319 : U64 = lowlevel ListLen #Attr.2;
-    ret List.319;
+    let List.313 : U64 = lowlevel ListLen #Attr.2;
+    ret List.313;
 
 procedure List.60 (#Attr.2, #Attr.3):
-    let List.320 : I64 = lowlevel ListGetUnsafe #Attr.2 #Attr.3;
-    ret List.320;
+    let List.314 : I64 = lowlevel ListGetUnsafe #Attr.2 #Attr.3;
+    ret List.314;
 
 procedure List.61 (#Attr.2, #Attr.3, #Attr.4):
-    let List.317 : {List I64, I64} = lowlevel ListReplaceUnsafe #Attr.2 #Attr.3 #Attr.4;
-    ret List.317;
-=======
-    let List.298 : U64 = CallByName List.6 List.77;
-    let List.295 : Int1 = CallByName Num.22 List.78 List.298;
-    if List.295 then
-        let List.297 : I64 = CallByName List.60 List.77 List.78;
-        let List.296 : [C {}, C I64] = TagId(1) List.297;
-        ret List.296;
-    else
-        let List.294 : {} = Struct {};
-        let List.293 : [C {}, C I64] = TagId(0) List.294;
-        ret List.293;
-
-procedure List.3 (List.85, List.86, List.87):
-    let List.286 : {List I64, I64} = CallByName List.57 List.85 List.86 List.87;
-    let List.285 : List I64 = StructAtIndex 0 List.286;
-    inc List.285;
-    dec List.286;
-    ret List.285;
-
-procedure List.57 (List.82, List.83, List.84):
-    let List.303 : U64 = CallByName List.6 List.82;
-    let List.300 : Int1 = CallByName Num.22 List.83 List.303;
-    if List.300 then
-        let List.301 : {List I64, I64} = CallByName List.61 List.82 List.83 List.84;
-        ret List.301;
-    else
-        let List.299 : {List I64, I64} = Struct {List.82, List.84};
-        ret List.299;
-
-procedure List.6 (#Attr.2):
-    let List.304 : U64 = lowlevel ListLen #Attr.2;
-    ret List.304;
-
-procedure List.60 (#Attr.2, #Attr.3):
-    let List.305 : I64 = lowlevel ListGetUnsafe #Attr.2 #Attr.3;
-    ret List.305;
-
-procedure List.61 (#Attr.2, #Attr.3, #Attr.4):
-    let List.302 : {List I64, I64} = lowlevel ListReplaceUnsafe #Attr.2 #Attr.3 #Attr.4;
-    ret List.302;
->>>>>>> 24c6b928
+    let List.311 : {List I64, I64} = lowlevel ListReplaceUnsafe #Attr.2 #Attr.3 #Attr.4;
+    ret List.311;
 
 procedure Num.22 (#Attr.2, #Attr.3):
     let Num.259 : Int1 = lowlevel NumLt #Attr.2 #Attr.3;
