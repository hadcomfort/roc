interface Set
    exposes [
        Set,
        empty,
        single,
        walk,
        walkUntil,
        insert,
        len,
        isEmpty,
        capacity,
        remove,
        contains,
        toList,
        fromList,
        union,
        intersection,
        difference,
        map,
        joinMap,
    ]
    imports [
        List,
        Bool.{ Bool, Eq },
        Dict.{ Dict },
        Num.{ Nat },
        Hash.{ Hash, Hasher },
    ]

## Provides a [set](https://en.wikipedia.org/wiki/Set_(abstract_data_type))
## type which stores a collection of unique values, without any ordering
<<<<<<< HEAD
Set k := Dict.Dict k {} where k implements Hash & Eq
     implements [
         Eq {
             isEq,
         },
         Hash {
             hash: hashSet,
         },
     ]
=======
Set k := Dict.Dict k {} | k has Hash & Eq
    has [
        Eq {
            isEq,
        },
        Hash {
            hash: hashSet,
        },
    ]
>>>>>>> 2bd998a2

isEq : Set k, Set k -> Bool where k implements Hash & Eq
isEq = \xs, ys ->
    if len xs != len ys then
        Bool.false
    else
        walkUntil xs Bool.true \_, elem ->
            if contains ys elem then
                Continue Bool.true
            else
                Break Bool.false

hashSet : hasher, Set k -> hasher where k implements Hash & Eq, hasher implements Hasher
hashSet = \hasher, @Set inner -> Hash.hash hasher inner

## Creates a new empty `Set`.
## ```
## emptySet = Set.empty {}
## countValues = Set.len emptySet
##
## expect countValues == 0
## ```
empty : {} -> Set k where k implements Hash & Eq
empty = \{} -> @Set (Dict.empty {})

## Return a dictionary with space allocated for a number of entries. This
## may provide a performance optimization if you know how many entries will be
## inserted.
withCapacity : Nat -> Set k | k has Hash & Eq
withCapacity = \cap ->
    @Set (Dict.withCapacity cap)

## Creates a new `Set` with a single value.
## ```
## singleItemSet = Set.single "Apple"
## countValues = Set.len singleItemSet
##
## expect countValues == 1
## ```
single : k -> Set k where k implements Hash & Eq
single = \key ->
    Dict.single key {} |> @Set

## Insert a value into a `Set`.
## ```
## fewItemSet =
##     Set.empty {}
##     |> Set.insert "Apple"
##     |> Set.insert "Pear"
##     |> Set.insert "Banana"
##
## countValues = Set.len fewItemSet
##
## expect countValues == 3
## ```
insert : Set k, k -> Set k where k implements Hash & Eq
insert = \@Set dict, key ->
    Dict.insert dict key {} |> @Set

# Inserting a duplicate key has no effect.
expect
    actual =
        empty {}
        |> insert "foo"
        |> insert "bar"
        |> insert "foo"
        |> insert "baz"

    expected =
        empty {}
        |> insert "foo"
        |> insert "bar"
        |> insert "baz"

    expected == actual

## Counts the number of values in a given `Set`.
## ```
## fewItemSet =
##     Set.empty {}
##     |> Set.insert "Apple"
##     |> Set.insert "Pear"
##     |> Set.insert "Banana"
##
## countValues = Set.len fewItemSet
##
## expect countValues == 3
## ```
<<<<<<< HEAD
len : Set k -> Nat where k implements Hash & Eq
=======
len : Set * -> Nat
>>>>>>> 2bd998a2
len = \@Set dict ->
    Dict.len dict

## Returns the max number of elements the set can hold before requiring a rehash.
## ```
## foodSet =
##     Set.empty {}
##     |> Set.insert "apple"
##
## capacityOfSet = Set.capacity foodSet
## ```
capacity : Set * -> Nat
capacity = \@Set dict ->
    Dict.capacity dict

## Check if the set is empty.
## ```
## Set.isEmpty (Set.empty {} |> Set.insert 42)
##
## Set.isEmpty (Set.empty {})
## ```
isEmpty : Set * -> Bool
isEmpty = \@Set dict ->
    Dict.isEmpty dict

# Inserting a duplicate key has no effect on length.
expect
    actual =
        empty {}
        |> insert "foo"
        |> insert "bar"
        |> insert "foo"
        |> insert "baz"
        |> len

    actual == 3

## Removes the value from the given `Set`.
## ```
## numbers =
##     Set.empty {}
##     |> Set.insert 10
##     |> Set.insert 20
##     |> Set.remove 10
##
## has10 = Set.contains numbers 10
## has20 = Set.contains numbers 20
##
## expect has10 == Bool.false
## expect has20 == Bool.true
## ```
remove : Set k, k -> Set k where k implements Hash & Eq
remove = \@Set dict, key ->
    Dict.remove dict key |> @Set

## Test if a value is in the `Set`.
## ```
## Fruit : [Apple, Pear, Banana]
##
## fruit : Set Fruit
## fruit =
##     Set.single Apple
##     |> Set.insert Pear
##
## hasApple = Set.contains fruit Apple
## hasBanana = Set.contains fruit Banana
##
## expect hasApple == Bool.true
## expect hasBanana == Bool.false
## ```
contains : Set k, k -> Bool where k implements Hash & Eq
contains = \@Set dict, key ->
    Dict.contains dict key

## Retrieve the values in a `Set` as a `List`.
## ```
## numbers : Set U64
## numbers = Set.fromList [1,2,3,4,5]
##
## values = [1,2,3,4,5]
##
## expect Set.toList numbers == values
## ```
toList : Set k -> List k where k implements Hash & Eq
toList = \@Set dict ->
    Dict.keys dict

## Create a `Set` from a `List` of values.
## ```
## values =
##     Set.empty {}
##     |> Set.insert Banana
##     |> Set.insert Apple
##     |> Set.insert Pear
##
## expect Set.fromList [Pear, Apple, Banana] == values
## ```
fromList : List k -> Set k where k implements Hash & Eq
fromList = \list ->
    initial = @Set (Dict.withCapacity (List.len list))

    List.walk list initial insert

## Combine two `Set` collection by keeping the
## [union](https://en.wikipedia.org/wiki/Union_(set_theory))
## of all the values pairs. This means that all of the values in both `Set`s
## will be combined.
## ```
## set1 = Set.single Left
## set2 = Set.single Right
##
## expect Set.union set1 set2 == Set.fromList [Left, Right]
## ```
union : Set k, Set k -> Set k where k implements Hash & Eq
union = \@Set dict1, @Set dict2 ->
    Dict.insertAll dict1 dict2 |> @Set

## Combine two `Set`s by keeping the [intersection](https://en.wikipedia.org/wiki/Intersection_(set_theory))
## of all the values pairs. This means that we keep only those values that are
## in both `Set`s.
## ```
## set1 = Set.fromList [Left, Other]
## set2 = Set.fromList [Left, Right]
##
## expect Set.intersection set1 set2 == Set.single Left
## ```
intersection : Set k, Set k -> Set k where k implements Hash & Eq
intersection = \@Set dict1, @Set dict2 ->
    Dict.keepShared dict1 dict2 |> @Set

## Remove the values in the first `Set` that are also in the second `Set`
## using the [set difference](https://en.wikipedia.org/wiki/Complement_(set_theory)#Relative_complement)
## of the values. This means that we will be left with only those values that
## are in the first and not in the second.
## ```
## first = Set.fromList [Left, Right, Up, Down]
## second = Set.fromList [Left, Right]
##
## expect Set.difference first second == Set.fromList [Up, Down]
## ```
difference : Set k, Set k -> Set k where k implements Hash & Eq
difference = \@Set dict1, @Set dict2 ->
    Dict.removeAll dict1 dict2 |> @Set

## Iterate through the values of a given `Set` and build a value.
## ```
## values = Set.fromList ["March", "April", "May"]
##
## startsWithLetterM = \month ->
##     when Str.toUtf8 month is
##         ['M', ..] -> Bool.true
##         _ -> Bool.false
##
## reduce = \state, k ->
##     if startsWithLetterM k then
##         state + 1
##     else
##         state
##
## result = Set.walk values 0 reduce
##
## expect result == 2
## ```
walk : Set k, state, (state, k -> state) -> state where k implements Hash & Eq
walk = \@Set dict, state, step ->
    Dict.walk dict state (\s, k, _ -> step s k)

## Convert each value in the set to something new, by calling a conversion
## function on each of them which receives the old value. Then return a
## new set containing the converted values.
map : Set a, (a -> b) -> Set b | a has Hash & Eq, b has Hash & Eq
map = \set, transform ->
    init = withCapacity (capacity set)

    walk set init \answer, k ->
        insert answer (transform k)

## Like [Set.map], except the transformation function wraps the return value
## in a set. At the end, all the sets get joined together
## (using [Set.union]) into one set.
##
## You may know a similar function named `concatMap` in other languages.
joinMap : Set a, (a -> Set b) -> Set b | a has Hash & Eq, b has Hash & Eq
joinMap = \set, transform ->
    init = withCapacity (capacity set) # Might be a pessimization

    walk set init \answer, k ->
        union answer (transform k)

## Iterate through the values of a given `Set` and build a value, can stop
## iterating part way through the collection.
## ```
## numbers = Set.fromList [1,2,3,4,5,6,42,7,8,9,10]
##
## find42 = \state, k ->
##     if k == 42 then
##         Break FoundTheAnswer
##     else
##         Continue state
##
## result = Set.walkUntil numbers NotFound find42
##
## expect result == FoundTheAnswer
## ```
walkUntil : Set k, state, (state, k -> [Continue state, Break state]) -> state where k implements Hash & Eq
walkUntil = \@Set dict, state, step ->
    Dict.walkUntil dict state (\s, k, _ -> step s k)

expect
    first =
        single "Keep Me"
        |> insert "And Me"
        |> insert "Remove Me"

    second =
        single "Remove Me"
        |> insert "I do nothing..."

    expected =
        single "Keep Me"
        |> insert "And Me"

    difference first second == expected

expect
    first =
        single "Keep Me"
        |> insert "And Me"
        |> insert "Remove Me"

    second =
        single "Remove Me"
        |> insert "I do nothing..."

    expected =
        single "Keep Me"
        |> insert "And Me"

    difference first second == expected

expect
    first =
        single 1
        |> insert 2

    second =
        single 1
        |> insert 3
        |> insert 4

    expected =
        single 1
        |> insert 2
        |> insert 3
        |> insert 4

    union first second == expected

expect
    base =
        single "Remove Me"
        |> insert "Keep Me"
        |> insert "And Me"

    expected =
        single "Keep Me"
        |> insert "And Me"

    remove base "Remove Me" == expected

expect
    x =
        single 0
        |> insert 1
        |> insert 2
        |> insert 3
        |> insert 4
        |> insert 5
        |> insert 6
        |> insert 7
        |> insert 8
        |> insert 9

    x == fromList (toList x)

expect
    orderOne : Set Nat
    orderOne =
        single 1
        |> insert 2

    orderTwo : Set Nat
    orderTwo =
        single 2
        |> insert 1

    wrapperOne : Set (Set Nat)
    wrapperOne =
        single orderOne
        |> insert orderTwo

    wrapperTwo : Set (Set Nat)
    wrapperTwo =
        single orderTwo
        |> insert orderOne

    wrapperOne == wrapperTwo<|MERGE_RESOLUTION|>--- conflicted
+++ resolved
@@ -29,19 +29,8 @@
 
 ## Provides a [set](https://en.wikipedia.org/wiki/Set_(abstract_data_type))
 ## type which stores a collection of unique values, without any ordering
-<<<<<<< HEAD
 Set k := Dict.Dict k {} where k implements Hash & Eq
-     implements [
-         Eq {
-             isEq,
-         },
-         Hash {
-             hash: hashSet,
-         },
-     ]
-=======
-Set k := Dict.Dict k {} | k has Hash & Eq
-    has [
+    implements [
         Eq {
             isEq,
         },
@@ -49,7 +38,6 @@
             hash: hashSet,
         },
     ]
->>>>>>> 2bd998a2
 
 isEq : Set k, Set k -> Bool where k implements Hash & Eq
 isEq = \xs, ys ->
@@ -78,7 +66,7 @@
 ## Return a dictionary with space allocated for a number of entries. This
 ## may provide a performance optimization if you know how many entries will be
 ## inserted.
-withCapacity : Nat -> Set k | k has Hash & Eq
+withCapacity : Nat -> Set k where k implements Hash & Eq
 withCapacity = \cap ->
     @Set (Dict.withCapacity cap)
 
@@ -138,11 +126,7 @@
 ##
 ## expect countValues == 3
 ## ```
-<<<<<<< HEAD
-len : Set k -> Nat where k implements Hash & Eq
-=======
 len : Set * -> Nat
->>>>>>> 2bd998a2
 len = \@Set dict ->
     Dict.len dict
 
@@ -313,7 +297,7 @@
 ## Convert each value in the set to something new, by calling a conversion
 ## function on each of them which receives the old value. Then return a
 ## new set containing the converted values.
-map : Set a, (a -> b) -> Set b | a has Hash & Eq, b has Hash & Eq
+map : Set a, (a -> b) -> Set b where a implements Hash & Eq, b implements Hash & Eq
 map = \set, transform ->
     init = withCapacity (capacity set)
 
@@ -325,7 +309,7 @@
 ## (using [Set.union]) into one set.
 ##
 ## You may know a similar function named `concatMap` in other languages.
-joinMap : Set a, (a -> Set b) -> Set b | a has Hash & Eq, b has Hash & Eq
+joinMap : Set a, (a -> Set b) -> Set b where a implements Hash & Eq, b implements Hash & Eq
 joinMap = \set, transform ->
     init = withCapacity (capacity set) # Might be a pessimization
 
