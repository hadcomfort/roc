--- conflicted
+++ resolved
@@ -35,15 +35,6 @@
     ListMap3,
     ListMap4,
     ListMapWithIndex,
-<<<<<<< HEAD
-    ListKeepIf,
-    ListKeepOks,
-    ListKeepErrs,
-=======
-    ListWalk,
-    ListWalkUntil,
-    ListWalkBackwards,
->>>>>>> af0e0d99
     ListSortWith,
     ListSublist,
     ListDropAt,
@@ -133,15 +124,6 @@
             | ListMap3
             | ListMap4
             | ListMapWithIndex
-<<<<<<< HEAD
-            | ListKeepIf
-            | ListKeepOks
-            | ListKeepErrs
-=======
-            | ListWalk
-            | ListWalkUntil
-            | ListWalkBackwards
->>>>>>> af0e0d99
             | ListSortWith
             | DictWalk
     };
@@ -165,15 +147,6 @@
             ListMap3 => 3,
             ListMap4 => 4,
             ListMapWithIndex => 1,
-<<<<<<< HEAD
-            ListKeepIf => 1,
-            ListKeepOks => 1,
-            ListKeepErrs => 1,
-=======
-            ListWalk => 2,
-            ListWalkUntil => 2,
-            ListWalkBackwards => 2,
->>>>>>> af0e0d99
             ListSortWith => 1,
             DictWalk => 2,
             _ => unreachable!(),
@@ -238,15 +211,6 @@
             Symbol::LIST_MAP3 => WrapperIsRequired,
             Symbol::LIST_MAP4 => WrapperIsRequired,
             Symbol::LIST_MAP_WITH_INDEX => WrapperIsRequired,
-<<<<<<< HEAD
-            Symbol::LIST_KEEP_IF => WrapperIsRequired,
-            Symbol::LIST_KEEP_OKS => WrapperIsRequired,
-            Symbol::LIST_KEEP_ERRS => WrapperIsRequired,
-=======
-            Symbol::LIST_WALK => WrapperIsRequired,
-            Symbol::LIST_WALK_UNTIL => WrapperIsRequired,
-            Symbol::LIST_WALK_BACKWARDS => WrapperIsRequired,
->>>>>>> af0e0d99
             Symbol::LIST_SORT_WITH => WrapperIsRequired,
             Symbol::LIST_SUBLIST => WrapperIsRequired,
             Symbol::LIST_DROP_AT => CanBeReplacedBy(ListDropAt),
