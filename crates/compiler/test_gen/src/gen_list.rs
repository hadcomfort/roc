#[cfg(feature = "gen-llvm")]
use crate::helpers::llvm::assert_evals_to;

#[cfg(feature = "gen-dev")]
use crate::helpers::dev::assert_evals_to;

#[cfg(feature = "gen-wasm")]
use crate::helpers::wasm::assert_evals_to;

use crate::helpers::with_larger_debug_stack;
//use crate::assert_wasm_evals_to as assert_evals_to;
#[allow(unused_imports)]
use indoc::indoc;
#[allow(unused_imports)]
use roc_std::{RocList, RocResult, RocStr};

#[test]
#[cfg(any(feature = "gen-llvm", feature = "gen-wasm", feature = "gen-dev"))]
fn roc_list_construction() {
    let list = RocList::from_slice(&[1i64; 23]);
    assert_eq!(&list, &list);
}

#[test]
#[cfg(any(feature = "gen-llvm", feature = "gen-wasm", feature = "gen-dev"))]
fn empty_list_literal() {
    assert_evals_to!("[]", RocList::<i64>::from_slice(&[]), RocList<i64>);
}

#[test]
#[cfg(any(feature = "gen-llvm", feature = "gen-wasm", feature = "gen-dev"))]
fn list_literal_empty_record() {
    assert_evals_to!("[{}]", RocList::from_slice(&[()]), RocList<()>);
}

#[test]
#[cfg(any(feature = "gen-llvm", feature = "gen-wasm", feature = "gen-dev"))]
fn int_singleton_list_literal() {
    assert_evals_to!("[1, 2]", RocList::from_slice(&[1, 2]), RocList<i64>);
}

#[test]
#[cfg(any(feature = "gen-llvm", feature = "gen-wasm", feature = "gen-dev"))]
fn int_list_literal() {
    assert_evals_to!("[12, 9]", RocList::from_slice(&[12, 9]), RocList<i64>);
    assert_evals_to!(
        "[1,1,1,1,1,1,1,1,1,1,1,1,1,1,1,1,1,1,1,1,1,1,1]",
        RocList::from_slice(&[1i64; 23]),
        RocList<i64>
    );
}

#[test]
#[cfg(any(feature = "gen-llvm", feature = "gen-wasm", feature = "gen-dev"))]
fn bool_list_literal() {
    assert_evals_to!(
        indoc!(
            r#"
               false = Bool.false

               [false]
               "#
        ),
        RocList::from_slice(&[false; 1]),
        RocList<bool>
    );

    assert_evals_to!(
        "[Bool.true, Bool.false, Bool.true]",
        RocList::from_slice(&[true, false, true]),
        RocList<bool>
    );

    assert_evals_to!(
        indoc!(
            r#"
               false : Bool
               false = Bool.false

               [false]
               "#
        ),
        RocList::from_slice(&[false; 1]),
        RocList<bool>
    );
}

#[test]
#[cfg(any(feature = "gen-llvm", feature = "gen-wasm", feature = "gen-dev"))]
fn bool_list_concat() {
    assert_evals_to!(
        indoc!(
            r#"
               List.concat [Bool.true, Bool.false] [Bool.false, Bool.true]
               "#
        ),
        RocList::from_slice(&[true, false, false, true]),
        RocList<bool>
    );

    assert_evals_to!(
        indoc!(
            r#"
               List.concat [] [Bool.false, Bool.true]
               "#
        ),
        RocList::from_slice(&[false, true]),
        RocList<bool>
    );

    assert_evals_to!(
        indoc!(
            r#"
               List.concat [Bool.true, Bool.false] []
               "#
        ),
        RocList::from_slice(&[true, false]),
        RocList<bool>
    );
}

#[test]
#[cfg(any(feature = "gen-llvm", feature = "gen-wasm", feature = "gen-dev"))]
fn bool_list_literal_repeat() {
    assert_evals_to!(
        indoc!(
            r#"
               true : Bool
               true = Bool.true

               List.repeat true 23
               "#
        ),
        RocList::from_slice(&[true; 23]),
        RocList<bool>
    );

    assert_evals_to!(
        indoc!(
            r#"
               true : Bool
               true = Bool.true

               List.repeat { x: true, y: true } 23
               "#
        ),
        RocList::from_slice(&[[true, true]; 23]),
        RocList<[bool; 2]>
    );

    assert_evals_to!(
        indoc!(
            r#"
               true : Bool
               true = Bool.true

               List.repeat { x: true, y: true, a: true, b: true, c: true, d : true, e: true, f: true } 23
               "#
        ),
        RocList::from_slice(&[[true, true, true, true, true, true, true, true]; 23]),
        RocList<[bool; 8]>
    );
}

#[test]
#[cfg(any(feature = "gen-llvm", feature = "gen-wasm", feature = "gen-dev"))]
fn variously_sized_list_literals() {
    assert_evals_to!("[]", RocList::<i64>::from_slice(&[]), RocList<i64>);
    assert_evals_to!("[1]", RocList::from_slice(&[1]), RocList<i64>);
    assert_evals_to!("[1, 2]", RocList::from_slice(&[1, 2]), RocList<i64>);
    assert_evals_to!("[1, 2, 3]", RocList::from_slice(&[1, 2, 3]), RocList<i64>);
    assert_evals_to!(
        "[1, 2, 3, 4]",
        RocList::from_slice(&[1, 2, 3, 4]),
        RocList<i64>
    );
    assert_evals_to!(
        "[1, 2, 3, 4, 5]",
        RocList::from_slice(&[1, 2, 3, 4, 5]),
        RocList<i64>
    );
}

#[test]
#[cfg(any(feature = "gen-llvm", feature = "gen-wasm", feature = "gen-dev"))]
fn list_append_basic() {
    assert_evals_to!(
        "List.append [1] 2",
        RocList::from_slice(&[1, 2]),
        RocList<i64>
    );
    assert_evals_to!(
        "List.append [1, 1] 2",
        RocList::from_slice(&[1, 1, 2]),
        RocList<i64>
    );
}

#[test]
#[cfg(any(feature = "gen-llvm", feature = "gen-wasm", feature = "gen-dev"))]
fn list_take_first() {
    assert_evals_to!(
        "List.takeFirst [1, 2, 3] 2",
        RocList::from_slice(&[1, 2]),
        RocList<i64>
    );
    assert_evals_to!(
        "List.takeFirst [1, 2, 3] 0",
        RocList::<i64>::from_slice(&[]),
        RocList<i64>
    );
    assert_evals_to!(
        "List.takeFirst [] 1",
        RocList::<i64>::from_slice(&[]),
        RocList<i64>
    );
    assert_evals_to!(
        "List.takeFirst [1,2] 5",
        RocList::from_slice(&[1, 2]),
        RocList<i64>
    );
}

#[test]
#[cfg(any(feature = "gen-llvm", feature = "gen-wasm", feature = "gen-dev"))]
fn list_take_last() {
    assert_evals_to!(
        "List.takeLast [1, 2, 3] 2",
        RocList::from_slice(&[2, 3]),
        RocList<i64>
    );
    assert_evals_to!(
        "List.takeLast [1, 2, 3] 0",
        RocList::<i64>::from_slice(&[]),
        RocList<i64>
    );
    assert_evals_to!(
        "List.takeLast [] 1",
        RocList::<i64>::from_slice(&[]),
        RocList<i64>
    );
    assert_evals_to!(
        "List.takeLast [1,2] 5",
        RocList::from_slice(&[1, 2]),
        RocList<i64>
    );
}

#[test]
#[cfg(any(feature = "gen-llvm", feature = "gen-wasm", feature = "gen-dev"))]
fn list_sublist() {
    assert_evals_to!(
        "List.sublist [1, 2, 3] { start: 0 , len: 2 } ",
        RocList::from_slice(&[1, 2]),
        RocList<i64>
    );
    assert_evals_to!(
        "List.sublist [1, 2, 3] { start: 1 , len: 2 } ",
        RocList::from_slice(&[2, 3]),
        RocList<i64>
    );
    assert_evals_to!(
        "List.sublist [1, 2, 3] { start: 2 , len: 2 } ",
        RocList::from_slice(&[3]),
        RocList<i64>
    );
    assert_evals_to!(
        "List.sublist [1, 2, 3] { start: 3 , len: 2 } ",
        RocList::<i64>::from_slice(&[]),
        RocList<i64>
    );
    assert_evals_to!(
        "List.sublist [] { start: 1 , len: 1 } ",
        RocList::<i64>::from_slice(&[]),
        RocList<i64>
    );
    assert_evals_to!(
        "List.sublist [1, 2, 3] { start: 1 , len: 0 } ",
        RocList::<i64>::from_slice(&[]),
        RocList<i64>
    );
    assert_evals_to!(
        "List.sublist [1, 2, 3] { start: 0 , len: 5 } ",
        RocList::from_slice(&[1, 2, 3]),
        RocList<i64>
    );
}

#[test]
#[cfg(any(feature = "gen-llvm", feature = "gen-wasm", feature = "gen-dev"))]
fn list_map_try_ok() {
    assert_evals_to!(
        // No transformation
        r#"
            List.mapTry [1, 2, 3] \elem -> Ok elem
        "#,
        // Result I64 [] is unwrapped to just I64
        RocList::<i64>::from_slice(&[1, 2, 3]),
        RocList<i64>
    );
    assert_evals_to!(
        // Transformation
        r#"
            List.mapTry [1, 2, 3] \num ->
                str = Num.toStr (num * 2)

                Ok "\(str)!"
        "#,
        // Result Str [] is unwrapped to just Str
        RocList::<RocStr>::from_slice(&[
            RocStr::from("2!"),
            RocStr::from("4!"),
            RocStr::from("6!"),
        ]),
        RocList<RocStr>
    );
}

#[test]
#[cfg(any(feature = "gen-llvm", feature = "gen-wasm", feature = "gen-dev"))]
fn list_map_try_err() {
    use core::convert::Infallible;

    assert_evals_to!(
        r#"
            List.mapTry [1, 2, 3] \_ -> Err -1
        "#,
        RocResult::err(-1),
        RocResult<RocList<Infallible>, i64>
    );

    assert_evals_to!(
        // If any element returns Err, the whole thing returns Err
        r#"
            List.mapTry [1, 2, 3] \num ->
                if num > 2 then
                    Err -1
                else
                    Ok num
        "#,
        RocResult::err(-1),
        RocResult<RocList<i64>, i64>
    );
}

#[test]
#[cfg(any(feature = "gen-llvm", feature = "gen-wasm", feature = "gen-dev"))]
fn list_split() {
    assert_evals_to!(
        r#"
        list = List.split [1, 2, 3] 0
        list.before
        "#,
        RocList::<i64>::from_slice(&[]),
        RocList<i64>
    );
    assert_evals_to!(
        r#"
        list = List.split [1, 2, 3] 0
        list.others
        "#,
        RocList::from_slice(&[1, 2, 3]),
        RocList<i64>
    );
    assert_evals_to!(
        r#"
        List.split [1, 2, 3] 1
        "#,
        (RocList::from_slice(&[1]), RocList::from_slice(&[2, 3])),
        (RocList<i64>, RocList<i64>,)
    );
    assert_evals_to!(
        "List.split [1, 2, 3] 3",
        (
            RocList::from_slice(&[1, 2, 3]),
            RocList::<i64>::from_slice(&[]),
        ),
        (RocList<i64>, RocList<i64>,)
    );
    assert_evals_to!(
        "List.split [1, 2, 3] 4",
        (
            RocList::from_slice(&[1, 2, 3]),
            RocList::<i64>::from_slice(&[]),
        ),
        (RocList<i64>, RocList<i64>,)
    );
    assert_evals_to!(
        "List.split [] 1",
        (
            RocList::<i64>::from_slice(&[]),
            RocList::<i64>::from_slice(&[]),
        ),
        (RocList<i64>, RocList<i64>,)
    );
}

#[test]
#[cfg(any(feature = "gen-llvm", feature = "gen-wasm", feature = "gen-dev"))]
fn list_split_first() {
    assert_evals_to!(
        r#"
               List.splitFirst [2, 3, 0, 4, 0, 6, 0, 8, 9] 0
               |> Result.map .before
        "#,
        RocResult::ok(RocList::<i64>::from_slice(&[2, 3])),
        RocResult<RocList<i64>, ()>
    );
    assert_evals_to!(
        r#"
               List.splitFirst [2, 3, 0, 4, 0, 6, 0, 8, 9] 0
               |> Result.map .after
        "#,
        RocResult::ok(RocList::<i64>::from_slice(&[4, 0, 6, 0, 8, 9])),
        RocResult<RocList<i64>, ()>
    );

    assert_evals_to!(
        "List.splitFirst [1, 2, 3] 0",
        RocResult::err(()),
        RocResult<(RocList<i64>, RocList<i64>), ()>
    );

    assert_evals_to!(
        "List.splitFirst [] 1",
        RocResult::err(()),
        RocResult<(RocList<i64>, RocList<i64>), ()>
    );
}

#[test]
#[cfg(any(feature = "gen-llvm", feature = "gen-wasm", feature = "gen-dev"))]
fn list_split_last() {
    assert_evals_to!(
        r#"
               List.splitLast [2, 3, 0, 4, 0, 6, 0, 8, 9] 0
               |> Result.map .before
        "#,
        RocResult::ok(RocList::<i64>::from_slice(&[2, 3, 0, 4, 0, 6])),
        RocResult<RocList<i64>, ()>
    );
    assert_evals_to!(
        r#"
               List.splitLast [2, 3, 0, 4, 0, 6, 0, 8, 9] 0
               |> Result.map .after
        "#,
        RocResult::ok(RocList::<i64>::from_slice(&[8, 9])),
        RocResult<RocList<i64>, ()>
    );

    assert_evals_to!(
        "List.splitLast [1, 2, 3] 0",
        RocResult::err(()),
        RocResult<(RocList<i64>, RocList<i64>), ()>
    );

    assert_evals_to!(
        "List.splitLast [] 1",
        RocResult::err(()),
        RocResult<(RocList<i64>, RocList<i64>), ()>
    );
}

#[test]
#[cfg(any(feature = "gen-llvm", feature = "gen-wasm", feature = "gen-dev"))]
fn list_drop() {
    assert_evals_to!(
        "List.drop [1,2,3] 2",
        RocList::from_slice(&[3]),
        RocList<i64>
    );
    assert_evals_to!(
        "List.drop [] 1",
        RocList::<i64>::from_slice(&[]),
        RocList<i64>
    );
    assert_evals_to!(
        "List.drop [1,2] 5",
        RocList::<i64>::from_slice(&[]),
        RocList<i64>
    );
}

#[test]
#[cfg(any(feature = "gen-llvm", feature = "gen-wasm", feature = "gen-dev"))]
fn list_drop_at() {
    assert_evals_to!(
        "List.dropAt [1, 2, 3] 0",
        RocList::from_slice(&[2, 3]),
        RocList<i64>
    );
    assert_evals_to!(
        "List.dropAt [0, 0, 0] 3",
        RocList::from_slice(&[0, 0, 0]),
        RocList<i64>
    );
    assert_evals_to!(
        "List.dropAt [] 1",
        RocList::<i64>::from_slice(&[]),
        RocList<i64>
    );
    assert_evals_to!(
        "List.dropAt [0] 0",
        RocList::<i64>::from_slice(&[]),
        RocList<i64>
    );
}

#[test]
#[cfg(any(feature = "gen-llvm", feature = "gen-wasm", feature = "gen-dev"))]
fn list_intersperse() {
    assert_evals_to!(
        indoc!(
            r#"
                    List.intersperse [0, 0, 0] 1
                "#
        ),
        RocList::from_slice(&[0, 1, 0, 1, 0]),
        RocList<i64>
    );
    assert_evals_to!(
        indoc!(
            r#"
                    List.intersperse [] 1
                "#
        ),
        RocList::<i64>::from_slice(&[]),
        RocList<i64>
    );
}

#[test]
#[cfg(any(feature = "gen-llvm", feature = "gen-wasm", feature = "gen-dev"))]
fn list_drop_at_shared() {
    assert_evals_to!(
        indoc!(
            r#"
               list : List I64
               list = [if Bool.true then 4 else 4, 5, 6]

               { newList: List.dropAt list 0, original: list }
               "#
        ),
        (
            // new_list
            RocList::from_slice(&[5, 6]),
            // original
            RocList::from_slice(&[4, 5, 6]),
        ),
        (RocList<i64>, RocList<i64>,)
    );
}

#[test]
#[cfg(any(feature = "gen-llvm", feature = "gen-wasm", feature = "gen-dev"))]
fn list_drop_if_empty_list_of_int() {
    assert_evals_to!(
        indoc!(
            r#"
            empty : List I64
            empty = []

            List.dropIf empty \_ -> Bool.true
            "#
        ),
        RocList::<i64>::from_slice(&[]),
        RocList<i64>
    );
}

#[test]
#[cfg(any(feature = "gen-llvm", feature = "gen-wasm", feature = "gen-dev"))]
fn list_drop_if_empty_list() {
    assert_evals_to!(
        indoc!(
            r#"
            alwaysTrue : I64 -> Bool
            alwaysTrue = \_ -> Bool.true

            List.dropIf [] alwaysTrue
            "#
        ),
        RocList::<i64>::from_slice(&[]),
        RocList<i64>
    );
}

#[test]
#[cfg(any(feature = "gen-llvm", feature = "gen-wasm", feature = "gen-dev"))]
fn list_drop_if_always_false_for_non_empty_list() {
    assert_evals_to!(
        indoc!(
            r#"
            List.dropIf [1,2,3,4,5,6,7,8] (\_ -> Bool.false)
            "#
        ),
        RocList::from_slice(&[1, 2, 3, 4, 5, 6, 7, 8]),
        RocList<i64>
    );
}

#[test]
#[cfg(any(feature = "gen-llvm", feature = "gen-wasm", feature = "gen-dev"))]
fn list_drop_if_always_true_for_non_empty_list() {
    assert_evals_to!(
        indoc!(
            r#"
            List.dropIf [1,2,3,4,5,6,7,8] (\_ -> Bool.true)
            "#
        ),
        RocList::<i64>::from_slice(&[]),
        RocList<i64>
    );
}

#[test]
#[cfg(any(feature = "gen-llvm", feature = "gen-wasm", feature = "gen-dev"))]
fn list_drop_if_geq3() {
    assert_evals_to!(
        indoc!(
            r#"
            List.dropIf [1,2,3,4,5,6,7,8] (\n -> n >= 3)
            "#
        ),
        RocList::from_slice(&[1, 2]),
        RocList<i64>
    );
}

#[test]
#[cfg(any(feature = "gen-llvm", feature = "gen-wasm", feature = "gen-dev"))]
fn list_drop_if_string_eq() {
    assert_evals_to!(
        indoc!(
            r#"
             List.dropIf ["x", "y", "x"] (\s -> s == "y")
             "#
        ),
        RocList::from_slice(&[RocStr::from("x"), RocStr::from("x")]),
        RocList<RocStr>
    );
}

#[test]
#[cfg(any(feature = "gen-llvm", feature = "gen-wasm", feature = "gen-dev"))]
fn list_drop_last() {
    assert_evals_to!(
        "List.dropLast [1, 2, 3]",
        RocList::from_slice(&[1, 2]),
        RocList<i64>
    );
    assert_evals_to!(
        "List.dropLast []",
        RocList::<i64>::from_slice(&[]),
        RocList<i64>
    );
    assert_evals_to!(
        "List.dropLast [0]",
        RocList::<i64>::from_slice(&[]),
        RocList<i64>
    );
}

#[test]
#[cfg(any(feature = "gen-llvm", feature = "gen-wasm", feature = "gen-dev"))]
fn list_drop_last_mutable() {
    assert_evals_to!(
        indoc!(
            r#"
               list : List I64
               list = [if Bool.true then 4 else 4, 5, 6]

               { newList: List.dropLast list, original: list }
               "#
        ),
        (
            // new_list
            RocList::from_slice(&[4, 5]),
            // original
            RocList::from_slice(&[4, 5, 6]),
        ),
        (RocList<i64>, RocList<i64>,)
    );
}

#[test]
#[cfg(any(feature = "gen-llvm", feature = "gen-wasm", feature = "gen-dev"))]
fn list_drop_first() {
    assert_evals_to!(
        "List.dropFirst [1, 2, 3]",
        RocList::from_slice(&[2, 3]),
        RocList<i64>
    );
    assert_evals_to!(
        "List.dropFirst []",
        RocList::<i64>::from_slice(&[]),
        RocList<i64>
    );
    assert_evals_to!(
        "List.dropFirst [0]",
        RocList::<i64>::from_slice(&[]),
        RocList<i64>
    );
}

#[test]
#[cfg(any(feature = "gen-llvm", feature = "gen-wasm", feature = "gen-dev"))]
fn list_swap() {
    assert_evals_to!(
        "List.swap [] 0 1",
        RocList::<i64>::from_slice(&[]),
        RocList<i64>
    );
    assert_evals_to!("List.swap [0] 1 2", RocList::from_slice(&[0]), RocList<i64>);
    assert_evals_to!(
        "List.swap [1, 2] 0 1",
        RocList::from_slice(&[2, 1]),
        RocList<i64>
    );
    assert_evals_to!(
        "List.swap [1, 2] 1 0",
        RocList::from_slice(&[2, 1]),
        RocList<i64>
    );
    assert_evals_to!(
        "List.swap [0, 1, 2, 3, 4, 5] 2 4",
        RocList::from_slice(&[0, 1, 4, 3, 2, 5]),
        RocList<i64>
    );
    assert_evals_to!(
        "List.swap [0, 1, 2] 1 3",
        RocList::from_slice(&[0, 1, 2]),
        RocList<i64>
    );
    assert_evals_to!(
        "List.swap [1, 2, 3] 1 1",
        RocList::from_slice(&[1, 2, 3]),
        RocList<i64>
    );
}

#[test]
#[cfg(any(feature = "gen-llvm", feature = "gen-wasm", feature = "gen-dev"))]
fn list_append_to_empty_list() {
    assert_evals_to!("List.append [] 3", RocList::from_slice(&[3]), RocList<i64>);
}

#[test]
#[cfg(any(feature = "gen-llvm", feature = "gen-wasm", feature = "gen-dev"))]
fn list_append_to_empty_list_of_int() {
    assert_evals_to!(
        indoc!(
            r#"
                initThrees : List I64
                initThrees =
                    []

                List.append (List.append initThrees 3) 3
            "#
        ),
        RocList::from_slice(&[3, 3]),
        RocList<i64>
    );
}

#[test]
#[cfg(any(feature = "gen-llvm", feature = "gen-wasm", feature = "gen-dev"))]
fn list_append_bools() {
    assert_evals_to!(
        "List.append [Bool.true, Bool.false] Bool.true",
        RocList::from_slice(&[true, false, true]),
        RocList<bool>
    );
}

#[test]
#[cfg(any(feature = "gen-llvm", feature = "gen-wasm", feature = "gen-dev"))]
fn list_append_longer_list() {
    assert_evals_to!(
        "List.append [11, 12, 13, 14, 15, 16, 17, 18, 19, 20, 21, 22] 23",
        RocList::from_slice(&[11, 12, 13, 14, 15, 16, 17, 18, 19, 20, 21, 22, 23]),
        RocList<i64>
    );
}

#[test]
#[cfg(any(feature = "gen-llvm", feature = "gen-wasm", feature = "gen-dev"))]
fn list_prepend() {
    assert_evals_to!("List.prepend [] 1", RocList::from_slice(&[1]), RocList<i64>);
    assert_evals_to!(
        "List.prepend [2] 1",
        RocList::from_slice(&[1, 2]),
        RocList<i64>
    );

    assert_evals_to!(
        indoc!(
            r#"
                init : List I64
                init =
                    []

                List.prepend (List.prepend init 4) 6
            "#
        ),
        RocList::from_slice(&[6, 4]),
        RocList<i64>
    );
}

#[test]
#[cfg(any(feature = "gen-llvm", feature = "gen-wasm", feature = "gen-dev"))]
fn list_prepend_str() {
    assert_evals_to!(
        indoc!(
            r#"
                init : List Str
                init =
                    ["foo"]

                List.prepend init "bar"
            "#
        ),
        RocList::from_slice(&[RocStr::from("bar"), RocStr::from("foo"),]),
        RocList<RocStr>
    );
}

#[test]
#[cfg(any(feature = "gen-llvm", feature = "gen-wasm", feature = "gen-dev"))]
fn list_prepend_bools() {
    assert_evals_to!(
        "List.prepend [Bool.true, Bool.false] Bool.true",
        RocList::from_slice(&[true, true, false]),
        RocList<bool>
    );
}

#[test]
#[cfg(any(feature = "gen-llvm", feature = "gen-wasm", feature = "gen-dev"))]
fn list_prepend_big_list() {
    assert_evals_to!(
        "List.prepend [10, 11, 12, 13, 14, 15, 16, 17, 18, 19, 20, 21, 100, 100, 100, 100] 9",
        RocList::from_slice(&[
            9, 10, 11, 12, 13, 14, 15, 16, 17, 18, 19, 20, 21, 100, 100, 100, 100
        ]),
        RocList<i64>
    );
}

#[test]
#[cfg(any(feature = "gen-llvm", feature = "gen-wasm", feature = "gen-dev"))]
fn list_walk_backwards_empty_all_inline() {
    assert_evals_to!(
        indoc!(
            r#"
            List.walkBackwards [0x1] 0 \state, elem -> state + elem
            "#
        ),
        1,
        i64
    );

    assert_evals_to!(
        indoc!(
            r#"
            empty : List I64
            empty =
                []

            List.walkBackwards empty 0 \state, elem -> state + elem
            "#
        ),
        0,
        i64
    );
}

#[test]
#[cfg(any(feature = "gen-llvm", feature = "gen-wasm", feature = "gen-dev"))]
fn list_walk_backwards_with_str() {
    assert_evals_to!(
        r#"List.walkBackwards ["x", "y", "z"] "<" Str.concat"#,
        RocStr::from("<zyx"),
        RocStr
    );

    assert_evals_to!(
        r#"List.walkBackwards ["Second", "Third", "Fourth"] "First" Str.concat"#,
        RocStr::from("FirstFourthThirdSecond"),
        RocStr
    );
}

#[test]
#[cfg(any(feature = "gen-llvm", feature = "gen-wasm", feature = "gen-dev"))]
fn list_walk_backwards_with_record() {
    assert_evals_to!(
        indoc!(
            r#"
            Bit : [Zero, One]

            byte : List Bit
            byte = [Zero, One, Zero, One, Zero, Zero, One, Zero]

            initialCounts = { zeroes: 0, ones: 0 }

            acc = \r, b ->
                when b is
                    Zero -> { r & zeroes: r.zeroes + 1 }
                    One -> { r & ones: r.ones + 1 }

            finalCounts = List.walkBackwards byte initialCounts acc

            finalCounts.ones * 10 + finalCounts.zeroes
            "#
        ),
        35,
        i64
    );
}

#[test]
#[cfg(any(feature = "gen-llvm", feature = "gen-wasm", feature = "gen-dev"))]
fn list_walk_with_str() {
    assert_evals_to!(
        r#"List.walk ["x", "y", "z"] "<" Str.concat"#,
        RocStr::from("<xyz"),
        RocStr
    );

    assert_evals_to!(
        r#"List.walk ["Second", "Third", "Fourth"] "First" Str.concat"#,
        RocStr::from("FirstSecondThirdFourth"),
        RocStr
    );
}

#[test]
#[cfg(any(feature = "gen-llvm", feature = "gen-wasm", feature = "gen-dev"))]
fn list_walk_subtraction() {
    assert_evals_to!(r#"List.walk [1, 2] 1 Num.sub"#, (1 - 1) - 2, i64);
}

#[test]
#[cfg(any(feature = "gen-llvm", feature = "gen-wasm", feature = "gen-dev"))]
fn list_walk_until_sum() {
    assert_evals_to!(
        r#"List.walkUntil [1, 2] 0 \a,b -> Continue (a + b)"#,
        3,
        i64
    );
}

#[test]
#[cfg(any(feature = "gen-llvm", feature = "gen-wasm", feature = "gen-dev"))]
fn list_walk_implements_position() {
    assert_evals_to!(
        r#"
        Option a : [Some a, None]

        find : List a, a -> Option Nat where a implements Eq
        find = \list, needle ->
            findHelp list needle
                |> .v

        findHelp = \list, needle ->
            List.walkUntil list { n: 0, v: None } \{ n, v }, element ->
                if element == needle then
                    Break { n, v: Some n }
                else
                    Continue { n: n + 1, v }

        when find [1, 2, 3] 3 is
            None -> 0
            Some v -> v
        "#,
        2,
        usize
    );
}

#[test]
#[cfg(any(feature = "gen-llvm", feature = "gen-wasm", feature = "gen-dev"))]
fn list_walk_until_even_prefix_sum() {
    assert_evals_to!(
        r#"
        helper = \a, b ->
            if Num.isEven b then
                Continue (a + b)

            else
                Break a

        List.walkUntil [2, 4, 8, 9] 0 helper"#,
        2 + 4 + 8,
        i64
    );
}

#[test]
#[cfg(any(feature = "gen-llvm", feature = "gen-wasm", feature = "gen-dev"))]
fn list_walk_from_sum() {
    assert_evals_to!(r#"List.walkFrom [1, 2, 3] 1 0 Num.add"#, 5, i64);
}

#[test]
#[cfg(any(feature = "gen-llvm", feature = "gen-wasm", feature = "gen-dev"))]
fn list_keep_if_empty_list_of_int() {
    assert_evals_to!(
        indoc!(
            r#"
            empty : List I64
            empty =
                []

            List.keepIf empty \_ -> Bool.true
            "#
        ),
        RocList::<i64>::from_slice(&[]),
        RocList<i64>
    );
}

#[test]
#[cfg(any(feature = "gen-llvm", feature = "gen-wasm", feature = "gen-dev"))]
fn list_keep_if_empty_list() {
    assert_evals_to!(
        indoc!(
            r#"
            alwaysTrue : I64 -> Bool
            alwaysTrue = \_ ->
                Bool.true


            List.keepIf [] alwaysTrue
            "#
        ),
        RocList::<i64>::from_slice(&[]),
        RocList<i64>
    );
}

#[test]
#[cfg(any(feature = "gen-llvm", feature = "gen-wasm", feature = "gen-dev"))]
fn list_keep_if_always_true_for_non_empty_list() {
    assert_evals_to!(
        indoc!(
            r#"
            alwaysTrue : I64 -> Bool
            alwaysTrue = \_ ->
                Bool.true

            oneThroughEight : List I64
            oneThroughEight =
                [1,2,3,4,5,6,7,8]

            List.keepIf oneThroughEight alwaysTrue
            "#
        ),
        RocList::from_slice(&[1, 2, 3, 4, 5, 6, 7, 8]),
        RocList<i64>
    );
}

#[test]
#[cfg(any(feature = "gen-llvm", feature = "gen-wasm", feature = "gen-dev"))]
fn list_keep_if_always_false_for_non_empty_list() {
    assert_evals_to!(
        indoc!(
            r#"
            alwaysFalse : I64 -> Bool
            alwaysFalse = \_ ->
                Bool.false

            List.keepIf [1,2,3,4,5,6,7,8] alwaysFalse
            "#
        ),
        RocList::<i64>::from_slice(&[]),
        RocList<i64>
    );
}

#[test]
#[cfg(any(feature = "gen-llvm", feature = "gen-wasm", feature = "gen-dev"))]
fn list_keep_if_one() {
    assert_evals_to!(
        indoc!(
            r#"
            intIsLessThanThree : I64 -> Bool
            intIsLessThanThree = \i ->
                i < 3

            List.keepIf [1,2,3,4,5,6,7,8] intIsLessThanThree
            "#
        ),
        RocList::from_slice(&[1, 2]),
        RocList<i64>
    );
}

#[test]
#[cfg(any(feature = "gen-llvm", feature = "gen-wasm", feature = "gen-dev"))]
fn list_keep_if_str_is_hello() {
    assert_evals_to!(
        indoc!(
            r#"
             List.keepIf ["x", "y", "x"] (\x -> x == "x")
             "#
        ),
        RocList::from_slice(&[RocStr::from("x"), RocStr::from("x")]),
        RocList<RocStr>
    );
}

#[test]
#[cfg(any(feature = "gen-llvm", feature = "gen-wasm", feature = "gen-dev"))]
fn list_count_if_empty_list() {
    assert_evals_to!(
        indoc!(
            r#"
            List.countIf [] \_ -> Bool.true
            "#
        ),
        0,
        usize
    );
}

#[test]
#[cfg(any(feature = "gen-llvm", feature = "gen-wasm", feature = "gen-dev"))]
fn list_count_if_always_true_for_non_empty_list() {
    assert_evals_to!(
        indoc!(
            r#"
            alwaysTrue : I64 -> Bool
            alwaysTrue = \_ ->
                Bool.true

            oneThroughEight : List I64
            oneThroughEight =
                [1,2,3,4,5,6,7,8]

            List.countIf oneThroughEight alwaysTrue
            "#
        ),
        8,
        usize
    );
}

#[test]
#[cfg(any(feature = "gen-llvm", feature = "gen-wasm", feature = "gen-dev"))]
fn list_count_if_always_false_for_non_empty_list() {
    assert_evals_to!(
        indoc!(
            r#"
            alwaysFalse : I64 -> Bool
            alwaysFalse = \_ ->
                Bool.false

            List.countIf [1,2,3,4,5,6,7,8] alwaysFalse
            "#
        ),
        0,
        usize
    );
}

#[test]
#[cfg(any(feature = "gen-llvm", feature = "gen-wasm", feature = "gen-dev"))]
fn list_count_if_condition() {
    assert_evals_to!(
        indoc!(
            r#"
            intIsLessThanThree : I64 -> Bool
            intIsLessThanThree = \i ->
                i < 3

            List.countIf [1,2,3,4,5,6,7,8] intIsLessThanThree
            "#
        ),
        2,
        usize
    );
}

#[test]
#[cfg(any(feature = "gen-llvm", feature = "gen-wasm", feature = "gen-dev"))]
fn list_count_if_str() {
    assert_evals_to!(
        indoc!(
            r#"
             List.countIf ["x", "y", "x"] (\x -> x == "x")
             "#
        ),
        2,
        usize
    );
}

#[test]
#[cfg(any(feature = "gen-llvm", feature = "gen-wasm", feature = "gen-dev"))]
fn list_map_on_empty_list_with_int_layout() {
    assert_evals_to!(
        indoc!(
            r#"
            empty : List I64
            empty =
                []

            List.map empty (\x -> x)
            "#
        ),
        RocList::<i64>::from_slice(&[]),
        RocList<i64>
    );
}

#[test]
#[cfg(any(feature = "gen-llvm", feature = "gen-wasm", feature = "gen-dev"))]
fn list_map_on_non_empty_list() {
    assert_evals_to!(
        indoc!(
            r#"
            nonEmpty : List I64
            nonEmpty =
                [1]

            List.map nonEmpty (\x -> x)
            "#
        ),
        RocList::from_slice(&[1]),
        RocList<i64>
    );
}

#[test]
#[cfg(any(feature = "gen-llvm", feature = "gen-wasm", feature = "gen-dev"))]
fn list_map_changes_input() {
    assert_evals_to!(
        indoc!(
            r#"
            nonEmpty : List I64
            nonEmpty =
                [1]

            List.map nonEmpty (\x -> x + 1)
            "#
        ),
        RocList::from_slice(&[2]),
        RocList<i64>
    );
}

#[test]
#[cfg(any(feature = "gen-llvm", feature = "gen-wasm", feature = "gen-dev"))]
fn list_map_on_big_list() {
    assert_evals_to!(
        indoc!(
            r#"
            nonEmpty : List I64
            nonEmpty =
                [1, 2, 3, 4, 5, 1, 2, 3, 4, 5, 1, 2, 3, 4, 5, 1, 2, 3, 4, 5, 1, 2, 3, 4, 5]

            List.map nonEmpty (\x -> x * 2)
            "#
        ),
        RocList::from_slice(&[
            2, 4, 6, 8, 10, 2, 4, 6, 8, 10, 2, 4, 6, 8, 10, 2, 4, 6, 8, 10, 2, 4, 6, 8, 10
        ]),
        RocList<i64>
    );
}

#[test]
#[cfg(any(feature = "gen-llvm", feature = "gen-wasm", feature = "gen-dev"))]
fn list_map_with_type_change() {
    assert_evals_to!(
        indoc!(
            r#"
            nonEmpty : List I64
            nonEmpty =
                [1, 1, -4, 1, 2]


            List.map nonEmpty (\x -> x > 0)
            "#
        ),
        RocList::from_slice(&[true, true, false, true, true]),
        RocList<bool>
    );
}

#[test]
#[cfg(any(feature = "gen-llvm", feature = "gen-wasm", feature = "gen-dev"))]
fn list_map_using_defined_function() {
    assert_evals_to!(
        indoc!(
            r#"
             nonEmpty : List I64
             nonEmpty =
                 [2, 2, -4, 2, 3]

             greaterThanOne : I64 -> Bool
             greaterThanOne = \i ->
                 i > 1

             List.map nonEmpty greaterThanOne
             "#
        ),
        RocList::from_slice(&[true, true, false, true, true]),
        RocList<bool>
    );
}

#[test]
#[cfg(any(feature = "gen-llvm", feature = "gen-wasm", feature = "gen-dev"))]
fn list_map_all_inline() {
    assert_evals_to!(
        indoc!(
            r#"
            List.map [] (\x -> x > 0)
            "#
        ),
        RocList::<bool>::from_slice(&[]),
        RocList<bool>
    );
}

#[test]
#[cfg(any(feature = "gen-llvm", feature = "gen-wasm", feature = "gen-dev"))]
fn list_map_closure_int() {
    assert_evals_to!(
        indoc!(
            r#"
            int : I64
            int = 123

            single : List I64
            single =
                [0]

            List.map single (\x -> x + int)
            "#
        ),
        RocList::from_slice(&[123]),
        RocList<i64>
    );
}

#[test]
#[cfg(any(feature = "gen-llvm", feature = "gen-wasm", feature = "gen-dev"))]
fn list_map_closure_float() {
    assert_evals_to!(
        indoc!(
            r#"
            float : F64
            float = 1.23

            single : List F64
            single =
                [0]

            List.map single (\x -> x + float)
            "#
        ),
        RocList::from_slice(&[1.23]),
        RocList<f64>
    );
}

#[test]
#[cfg(any(feature = "gen-llvm", feature = "gen-wasm", feature = "gen-dev"))]
fn list_map_closure_string() {
    assert_evals_to!(
        indoc!(
            r#"
            one : Str
            one = "one "

            List.map ["pear", "apple"] (\x -> Str.concat one x)
            "#
        ),
        RocList::from_slice(&[RocStr::from("one pear"), RocStr::from("one apple")]),
        RocList<RocStr>
    );
}

#[test]
#[cfg(any(feature = "gen-llvm", feature = "gen-wasm"))]
fn list_map4_group() {
    assert_evals_to!(
        indoc!(
            r#"
            List.map4 [1,2,3] [3,2,1] [2,1,3] [3,1,2] (\a, b, c, d -> Group a b c d)
            "#
        ),
        RocList::from_slice(&[[1, 3, 2, 3], [2, 2, 1, 1], [3, 1, 3, 2]]),
        RocList<[i64; 4]>
    );
}

#[test]
#[cfg(any(feature = "gen-llvm", feature = "gen-wasm"))]
fn list_map4_different_length() {
    assert_evals_to!(
        indoc!(
            r#"
            List.map4
                ["h", "i", "j", "k"]
                ["o", "p", "q"]
                ["l", "m"]
                ["a"]
                (\a, b, c, d -> Str.concat a (Str.concat b (Str.concat c d)))
            "#
        ),
        RocList::from_slice(&[RocStr::from("hola"),]),
        RocList<RocStr>
    );
}

#[test]
#[cfg(any(feature = "gen-llvm", feature = "gen-wasm"))]
fn list_map3_group() {
    assert_evals_to!(
        indoc!(
            r#"
            List.map3 [1,2,3] [3,2,1] [2,1,3] (\a, b, c -> Group a b c)
            "#
        ),
        RocList::from_slice(&[(1, 3, 2), (2, 2, 1), (3, 1, 3)]),
        RocList<(i64, i64, i64)>
    );
}

#[test]
#[cfg(any(feature = "gen-llvm", feature = "gen-wasm"))]
fn list_map3_different_length() {
    assert_evals_to!(
        indoc!(
            r#"
            List.map3
                ["a", "b", "d"]
                ["b", "x"]
                ["c"]
                (\a, b, c -> Str.concat a (Str.concat b c))
            "#
        ),
        RocList::from_slice(&[RocStr::from("abc"),]),
        RocList<RocStr>
    );
}

#[test]
#[cfg(any(feature = "gen-llvm", feature = "gen-wasm"))]
fn list_map2_pair() {
    assert_evals_to!(
        indoc!(
            r#"
            f = (\a,b -> Pair a b)
            List.map2 [1,2,3] [3,2,1] f
            "#
        ),
        RocList::from_slice(&[(1, 3), (2, 2), (3, 1)]),
        RocList<(i64, i64)>
    );
}

#[test]
#[cfg(any(feature = "gen-llvm", feature = "gen-wasm"))]
fn list_map2_different_lengths() {
    assert_evals_to!(
        indoc!(
            r#"
            List.map2
                ["a", "b", "lllllllllllllooooooooongnggg"]
                ["b"]
                (\a, b -> Str.concat a b)
            "#
        ),
        RocList::from_slice(&[RocStr::from("ab"),]),
        RocList<RocStr>
    );
}

#[test]
#[cfg(any(feature = "gen-llvm", feature = "gen-wasm", feature = "gen-dev"))]
fn list_join_empty_list() {
    assert_evals_to!(
        "List.join []",
        RocList::<i64>::from_slice(&[]),
        RocList<i64>
    );
}

#[test]
#[cfg(any(feature = "gen-llvm", feature = "gen-wasm", feature = "gen-dev"))]
fn list_join_one_list() {
    assert_evals_to!(
        indoc!("List.walk [[1, 2, 3]] [] List.concat",),
        RocList::from_slice(&[1, 2, 3]),
        RocList<i64>
    );
}

#[test]
#[cfg(any(feature = "gen-llvm", feature = "gen-wasm", feature = "gen-dev"))]
fn list_join_two_non_empty_lists() {
    assert_evals_to!(
        "List.join [[1, 2, 3] , [4 ,5, 6]]",
        RocList::from_slice(&[1, 2, 3, 4, 5, 6]),
        RocList<i64>
    );
}

#[test]
#[cfg(any(feature = "gen-llvm", feature = "gen-wasm", feature = "gen-dev"))]
fn list_join_two_non_empty_lists_of_float() {
    assert_evals_to!(
        "List.join [[1.2, 1.1], [2.1, 2.2]]",
        RocList::from_slice(&[1.2, 1.1, 2.1, 2.2]),
        RocList<f64>
    );
}

#[test]
#[cfg(any(feature = "gen-llvm", feature = "gen-wasm", feature = "gen-dev"))]
fn list_join_to_big_list() {
    assert_evals_to!(
        indoc!(
            r#"
                List.join
                    [
                        [1.2, 1.1],
                        [2.1, 2.2],
                        [3.0, 4.0, 5.0, 6.1, 9.0],
                        [3.0, 4.0, 5.0, 6.1, 9.0],
                        [3.0, 4.0, 5.0, 6.1, 9.0],
                        [3.0, 4.0, 5.0, 6.1, 9.0],
                        [3.0, 4.0, 5.0, 6.1, 9.0]
                   ]
            "#
        ),
        RocList::from_slice(&[
            1.2, 1.1, 2.1, 2.2, 3.0, 4.0, 5.0, 6.1, 9.0, 3.0, 4.0, 5.0, 6.1, 9.0, 3.0, 4.0, 5.0,
            6.1, 9.0, 3.0, 4.0, 5.0, 6.1, 9.0, 3.0, 4.0, 5.0, 6.1, 9.0
        ]),
        RocList<f64>
    );
}

#[test]
#[cfg(any(feature = "gen-llvm", feature = "gen-wasm", feature = "gen-dev"))]
fn list_join_defined_empty_list() {
    assert_evals_to!(
        indoc!(
            r#"
                empty : List F64
                empty =
                    []

                List.join [[0.2, 11.11], empty]
            "#
        ),
        RocList::from_slice(&[0.2, 11.11]),
        RocList<f64>
    );
}

#[test]
#[cfg(any(feature = "gen-llvm", feature = "gen-wasm", feature = "gen-dev"))]
fn list_join_all_empty_lists() {
    assert_evals_to!(
        "List.join [[], [], []]",
        RocList::<f64>::from_slice(&[]),
        RocList<f64>
    );
}

#[test]
#[cfg(any(feature = "gen-llvm", feature = "gen-wasm", feature = "gen-dev"))]
fn list_join_one_empty_list() {
    assert_evals_to!(
        "List.join [[1.2, 1.1], []]",
        RocList::from_slice(&[1.2, 1.1]),
        RocList<f64>
    );
}

#[test]
#[cfg(any(feature = "gen-llvm", feature = "gen-wasm", feature = "gen-dev"))]
fn list_single() {
    assert_evals_to!("List.single 1", RocList::from_slice(&[1]), RocList<i64>);
    assert_evals_to!(
        "List.single 5.6f32",
        RocList::from_slice(&[5.6]),
        RocList<f32>
    );
    assert_evals_to!(
        "List.single 5.6f64",
        RocList::from_slice(&[5.6]),
        RocList<f64>
    );
}

#[test]
#[cfg(any(feature = "gen-llvm", feature = "gen-wasm", feature = "gen-dev"))]
fn list_repeat() {
    assert_evals_to!(
        "List.repeat 1 5",
        RocList::from_slice(&[1, 1, 1, 1, 1]),
        RocList<i64>
    );
    assert_evals_to!(
        "List.repeat 2 4",
        RocList::from_slice(&[2, 2, 2, 2]),
        RocList<i64>
    );

    assert_evals_to!(
        "List.repeat [] 2",
        RocList::from_slice(&[RocList::<i64>::default(), RocList::default()]),
        RocList<RocList<i64>>
    );

    assert_evals_to!(
        indoc!(
            r#"
                noStrs : List Str
                noStrs =
                    []

                List.repeat noStrs 2
            "#
        ),
        RocList::from_slice(&[RocList::<i64>::default(), RocList::default()]),
        RocList<RocList<i64>>
    );

    assert_evals_to!(
        "List.repeat 4 15",
        RocList::from_slice(&[4, 4, 4, 4, 4, 4, 4, 4, 4, 4, 4, 4, 4, 4, 4]),
        RocList<i64>
    );
}

#[test]
#[cfg(any(feature = "gen-llvm", feature = "gen-wasm", feature = "gen-dev"))]
fn list_reverse() {
    assert_evals_to!(
        "List.reverse [1, 2, 3, 4, 5, 6, 7, 8, 9, 10, 11, 12]",
        RocList::from_slice(&[12, 11, 10, 9, 8, 7, 6, 5, 4, 3, 2, 1]),
        RocList<i64>
    );
    assert_evals_to!(
        "List.reverse [1, 2, 3]",
        RocList::from_slice(&[3, 2, 1]),
        RocList<i64>
    );
    assert_evals_to!("List.reverse [4]", RocList::from_slice(&[4]), RocList<i64>);
}

#[test]
#[cfg(any(feature = "gen-llvm", feature = "gen-wasm", feature = "gen-dev"))]
fn list_reverse_empty_list_of_int() {
    assert_evals_to!(
        indoc!(
            r#"
                emptyList : List I64
                emptyList =
                    []

                List.reverse emptyList
            "#
        ),
        RocList::<i64>::from_slice(&[]),
        RocList<i64>
    );
}

#[test]
#[cfg(any(feature = "gen-llvm", feature = "gen-wasm", feature = "gen-dev"))]
fn list_reverse_empty_list() {
    assert_evals_to!(
        "List.reverse []",
        RocList::<i64>::from_slice(&[]),
        RocList<i64>
    );
}

#[test]
#[cfg(any(feature = "gen-llvm", feature = "gen-wasm", feature = "gen-dev"))]
fn list_concat_two_empty_lists() {
    assert_evals_to!(
        "List.concat [] []",
        RocList::<i64>::from_slice(&[]),
        RocList<i64>
    );
}

#[test]
#[cfg(any(feature = "gen-llvm", feature = "gen-wasm", feature = "gen-dev"))]
fn list_concat_two_empty_lists_of_int() {
    assert_evals_to!(
        indoc!(
            r#"
                firstList : List I64
                firstList =
                    []

                secondList : List I64
                secondList =
                    []

                List.concat firstList secondList
            "#
        ),
        RocList::<i64>::from_slice(&[]),
        RocList<i64>
    );
}

#[test]
#[cfg(any(feature = "gen-llvm", feature = "gen-wasm", feature = "gen-dev"))]
fn list_concat_second_list_is_empty() {
    assert_evals_to!(
        "List.concat [12, 13] []",
        RocList::from_slice(&[12, 13]),
        RocList<i64>
    );
}

#[test]
#[cfg(any(feature = "gen-llvm", feature = "gen-wasm", feature = "gen-dev"))]
fn list_concat_first_list_is_empty() {
    assert_evals_to!(
        "List.concat [] [23, 24]",
        RocList::from_slice(&[23, 24]),
        RocList<i64>
    );
}

#[test]
#[cfg(any(feature = "gen-llvm", feature = "gen-wasm", feature = "gen-dev"))]
fn list_concat_two_non_empty_lists() {
    assert_evals_to!(
        "List.concat [1, 2] [3, 4]",
        RocList::from_slice(&[1, 2, 3, 4]),
        RocList<i64>
    );

    assert_evals_to!(
        "List.concat [34, 43] [64, 55, 66]",
        RocList::from_slice(&[34, 43, 64, 55, 66]),
        RocList<i64>
    );
}

#[test]
#[cfg(any(feature = "gen-llvm", feature = "gen-wasm", feature = "gen-dev"))]
fn list_concat_two_bigger_non_empty_lists() {
    assert_evals_to!(
        "List.concat [1.1, 2.2] [3.3, 4.4, 5.5]",
        RocList::from_slice(&[1.1, 2.2, 3.3, 4.4, 5.5]),
        RocList<f64>
    );
}

#[allow(dead_code)]
#[cfg(any(feature = "gen-llvm", feature = "gen-wasm", feature = "gen-dev"))]
fn assert_concat_worked(num_elems1: i64, num_elems2: i64) {
    let vec1: Vec<i64> = (0..num_elems1)
        .map(|i| 12345 % (i + num_elems1 + num_elems2 + 1))
        .collect();
    let vec2: Vec<i64> = (0..num_elems2)
        .map(|i| 54321 % (i + num_elems1 + num_elems2 + 1))
        .collect();
    let slice_str1 = format!("{vec1:?}");
    let slice_str2 = format!("{vec2:?}");
    let mut expected = vec1;

    expected.extend(vec2);

    assert_evals_to!(
        &format!("List.concat {slice_str1} {slice_str2}"),
        RocList::from_slice(&expected),
        RocList<i64>
    );
}

#[test]
#[cfg(any(feature = "gen-llvm", feature = "gen-wasm", feature = "gen-dev"))]
fn list_concat_empty_list() {
    assert_concat_worked(0, 0);
    assert_concat_worked(1, 0);
    assert_concat_worked(2, 0);
    assert_concat_worked(3, 0);
    assert_concat_worked(4, 0);
    assert_concat_worked(7, 0);
    assert_concat_worked(8, 0);
    assert_concat_worked(9, 0);
    assert_concat_worked(25, 0);
    assert_concat_worked(150, 0);
    assert_concat_worked(0, 1);
    assert_concat_worked(0, 2);
    assert_concat_worked(0, 3);
    assert_concat_worked(0, 4);
    assert_concat_worked(0, 7);
    assert_concat_worked(0, 8);
    assert_concat_worked(0, 9);
    assert_concat_worked(0, 25);
    assert_concat_worked(0, 150);
}

#[test]
#[cfg(any(feature = "gen-llvm", feature = "gen-wasm", feature = "gen-dev"))]
fn list_concat_nonempty_lists() {
    assert_concat_worked(1, 1);
    assert_concat_worked(1, 2);
    assert_concat_worked(1, 3);
    assert_concat_worked(2, 3);
    assert_concat_worked(2, 1);
    assert_concat_worked(2, 2);
    assert_concat_worked(3, 1);
    assert_concat_worked(3, 2);
    assert_concat_worked(2, 3);
    assert_concat_worked(3, 3);
    assert_concat_worked(4, 4);
}

#[test]
#[cfg(any(feature = "gen-llvm", feature = "gen-wasm", feature = "gen-dev"))]
fn list_concat_large() {
    with_larger_debug_stack(|| {
        // these values produce mono ASTs so large that
        // it can cause a stack overflow. This has been solved
        // for current code, but may become a problem again in the future.
        assert_concat_worked(150, 150);
        assert_concat_worked(129, 350);
        assert_concat_worked(350, 129);
    })
}

#[test]
#[cfg(any(feature = "gen-llvm", feature = "gen-wasm", feature = "gen-dev"))]
fn empty_list_len() {
    assert_evals_to!("List.len []", 0, usize);
}

#[test]
#[cfg(any(feature = "gen-llvm", feature = "gen-wasm", feature = "gen-dev"))]
fn basic_int_list_len() {
    assert_evals_to!("List.len [12, 9, 6, 3]", 4, usize);
}

#[test]
#[cfg(any(feature = "gen-llvm", feature = "gen-wasm", feature = "gen-dev"))]
fn loaded_int_list_len() {
    assert_evals_to!(
        indoc!(
            r#"
                nums = [2, 4, 6]

                List.len nums
            "#
        ),
        3,
        usize
    );
}

#[test]
#[cfg(any(feature = "gen-llvm", feature = "gen-wasm", feature = "gen-dev"))]
fn fn_int_list_len() {
    assert_evals_to!(
        indoc!(
            r#"
                getLen = \list -> List.len list

                nums = [2, 4, 6, 8]

                getLen nums
            "#
        ),
        4,
        usize
    );
}

#[test]
#[cfg(any(feature = "gen-llvm", feature = "gen-wasm", feature = "gen-dev"))]
fn int_list_is_empty() {
    assert_evals_to!("List.isEmpty [12, 9, 6, 3]", false, bool);
}

#[test]
#[cfg(any(feature = "gen-llvm", feature = "gen-wasm", feature = "gen-dev"))]
fn empty_list_is_empty() {
    assert_evals_to!("List.isEmpty []", true, bool);
}

#[test]
#[cfg(any(feature = "gen-llvm", feature = "gen-wasm", feature = "gen-dev"))]
fn first_int_list() {
    assert_evals_to!(
        indoc!(
            r#"
            List.first [12, 9, 6, 3]
            "#
        ),
        RocResult::ok(12),
        RocResult<i64, ()>
    );
}

#[test]
#[cfg(any(feature = "gen-llvm", feature = "gen-wasm", feature = "gen-dev"))]
fn first_str_list() {
    assert_evals_to!(
        indoc!(
            r#"
            List.first ["short", "bar"]
            "#
        ),
        RocResult::ok(RocStr::from("short")),
        RocResult<RocStr, ()>
    );
}

#[test]
#[cfg(any(feature = "gen-llvm", feature = "gen-wasm", feature = "gen-dev"))]
fn first_wildcard_empty_list() {
    assert_evals_to!(
        indoc!(
            r#"
            List.last [] |> Result.map (\_ -> 0i64)
            "#
        ),
        RocResult::err(()),
        RocResult<i64, ()>
    );
}

#[test]
#[cfg(any(feature = "gen-llvm", feature = "gen-wasm", feature = "gen-dev"))]
fn first_empty_list() {
    assert_evals_to!(
        indoc!(
            r#"
            list : List I64
            list = []

            List.first list
            "#
        ),
        RocResult::err(()),
        RocResult<i64, ()>
    );
}

#[test]
#[cfg(any(feature = "gen-llvm", feature = "gen-wasm", feature = "gen-dev"))]
fn last_int_list() {
    assert_evals_to!(
        indoc!(
            r#"
            List.last [12, 9, 6, 3]
            "#
        ),
        RocResult::ok(3),
        RocResult<i64, ()>
    );
}

#[test]
#[cfg(any(feature = "gen-llvm", feature = "gen-wasm", feature = "gen-dev"))]
fn last_wildcard_empty_list() {
    assert_evals_to!(
        indoc!(
            r#"
            List.last [] |> Result.map (\_ -> 0i64)
            "#
        ),
        RocResult::err(()),
        RocResult<i64, ()>
    );
}

#[test]
#[cfg(any(feature = "gen-llvm", feature = "gen-wasm", feature = "gen-dev"))]
fn last_empty_list() {
    assert_evals_to!(
        indoc!(
            r#"
            list : List I64
            list = []

            List.last list
            "#
        ),
        RocResult::err(()),
        RocResult<i64, ()>
    );
}

#[test]
#[cfg(any(feature = "gen-llvm", feature = "gen-wasm", feature = "gen-dev"))]
fn get_empty_list() {
    assert_evals_to!(
        indoc!(
            r#"
            list : List I64
            list = []

            List.get list 0
            "#
        ),
        RocResult::err(()),
        RocResult<i64, ()>
    );
}

#[test]
#[cfg(any(feature = "gen-llvm", feature = "gen-wasm", feature = "gen-dev"))]
fn get_wildcard_empty_list() {
    // NOTE: by default, the return type is `Result [] [NotFound]`, which is actually represented
    // as just `[NotFound]`. Casting that to `RocResult<(), ()>` is invalid! But accepting any `()`
    // would make the test pointless. Therefore, we must explicitly change the type on the roc side
    assert_evals_to!(
        indoc!(
            r#"
            List.get [] 0
            |> Result.map (\_ -> {})
            "#
        ),
        RocResult::err(()),
        RocResult<(), ()>
    );
}

#[test]
#[cfg(any(feature = "gen-llvm", feature = "gen-wasm", feature = "gen-dev"))]
fn get_str_list_ok() {
    assert_evals_to!(
        indoc!(
            r#"
            List.get ["foo", "bar"] 1
            "#
        ),
        RocResult::ok(RocStr::from("bar")),
        RocResult<RocStr, ()>
    );
}

#[test]
#[cfg(any(feature = "gen-llvm", feature = "gen-wasm", feature = "gen-dev"))]
fn get_int_list_ok() {
    assert_evals_to!(
        indoc!(
            r#"
            List.get [12, 9, 6] 1
            "#
        ),
        RocResult::ok(9),
        RocResult<i64, ()>
    );
}

#[test]
#[cfg(any(feature = "gen-llvm", feature = "gen-wasm", feature = "gen-dev"))]
fn get_int_list_oob() {
    assert_evals_to!(
        indoc!(
            r#"
            List.get [12, 9, 6] 1000
            "#
        ),
        RocResult::err(()),
        RocResult<i64, ()>
    );
}

#[test]
#[cfg(any(feature = "gen-llvm", feature = "gen-wasm", feature = "gen-dev"))]
fn replace_unique_int_list() {
    assert_evals_to!(
        indoc!(
            r#"
                record = List.replace [12, 9, 7, 1, 5] 2 33
                record.list
            "#
        ),
        RocList::from_slice(&[12, 9, 33, 1, 5]),
        RocList<i64>
    );
}

#[test]
#[cfg(any(feature = "gen-llvm", feature = "gen-wasm", feature = "gen-dev"))]
fn replace_unique_int_list_out_of_bounds() {
    assert_evals_to!(
        indoc!(
            r#"
                record = List.replace [12, 9, 7, 1, 5] 5 33
                record.value
            "#
        ),
        33,
        i64
    );
}

#[test]
#[cfg(any(feature = "gen-llvm", feature = "gen-wasm", feature = "gen-dev"))]
fn replace_unique_int_list_get_old_value() {
    assert_evals_to!(
        indoc!(
            r#"
                record = List.replace [12, 9, 7, 1, 5] 2 33
                record.value
            "#
        ),
        7,
        i64
    );
}

#[test]
#[cfg(any(feature = "gen-llvm", feature = "gen-wasm", feature = "gen-dev"))]
fn replace_unique_get_large_value() {
    assert_evals_to!(
        indoc!(
            r#"
                list : List { a : U64, b: U64, c: U64, d: U64 }
                list = [{ a: 1, b: 2, c: 3, d: 4 }, { a: 5, b: 6, c: 7, d: 8 }, { a: 9, b: 10, c: 11, d: 12 }]
                record = List.replace list 1 { a: 13, b: 14, c: 15, d: 16 }
                record.value
            "#
        ),
        [5, 6, 7, 8],
        [u64; 4]
    );
}

#[test]
#[cfg(any(feature = "gen-llvm", feature = "gen-wasm", feature = "gen-dev"))]
fn replace_shared_int_list() {
    assert_evals_to!(
        indoc!(
            r#"
            wrapper = \shared ->
                # This should not mutate the original
                replaced = (List.replace shared 1 7.7).list
                x =
                    when List.get replaced 1 is
                        Ok num -> num
                        Err _ -> 0

                y =
                    when List.get shared 1 is
                        Ok num -> num
                        Err _ -> 0

                { x, y }

            wrapper [2.1, 4.3]
            "#
        ),
        (7.7, 4.3),
        (f64, f64)
    );
}

#[test]
#[cfg(any(feature = "gen-llvm", feature = "gen-wasm", feature = "gen-dev"))]
fn get_set_unique_int_list_i64() {
    assert_evals_to!(
        indoc!(
            r#"
            List.get (List.set [12, 9, 7, 3] 1 42) 1
            "#
        ),
        RocResult::ok(42),
        RocResult<i64, ()>
    );
}

#[test]
#[cfg(any(feature = "gen-llvm", feature = "gen-wasm", feature = "gen-dev"))]
fn get_set_unique_int_list_i8() {
    assert_evals_to!(
        indoc!(
            r#"
            List.get (List.set [12, 9, 7, 3] 1 42i8) 1
            "#
        ),
        RocResult::ok(42),
        RocResult<i8, ()>
    );
}

#[test]
#[cfg(any(feature = "gen-llvm", feature = "gen-wasm", feature = "gen-dev"))]
fn set_unique_int_list() {
    assert_evals_to!(
        "List.set [12, 9, 7, 1, 5] 2 33",
        RocList::from_slice(&[12, 9, 33, 1, 5]),
        RocList<i64>
    );
}

#[test]
#[cfg(any(feature = "gen-llvm", feature = "gen-wasm", feature = "gen-dev"))]
fn set_unique_list_oob() {
    assert_evals_to!(
        "List.set [3, 17, 4.1] 1337 9.25",
        RocList::from_slice(&[3.0, 17.0, 4.1]),
        RocList<f64>
    );
}

#[test]
#[cfg(any(feature = "gen-llvm", feature = "gen-wasm", feature = "gen-dev"))]
fn set_shared_int_list() {
    assert_evals_to!(
        indoc!(
            r#"
            wrapper = \shared ->
                # This should not mutate the original
                x =
                    when List.get (List.set shared 1 7.7) 1 is
                        Ok num -> num
                        Err _ -> 0

                y =
                    when List.get shared 1 is
                        Ok num -> num
                        Err _ -> 0

                { x, y }

            wrapper [2.1, 4.3]
            "#
        ),
        (7.7, 4.3),
        (f64, f64)
    );
}

#[test]
#[cfg(any(feature = "gen-llvm", feature = "gen-wasm", feature = "gen-dev"))]
fn set_shared_list_oob() {
    assert_evals_to!(
        indoc!(
            r#"
            shared = [2, 4]

            # This List.set is out of bounds, and should have no effect
            x =
                when List.get (List.set shared 422 0) 1 is
                    Ok num -> num
                    Err _ -> 0

            y =
                when List.get shared 1 is
                    Ok num -> num
                    Err _ -> 0

            { x, y }
            "#
        ),
        (4, 4),
        (i64, i64)
    );
}

#[test]
#[cfg(any(feature = "gen-llvm", feature = "gen-wasm", feature = "gen-dev"))]
fn get_unique_int_list() {
    assert_evals_to!(
        indoc!(
            r#"
                unique = [2, 4]

                List.get unique 1
            "#
        ),
        RocResult::ok(4),
        RocResult<i64, ()>
    );
}

#[test]
#[cfg(any(feature = "gen-llvm", feature = "gen-wasm", feature = "gen-dev"))]
fn gen_wrap_len() {
    assert_evals_to!(
        indoc!(
            r#"
                wrapLen = \list ->
                    [List.len list]

                wrapLen [1, 7, 9]
            "#
        ),
        RocList::from_slice(&[3]),
        RocList<usize>
    );
}

#[test]
#[cfg(any(feature = "gen-llvm", feature = "gen-wasm", feature = "gen-dev"))]
fn gen_wrap_first() {
    assert_evals_to!(
        indoc!(
            r#"
                wrapFirst = \list ->
                    [List.first list]

                wrapFirst [1, 2]
            "#
        ),
        RocList::from_slice(&[1]),
        RocList<i64>
    );
}

#[test]
#[cfg(any(feature = "gen-llvm", feature = "gen-wasm", feature = "gen-dev"))]
fn gen_duplicate() {
    assert_evals_to!(
        indoc!(
            r#"
                # Duplicate the first element into the second index
                dupe = \list ->
                    when List.first list is
                        Ok elem ->
                            List.set list 1 elem

                        _ ->
                            []

                dupe [1, 2]
            "#
        ),
        RocList::from_slice(&[1, 1]),
        RocList<i64>
    );
}

#[test]
#[cfg(any(feature = "gen-llvm", feature = "gen-wasm", feature = "gen-dev"))]
fn gen_swap() {
    assert_evals_to!(
        indoc!(
            r#"
            app "quicksort" provides [main] to "./platform"


            swap : Nat, Nat, List a -> List a
            swap = \i, j, list ->
                when Pair (List.get list i) (List.get list j) is
                    Pair (Ok atI) (Ok atJ) ->
                        list
                            |> List.set i atJ
                            |> List.set j atI

                    _ ->
                        []

            main =
                swap 0 1 [1, 2]
            "#
        ),
        RocList::from_slice(&[2, 1]),
        RocList<i64>
    );
}

#[test]
#[cfg(any(feature = "gen-llvm", feature = "gen-wasm", feature = "gen-dev"))]
fn gen_quicksort() {
    with_larger_debug_stack(|| {
        assert_evals_to!(
            indoc!(
                r#"
                app "test" provides [main] to "./platform"

                quicksort : List (Num a) -> List (Num a)
                quicksort = \list ->
                    n = List.len list
                    quicksortHelp list 0 (n - 1)


                quicksortHelp : List (Num a), Nat, Nat -> List (Num a)
                quicksortHelp = \list, low, high ->
                    if low < high then
                        when partition low high list is
                            Pair partitionIndex partitioned ->
                                partitioned
                                    |> quicksortHelp low (Num.subSaturated partitionIndex 1)
                                    |> quicksortHelp (partitionIndex + 1) high
                    else
                        list


                swap : Nat, Nat, List a -> List a
                swap = \i, j, list ->
                    when Pair (List.get list i) (List.get list j) is
                        Pair (Ok atI) (Ok atJ) ->
                            list
                                |> List.set i atJ
                                |> List.set j atI

                        _ ->
                            []

                partition : Nat, Nat, List (Num a) -> [Pair Nat (List (Num a))]
                partition = \low, high, initialList ->
                    when List.get initialList high is
                        Ok pivot ->
                            when partitionHelp low low initialList high pivot is
                                Pair newI newList ->
                                    Pair newI (swap newI high newList)

                        Err _ ->
                            Pair low initialList


                partitionHelp : Nat, Nat, List (Num a), Nat, (Num a) -> [Pair Nat (List (Num a))]
                partitionHelp = \i, j, list, high, pivot ->
                    if j < high then
                        when List.get list j is
                            Ok value ->
                                if value <= pivot then
                                    partitionHelp (i + 1) (j + 1) (swap i j list) high pivot
                                else
                                    partitionHelp i (j + 1) list high pivot

                            Err _ ->
                                Pair i list
                    else
                        Pair i list

                main = quicksort [7, 4, 21, 19]
            "#
            ),
            RocList::from_slice(&[4, 7, 19, 21]),
            RocList<i64>
        );
    })
}

#[test]
#[cfg(any(feature = "gen-llvm", feature = "gen-wasm", feature = "gen-dev"))]
fn quicksort() {
    with_larger_debug_stack(|| {
        assert_evals_to!(
            indoc!(
                r#"
                   app "test" provides [main] to "./platform"

                   quicksort : List (Num a) -> List (Num a)
                   quicksort = \list ->
                       quicksortHelp list 0 (List.len list - 1)


                   quicksortHelp : List (Num a), Nat, Nat -> List (Num a)
                   quicksortHelp = \list, low, high ->
                       if low < high then
                           when partition low high list is
                               Pair partitionIndex partitioned ->
                                   partitioned
                                       |> quicksortHelp low (Num.subSaturated partitionIndex 1)
                                       |> quicksortHelp (partitionIndex + 1) high
                       else
                           list


                   swap : Nat, Nat, List a -> List a
                   swap = \i, j, list ->
                       when Pair (List.get list i) (List.get list j) is
                           Pair (Ok atI) (Ok atJ) ->
                               list
                                   |> List.set i atJ
                                   |> List.set j atI

                           _ ->
                               []

                   partition : Nat, Nat, List (Num a) -> [Pair Nat (List (Num a))]
                   partition = \low, high, initialList ->
                       when List.get initialList high is
                           Ok pivot ->
                               when partitionHelp low low initialList high pivot is
                                   Pair newI newList ->
                                       Pair newI (swap newI high newList)

                           Err _ ->
                               Pair low initialList


                   partitionHelp : Nat, Nat, List (Num a), Nat, Num a -> [Pair Nat (List (Num a))]
                   partitionHelp = \i, j, list, high, pivot ->
                       # if j < high then
                       if Bool.false then
                           when List.get list j is
                               Ok value ->
                                   if value <= pivot then
                                       partitionHelp (i + 1) (j + 1) (swap i j list) high pivot
                                   else
                                       partitionHelp i (j + 1) list high pivot

                               Err _ ->
                                   Pair i list
                       else
                           Pair i list



                   main = quicksort [7, 4, 21, 19]
               "#
            ),
            RocList::from_slice(&[19, 7, 4, 21]),
            RocList<i64>
        );
    })
}

#[test]
#[cfg(any(feature = "gen-llvm", feature = "gen-wasm", feature = "gen-dev"))]
fn quicksort_singleton() {
    with_larger_debug_stack(|| {
        assert_evals_to!(
            indoc!(
                r#"
                   app "test" provides [main] to "./platform"

                   quicksort : List (Num a) -> List (Num a)
                   quicksort = \list ->
                       quicksortHelp list 0 (List.len list - 1)


                   quicksortHelp : List (Num a), Nat, Nat -> List (Num a)
                   quicksortHelp = \list, low, high ->
                       if low < high then
                           when partition low high list is
                               Pair partitionIndex partitioned ->
                                   partitioned
                                       |> quicksortHelp low (Num.subSaturated partitionIndex 1)
                                       |> quicksortHelp (partitionIndex + 1) high
                       else
                           list


                   swap : Nat, Nat, List a -> List a
                   swap = \i, j, list ->
                       when Pair (List.get list i) (List.get list j) is
                           Pair (Ok atI) (Ok atJ) ->
                               list
                                   |> List.set i atJ
                                   |> List.set j atI

                           _ ->
                               []

                   partition : Nat, Nat, List (Num a) -> [Pair Nat (List (Num a))]
                   partition = \low, high, initialList ->
                       when List.get initialList high is
                           Ok pivot ->
                               when partitionHelp low low initialList high pivot is
                                   Pair newI newList ->
                                       Pair newI (swap newI high newList)

                           Err _ ->
                               Pair low initialList


                   partitionHelp : Nat, Nat, List (Num a), Nat, Num a -> [Pair Nat (List (Num a))]
                   partitionHelp = \i, j, list, high, pivot ->
                       if j < high then
                           when List.get list j is
                               Ok value ->
                                   if value <= pivot then
                                       partitionHelp (i + 1) (j + 1) (swap i j list) high pivot
                                   else
                                       partitionHelp i (j + 1) list high pivot

                               Err _ ->
                                   Pair i list
                       else
                           Pair i list



                   main =
                       when List.first (quicksort [0x1]) is
                           _ -> 4
               "#
            ),
            4,
            i64
        );
    })
}

#[test]
#[cfg(any(feature = "gen-llvm", feature = "gen-wasm", feature = "gen-dev"))]
fn empty_list_increment_decrement() {
    assert_evals_to!(
        indoc!(
            r#"
            x : List I64
            x = []

            List.len x + List.len x
            "#
        ),
        0,
        usize
    );
}

#[test]
#[cfg(any(feature = "gen-llvm", feature = "gen-wasm", feature = "gen-dev"))]
fn list_literal_increment_decrement() {
    assert_evals_to!(
        indoc!(
            r#"
            x : List I64
            x = [1,2,3]

            List.len x + List.len x
            "#
        ),
        6,
        usize
    );
}

#[test]
#[cfg(any(feature = "gen-llvm", feature = "gen-wasm", feature = "gen-dev"))]
fn list_pass_to_function() {
    assert_evals_to!(
        indoc!(
            r#"
            x : List I64
            x = [1,2,3]

            id : List I64 -> List I64
            id = \y -> y

            id x
            "#
        ),
        RocList::from_slice(&[1, 2, 3]),
        RocList<i64>
    );
}

#[test]
#[cfg(any(feature = "gen-llvm", feature = "gen-wasm", feature = "gen-dev"))]
fn list_pass_to_set() {
    assert_evals_to!(
        indoc!(
            r#"
            x : List I64
            x = [1,2,3]

            id : List I64 -> List I64
            id = \y -> List.set y 0 0

            id x
            "#
        ),
        RocList::from_slice(&[0, 2, 3]),
        RocList<i64>
    );
}

#[test]
#[cfg(any(feature = "gen-llvm", feature = "gen-wasm", feature = "gen-dev"))]
fn list_wrap_in_tag() {
    assert_evals_to!(
        indoc!(
            r#"
            id : List I64 -> [Pair (List I64) I64]
            id = \y -> Pair y 4

            when id [1,2,3] is
                Pair v _ -> v
            "#
        ),
        RocList::from_slice(&[1, 2, 3]),
        RocList<i64>
    );
}

#[test]
#[cfg(any(feature = "gen-llvm", feature = "gen-wasm", feature = "gen-dev"))]
fn list_contains_int() {
    assert_evals_to!(indoc!("List.contains [1,2,3] 1"), true, bool);

    assert_evals_to!(indoc!("List.contains [1,2,3] 4"), false, bool);

    assert_evals_to!(indoc!("List.contains [] 4"), false, bool);
}

#[test]
#[cfg(any(feature = "gen-llvm", feature = "gen-wasm", feature = "gen-dev"))]
fn list_contains_str() {
    assert_evals_to!(indoc!(r#"List.contains ["foo", "bar"] "bar""#), true, bool);

    assert_evals_to!(
        indoc!(r#"List.contains ["foo", "bar"] "spam""#),
        false,
        bool
    );

    assert_evals_to!(indoc!(r#"List.contains [] "spam""#), false, bool);
}

#[test]
#[cfg(any(feature = "gen-llvm", feature = "gen-wasm", feature = "gen-dev"))]
fn list_manual_range() {
    assert_evals_to!(
        indoc!(
            r#"
            range : I64, I64, List I64-> List I64
            range = \low, high, accum ->
                if low < high then
                    range (low + 1) high (List.append accum low)
                else
                    accum

            range 0 5 [42]
            "#
        ),
        RocList::from_slice(&[42, 0, 1, 2, 3, 4]),
        RocList<i64>
    );
}

#[test]
#[cfg(any(feature = "gen-llvm", feature = "gen-wasm", feature = "gen-dev"))]
fn list_min() {
    assert_evals_to!(
        indoc!(
            r#"
            List.min []
            |> Result.map (\_ -> {})
            "#
        ),
        RocResult::err(()),
        RocResult<(), ()>
    );

    assert_evals_to!(
        indoc!(
            r#"
            List.min [3, 1, 2]
            "#
        ),
        RocResult::ok(1),
        RocResult<i64, ()>
    );
}

#[test]
#[cfg(any(feature = "gen-llvm", feature = "gen-wasm", feature = "gen-dev"))]
fn list_max() {
    assert_evals_to!(
        indoc!(
            r#"
            List.max []
            |> Result.map (\_ -> {})
            "#
        ),
        RocResult::err(()),
        RocResult<(), ()>
    );

    assert_evals_to!(
        indoc!(
            r#"
            List.max [3, 1, 2]
            "#
        ),
        RocResult::ok(3),
        RocResult<i64, ()>
    );
}

#[test]
#[cfg(any(feature = "gen-llvm", feature = "gen-wasm", feature = "gen-dev"))]
fn list_sum() {
    assert_evals_to!("List.sum []", 0, i64);
    assert_evals_to!("List.sum [1, 2, 3]", 6, i64);
    assert_evals_to!("List.sum [1.1, 2.2, 3.3]", 6.6, f64);
}

#[test]
#[cfg(any(feature = "gen-llvm", feature = "gen-wasm", feature = "gen-dev"))]
fn list_product() {
    assert_evals_to!("List.product []", 1, i64);
    assert_evals_to!("List.product [1, 2, 3]", 6, i64);
    assert_evals_to!("List.product [1.1, 2.2, 3.3]", 1.1 * 2.2 * 3.3, f64);
}

#[test]
#[cfg(any(feature = "gen-llvm", feature = "gen-wasm", feature = "gen-dev"))]
fn list_keep_void() {
    assert_evals_to!(
        "List.keepOks [] (\\x -> x)",
        RocList::from_slice(&[]),
        RocList<()>
    );

    assert_evals_to!(
        "List.keepErrs [] (\\x -> x)",
        RocList::from_slice(&[]),
        RocList<()>
    );
}

#[test]
#[cfg(any(feature = "gen-llvm", feature = "gen-wasm", feature = "gen-dev"))]
fn list_keep_oks() {
    assert_evals_to!(
        "List.keepOks [Ok {}, Ok {}] (\\x -> x)",
        RocList::from_slice(&[(), ()]),
        RocList<()>
    );
    assert_evals_to!(
        "List.keepOks [1,2] (\\x -> Ok x)",
        RocList::from_slice(&[1, 2]),
        RocList<i64>
    );
    assert_evals_to!(
        "List.keepOks [1,2] (\\x -> Num.remChecked x 2)",
        RocList::from_slice(&[1, 0]),
        RocList<i64>
    );
    assert_evals_to!(
        "List.keepOks [Ok 1, Err 2] (\\x -> x)",
        RocList::from_slice(&[1]),
        RocList<i64>
    );
}

#[test]
#[cfg(any(feature = "gen-llvm", feature = "gen-wasm", feature = "gen-dev"))]
fn list_keep_errs() {
    assert_evals_to!(
        "List.keepErrs [Err {}, Err {}] (\\x -> x)",
        RocList::from_slice(&[(), ()]),
        RocList<()>
    );
    assert_evals_to!(
        "List.keepErrs [1,2] (\\x -> Err x)",
        RocList::from_slice(&[1, 2]),
        RocList<i64>
    );
    assert_evals_to!(
        indoc!(
            r#"
            List.keepErrs [0,1,2] (\x -> Num.remChecked x 0 |> Result.mapErr (\_ -> 32))
            "#
        ),
        RocList::from_slice(&[32, 32, 32]),
        RocList<i64>
    );

    assert_evals_to!(
        "List.keepErrs [Ok 1, Err 2] (\\x -> x)",
        RocList::from_slice(&[2]),
        RocList<i64>
    );
}

#[test]
#[cfg(any(feature = "gen-llvm", feature = "gen-wasm", feature = "gen-dev"))]
fn list_map_with_index() {
    assert_evals_to!(
        "List.mapWithIndex [0,0,0] (\\x, index -> Num.intCast index + x)",
        RocList::from_slice(&[0, 1, 2]),
        RocList<i64>
    );
}

#[test]
#[cfg(any(feature = "gen-llvm", feature = "gen-wasm"))]
#[should_panic(expected = r#"Roc failed with message: "integer addition overflowed!"#)]
fn cleanup_because_exception() {
    assert_evals_to!(
        indoc!(
            r#"
            x = [1,2]

            five : I64
            five = 5

            five + Num.maxI64 + 3 + (Num.intCast (List.len x))
               "#
        ),
        9,
        i64
    );
}

#[test]
#[cfg(any(feature = "gen-llvm", feature = "gen-wasm"))]
fn list_sort_with() {
    assert_evals_to!(
        "List.sortWith [] Num.compare",
        RocList::<i64>::from_slice(&[]),
        RocList<i64>
    );
    assert_evals_to!(
        "List.sortWith [4,3,2,1] Num.compare",
        RocList::from_slice(&[1, 2, 3, 4]),
        RocList<i64>
    );
    assert_evals_to!(
        "List.sortWith [1,2,3,4] (\\a,b -> Num.compare b a)",
        RocList::from_slice(&[4, 3, 2, 1]),
        RocList<i64>
    );
}

#[test]
#[cfg(any(feature = "gen-llvm", feature = "gen-wasm"))]
fn list_sort_asc() {
    assert_evals_to!(
        "List.sortAsc []",
        RocList::<i64>::from_slice(&[]),
        RocList<i64>
    );
    assert_evals_to!(
        "List.sortAsc [4,3,2,1]",
        RocList::from_slice(&[1, 2, 3, 4]),
        RocList<i64>
    );
}

#[test]
#[cfg(any(feature = "gen-llvm", feature = "gen-wasm"))]
fn list_sort_desc() {
    assert_evals_to!(
        "List.sortDesc []",
        RocList::<i64>::from_slice(&[]),
        RocList<i64>
    );
    assert_evals_to!(
        "List.sortDesc [1,2,3,4]",
        RocList::from_slice(&[4, 3, 2, 1]),
        RocList<i64>
    );
}

#[test]
#[cfg(any(feature = "gen-llvm", feature = "gen-wasm", feature = "gen-dev"))]
fn list_any() {
    assert_evals_to!("List.any [] (\\e -> e > 3)", false, bool);
    assert_evals_to!("List.any [1, 2, 3] (\\e -> e > 3)", false, bool);
    assert_evals_to!("List.any [1, 2, 4] (\\e -> e > 3)", true, bool);
}

#[test]
#[cfg(any(feature = "gen-llvm", feature = "gen-wasm", feature = "gen-dev"))]
fn list_any_empty_with_unknown_element_type() {
    assert_evals_to!("List.any [] (\\_ -> Bool.true)", false, bool);
}

#[test]
#[cfg(any(feature = "gen-llvm", feature = "gen-wasm", feature = "gen-dev"))]
fn list_all() {
    assert_evals_to!("List.all [] (\\e -> e > 3)", true, bool);
    assert_evals_to!("List.all [1, 2, 3] (\\e -> e > 3)", false, bool);
    assert_evals_to!("List.all [1, 2, 4] (\\e -> e > 3)", false, bool);
    assert_evals_to!("List.all [1, 2, 3] (\\e -> e >= 1)", true, bool);
}

#[test]
#[cfg(any(feature = "gen-llvm"))]
fn list_all_empty_with_unknown_element_type() {
    assert_evals_to!("List.all [] (\\_ -> Bool.true)", true, bool);
}

#[test]
// This doesn't work on Windows. If you make it return a `bool`, e.g. with `|> Str.isEmpty` at the end,
// then it works. We don't know what the problem is here!
#[cfg(all(
    not(target_family = "windows"),
    any(feature = "gen-llvm", feature = "gen-wasm")
))]
#[should_panic(expected = r#"Roc failed with message: "invalid ret_layout""#)]
fn lists_with_incompatible_type_param_in_if() {
    assert_evals_to!(
        indoc!(
            r#"
            list1 = [{}]

            list2 = [""]

            x = if Bool.true then list1 else list2

            ""
            "#
        ),
        RocStr::default(),
        RocStr
    );
}

#[test]
#[cfg(any(feature = "gen-llvm", feature = "gen-wasm", feature = "gen-dev"))]
fn map_with_index_multi_record() {
    // see https://github.com/roc-lang/roc/issues/1700
    assert_evals_to!(
        indoc!(
            r#"
            List.mapWithIndex [{ x: {}, y: {} }] \_, _ -> {}
            "#
        ),
        RocList::from_slice(&[((), ())]),
        RocList<((), ())>
    );
}

#[test]
#[cfg(any(feature = "gen-llvm", feature = "gen-wasm", feature = "gen-dev"))]
fn empty_list_of_function_type() {
    // see https://github.com/roc-lang/roc/issues/1732
    assert_evals_to!(
        indoc!(
            r#"
            myList : List (Str -> Str)
            myList = []

            myClosure : Str -> Str
            myClosure = \_ -> "bar"

            choose =
                if Bool.false then
                    myList
                else
                    [myClosure]

            when List.get choose 0 is
                Ok f -> f "foo"
                Err _ -> "bad!"
            "#
        ),
        RocStr::from("bar"),
        RocStr
    );
}

#[test]
#[cfg(any(feature = "gen-llvm", feature = "gen-wasm", feature = "gen-dev"))]
fn list_join_map() {
    assert_evals_to!(
        indoc!(
            r#"
            List.joinMap ["guava,apple,pear", "bailey,cyrus"] (\s -> Str.split s ",")
            "#
        ),
        RocList::from_slice(&[
            RocStr::from("guava"),
            RocStr::from("apple"),
            RocStr::from("pear"),
            RocStr::from("bailey"),
            RocStr::from("cyrus"),
        ]),
        RocList<RocStr>
    )
}

#[test]
#[cfg(any(feature = "gen-llvm", feature = "gen-wasm", feature = "gen-dev"))]
fn list_join_map_empty() {
    assert_evals_to!(
        indoc!(
            r#"
            List.joinMap [] (\s -> Str.split s ",")
            "#
        ),
        RocList::from_slice(&[]),
        RocList<RocStr>
    )
}

#[test]
#[cfg(any(feature = "gen-llvm", feature = "gen-wasm", feature = "gen-dev"))]
fn list_find() {
    assert_evals_to!(
        indoc!(
            r#"
            when List.findFirst ["a", "bc", "def", "g"] (\s -> Str.countGraphemes s > 1) is
                Ok v -> v
                Err _ -> "not found"
            "#
        ),
        RocStr::from("bc"),
        RocStr
    );

    assert_evals_to!(
        indoc!(
            r#"
            when List.findLast ["a", "bc", "def", "g"] (\s -> Str.countGraphemes s > 1) is
                Ok v -> v
                Err _ -> "not found"
            "#
        ),
        RocStr::from("def"),
        RocStr
    );
}

#[test]
#[cfg(any(feature = "gen-llvm", feature = "gen-wasm", feature = "gen-dev"))]
fn list_find_not_found() {
    assert_evals_to!(
        indoc!(
            r#"
            when List.findFirst ["a", "bc", "def", "g"] (\s -> Str.countGraphemes s > 5) is
                Ok v -> v
                Err _ -> "not found"
            "#
        ),
        RocStr::from("not found"),
        RocStr
    );

    assert_evals_to!(
        indoc!(
            r#"
            when List.findLast ["a", "bc", "def", "g"] (\s -> Str.countGraphemes s > 5) is
                Ok v -> v
                Err _ -> "not found"
            "#
        ),
        RocStr::from("not found"),
        RocStr
    );
}

#[test]
#[cfg(any(feature = "gen-llvm", feature = "gen-wasm", feature = "gen-dev"))]
fn list_find_empty_typed_list() {
    assert_evals_to!(
        indoc!(
            r#"
            when List.findFirst [] (\s -> Str.countGraphemes s > 5) is
                Ok v -> v
                Err _ -> "not found"
            "#
        ),
        RocStr::from("not found"),
        RocStr
    );

    assert_evals_to!(
        indoc!(
            r#"
            when List.findLast [] (\s -> Str.countGraphemes s > 5) is
                Ok v -> v
                Err _ -> "not found"
            "#
        ),
        RocStr::from("not found"),
        RocStr
    );
}

#[test]
#[cfg(any(feature = "gen-llvm", feature = "gen-wasm", feature = "gen-dev"))]
fn list_find_empty_layout() {
    assert_evals_to!(
        indoc!(
            r#"
            List.findFirst [] \_ -> Bool.true
            "#
        ),
        // [Ok [], Err [NotFound]] gets unwrapped all the way to just [NotFound],
        // which is the unit!
        (),
        ()
    );

    assert_evals_to!(
        indoc!(
            r#"
            List.findLast [] \_ -> Bool.true
            "#
        ),
        // [Ok [], Err [NotFound]] gets unwrapped all the way to just [NotFound],
        // which is the unit!
        (),
        ()
    );
}

#[test]
#[cfg(any(feature = "gen-llvm", feature = "gen-wasm"))]
fn list_find_index() {
    assert_evals_to!(
        indoc!(
            r#"
            when List.findFirstIndex ["a", "bc", "def", "g"] (\s -> Str.countGraphemes s > 1) is
                Ok v -> v
                Err _ -> 999
            "#
        ),
        1,
        usize
    );

    assert_evals_to!(
        indoc!(
            r#"
            when List.findLastIndex ["a", "bc", "def", "g"] (\s -> Str.countGraphemes s > 1) is
                Ok v -> v
                Err _ -> 999
            "#
        ),
        2,
        usize
    );
}

#[test]
#[cfg(any(feature = "gen-llvm", feature = "gen-wasm", feature = "gen-dev"))]
fn list_find_index_not_found() {
    assert_evals_to!(
        indoc!(
            r#"
            when List.findFirstIndex ["a", "bc", "def", "g"] (\s -> Str.countGraphemes s > 5) is
                Ok v -> v
                Err _ -> 999
            "#
        ),
        999,
        usize
    );

    assert_evals_to!(
        indoc!(
            r#"
            when List.findLastIndex ["a", "bc", "def"] (\s -> Str.countGraphemes s > 5) is
                Ok v -> v
                Err _ -> 999
            "#
        ),
        999,
        usize
    );
}

#[test]
#[cfg(any(feature = "gen-llvm", feature = "gen-wasm", feature = "gen-dev"))]
fn list_find_index_empty_typed_list() {
    assert_evals_to!(
        indoc!(
            r#"
            when List.findFirstIndex [] (\s -> Str.countGraphemes s > 5) is
                Ok v -> v
                Err _ -> 999
            "#
        ),
        999,
        usize
    );

    assert_evals_to!(
        indoc!(
            r#"
            when List.findLastIndex [] (\s -> Str.countGraphemes s > 5) is
                Ok v -> v
                Err _ -> 999
            "#
        ),
        999,
        usize
    );
}

#[test]
#[cfg(any(feature = "gen-llvm", feature = "gen-wasm", feature = "gen-dev"))]
fn list_ends_with_empty() {
    assert_evals_to!(
        indoc!(
            r#"
            List.endsWith [] []
            "#
        ),
        true,
        bool
    );

    assert_evals_to!(
        indoc!(
            r#"
            List.endsWith ["a"] []
            "#
        ),
        true,
        bool
    );

    assert_evals_to!(
        indoc!(
            r#"
            List.endsWith [] ["a"]
            "#
        ),
        false,
        bool
    );
}

#[test]
#[cfg(any(feature = "gen-llvm", feature = "gen-wasm", feature = "gen-dev"))]
fn list_ends_with_nonempty() {
    assert_evals_to!(
        indoc!(
            r#"
            List.endsWith ["a", "bc", "def"] ["def"]
            "#
        ),
        true,
        bool
    );

    assert_evals_to!(
        indoc!(
            r#"
            List.endsWith ["a", "bc", "def"] ["bc", "def"]
            "#
        ),
        true,
        bool
    );

    assert_evals_to!(
        indoc!(
            r#"
            List.endsWith ["a", "bc", "def"] ["a"]
            "#
        ),
        false,
        bool
    );

    assert_evals_to!(
        indoc!(
            r#"
            List.endsWith ["a", "bc", "def"] [""]
            "#
        ),
        false,
        bool
    );
}

#[test]
#[cfg(any(feature = "gen-llvm", feature = "gen-wasm", feature = "gen-dev"))]
fn list_starts_with_empty() {
    assert_evals_to!(
        indoc!(
            r#"
            List.startsWith [] []
            "#
        ),
        true,
        bool
    );

    assert_evals_to!(
        indoc!(
            r#"
            List.startsWith ["a"] []
            "#
        ),
        true,
        bool
    );

    assert_evals_to!(
        indoc!(
            r#"
            List.startsWith [] ["a"]
            "#
        ),
        false,
        bool
    );
}

#[test]
#[cfg(any(feature = "gen-llvm", feature = "gen-wasm", feature = "gen-dev"))]
fn list_starts_with_nonempty() {
    assert_evals_to!(
        indoc!(
            r#"
            List.startsWith ["a", "bc", "def"] ["a"]
            "#
        ),
        true,
        bool
    );

    assert_evals_to!(
        indoc!(
            r#"
            List.startsWith ["a", "bc", "def"] ["a", "bc"]
            "#
        ),
        true,
        bool
    );

    assert_evals_to!(
        indoc!(
            r#"
            List.startsWith ["a", "bc", "def"] ["def"]
            "#
        ),
        false,
        bool
    );

    assert_evals_to!(
        indoc!(
            r#"
            List.startsWith ["a", "bc", "def"] [""]
            "#
        ),
        false,
        bool
    );
}

#[test]
#[cfg(any(feature = "gen-llvm", feature = "gen-wasm", feature = "gen-dev"))]
fn monomorphized_lists() {
    assert_evals_to!(
        indoc!(
            r#"
            l = \{} -> [1, 2, 3]

            f : List U8, List U16 -> Nat
            f = \_, _ -> 18

            f (l {}) (l {})
            "#
        ),
        18,
        usize
    )
}

#[test]
#[cfg(any(feature = "gen-llvm", feature = "gen-wasm", feature = "gen-dev"))]
fn with_capacity() {
    assert_evals_to!(
        indoc!(
            r#"
            l : List U64
            l = List.withCapacity 10

            l
            "#
        ),
        // Equality check for RocList does not account for capacity
        (10, RocList::with_capacity(10)),
        RocList<u64>,
        |value: RocList<u64>| (value.capacity(), value)
    );
}

#[test]
#[cfg(any(feature = "gen-llvm", feature = "gen-wasm", feature = "gen-dev"))]
fn with_capacity_append() {
    // see https://github.com/roc-lang/roc/issues/1732
    assert_evals_to!(
        indoc!(
            r#"
            List.withCapacity 10
                |> List.append 0u64
                |> List.append 1u64
                |> List.append 2u64
                |> List.append 3u64
            "#
        ),
        (10, RocList::from_slice(&[0, 1, 2, 3])),
        RocList<u64>,
        |value: RocList<u64>| (value.capacity(), value)
    );
}

#[test]
#[cfg(any(feature = "gen-llvm", feature = "gen-wasm", feature = "gen-dev"))]
fn reserve() {
    assert_evals_to!(
        indoc!(
            r#"
            List.reserve [] 15
            "#
        ),
        (15, RocList::empty()),
        RocList<u64>,
        |value: RocList<u64>| (value.capacity(), value)
    );
}

#[test]
#[cfg(any(feature = "gen-llvm", feature = "gen-wasm", feature = "gen-dev"))]
fn reserve_unchanged() {
    assert_evals_to!(
        indoc!(
            r#"
            a = []
            b = List.reserve a 15
            {a, b}
            "#
        ),
        // a's capacity is unchanged when we reserve 15 more capcity
        // both lists are empty.
        (0, RocList::empty(), 15, RocList::empty()),
        (RocList<u64>, RocList<u64>),
        |(value_a, value_b): (RocList<u64>, RocList<u64>)| (
            value_a.capacity(),
            value_a,
            value_b.capacity(),
            value_b
        )
    );
}

#[test]
#[cfg(any(feature = "gen-llvm", feature = "gen-wasm", feature = "gen-dev"))]
fn release_excess_capacity() {
    assert_evals_to!(
        indoc!(
            r#"
            List.reserve [] 15
            |> List.releaseExcessCapacity
            "#
        ),
        (0, RocList::empty()),
        RocList<u64>,
        |value: RocList<u64>| (value.capacity(), value)
    );
}

#[test]
#[cfg(any(feature = "gen-llvm", feature = "gen-wasm", feature = "gen-dev"))]
fn release_excess_capacity_with_len() {
    assert_evals_to!(
        indoc!(
            r#"
            List.reserve [1] 50
            |> List.releaseExcessCapacity
            "#
        ),
        (1, RocList::from_slice(&[1])),
        RocList<u64>,
        |value: RocList<u64>| (value.capacity(), value)
    );
}

#[test]
#[cfg(any(feature = "gen-llvm", feature = "gen-wasm", feature = "gen-dev"))]
fn release_excess_capacity_empty() {
    assert_evals_to!(
        indoc!(
            r#"
            List.releaseExcessCapacity []
            "#
        ),
        (0, RocList::empty()),
        RocList<u64>,
        |value: RocList<u64>| (value.capacity(), value)
    );
}

#[test]
#[cfg(any(feature = "gen-llvm", feature = "gen-wasm", feature = "gen-dev"))]
fn call_function_in_empty_list() {
    assert_evals_to!(
        indoc!(
            r#"
            lst : List ({} -> {})
            lst = []
            List.map lst \f -> f {}
            "#
        ),
        RocList::from_slice(&[]),
        RocList<()>
    )
}

#[test]
#[cfg(any(feature = "gen-llvm", feature = "gen-wasm", feature = "gen-dev"))]
fn call_function_in_empty_list_unbound() {
    assert_evals_to!(
        indoc!(
            r#"
            lst = []
            List.map lst \f -> f {}
            "#
        ),
        RocList::from_slice(&[]),
        RocList<()>
    )
}

#[test]
#[cfg(any(feature = "gen-llvm", feature = "gen-wasm", feature = "gen-dev"))]
fn issue_3571_lowlevel_call_function_with_bool_lambda_set() {
    assert_evals_to!(
        indoc!(
            r#"
            app "test" provides [main] to "./platform"

            apply : List (a -> b), List a -> List b
            apply = \funs, vals ->
              initial = List.withCapacity ((List.len funs) * (List.len vals))
              List.walk funs initial \state, fun ->
                mappedVals = List.map vals fun
                List.concat state mappedVals

            add2 : Str -> Str
            add2 = \x -> "added \(x)"

            mul2 : Str -> Str
            mul2 = \x -> "multiplied \(x)"

            foo = [add2, mul2]
            bar = ["1", "2", "3", "4"]

            main = foo |> apply bar |> Str.joinWith ", "
            "#
        ),
        RocStr::from("added 1, added 2, added 3, added 4, multiplied 1, multiplied 2, multiplied 3, multiplied 4"),
        RocStr
    )
}

#[test]
#[cfg(any(feature = "gen-llvm", feature = "gen-wasm", feature = "gen-dev"))]
fn issue_3530_uninitialized_capacity_in_list_literal() {
    assert_evals_to!(
        indoc!(
            r#"
            [11,22,33]
            "#
        ),
        3,
        (usize, usize, usize),
        |(_, _, cap)| cap
    );
}

#[test]
#[cfg(any(feature = "gen-llvm", feature = "gen-wasm", feature = "gen-dev"))]
fn list_infer_usage() {
    assert_evals_to!(
        indoc!(
            r#"
            empty : List _
            empty = []

            xs : List Str
            xs = List.append empty "foo"

            List.len xs
            "#
        ),
        1,
        usize
    );
}

#[test]
#[cfg(any(feature = "gen-llvm", feature = "gen-wasm", feature = "gen-dev"))]
fn list_walk_backwards_implements_position() {
    assert_evals_to!(
        r#"
        Option a : [Some a, None]

        find : List a, a -> Option Nat where a implements Eq
        find = \list, needle ->
            findHelp list needle
                |> .v

        findHelp = \list, needle ->
            List.walkBackwardsUntil list { n: 0, v: None } \{ n, v }, element ->
                if element == needle then
                    Break { n, v: Some n }
                else
                    Continue { n: n + 1, v }

        when find [1, 2, 3] 3 is
            None -> 0
            Some v -> v
        "#,
        0,
        usize
    );
}

#[test]
#[cfg(any(feature = "gen-llvm", feature = "gen-wasm", feature = "gen-dev"))]
fn list_walk_backwards_until_sum() {
    assert_evals_to!(
        r#"List.walkBackwardsUntil [1, 2] 0 \a,b -> Continue (a + b)"#,
        3,
        i64
    );
}

#[test]
#[cfg(any(feature = "gen-llvm", feature = "gen-wasm", feature = "gen-dev"))]
fn list_walk_backwards_until_even_prefix_sum() {
    assert_evals_to!(
        r#"
        helper = \a, b ->
            if Num.isEven b then
                Continue (a + b)

            else
                Break a

        List.walkBackwardsUntil [9, 8, 4, 2] 0 helper"#,
        2 + 4 + 8,
        i64
    );
}

#[test]
#[cfg(any(feature = "gen-llvm", feature = "gen-wasm", feature = "gen-dev"))]
fn list_walk_from_until_sum() {
    assert_evals_to!(
        r#"List.walkFromUntil [1, 2, 3, 4] 2 0 \a,b -> Continue (a + b)"#,
        7,
        i64
    );
}

#[test]
#[cfg(any(feature = "gen-llvm", feature = "gen-wasm", feature = "gen-dev"))]
fn concat_unique_to_nonunique_overlapping_issue_4697() {
    assert_evals_to!(
        r#"
        # originalList is shared, but others is unique.
        # When we concat originalList with others, others should be re-used.

        originalList = [1u8]
        others = [2u8, 3u8, 4u8]
        new = List.concat originalList others
        {a: originalList, b: new}
        "#,
        (
            RocList::from_slice(&[1u8]),
            RocList::from_slice(&[1u8, 2, 3, 4]),
        ),
        (RocList<u8>, RocList<u8>)
    );
}

#[test]
#[cfg(any(feature = "gen-llvm", feature = "gen-wasm", feature = "gen-dev"))]
fn list_walk_from_even_prefix_sum() {
    assert_evals_to!(
        r#"
        helper = \a, b ->
            if Num.isEven b then
                Continue (a + b)

            else
                Break a

        List.walkFromUntil [2, 4, 8, 9] 1 0 helper"#,
        4 + 8,
        i64
    );
}

#[test]
#[cfg(any(feature = "gen-llvm", feature = "gen-wasm"))]
// TODO: update how roc decides whether or not to print `User crashed` or `Roc failed` such that this prints `Roc failed ...``
#[should_panic(
    expected = r#"User crash with message: "List.range: failed to generate enough elements to fill the range before overflowing the numeric type"#
)]
fn list_range_length_overflow() {
    assert_evals_to!(
        indoc!(
            r#"
            List.range {start: At 255u8, end: Length 2}
               "#
        ),
        RocList::<u8>::default(),
        RocList::<u8>
    );
}

#[cfg(any(feature = "gen-llvm", feature = "gen-wasm"))]
mod pattern_match {
    #[allow(unused_imports)]
    use crate::helpers::with_larger_debug_stack;

    #[cfg(feature = "gen-llvm")]
    use crate::helpers::llvm::assert_evals_to;

    #[cfg(feature = "gen-wasm")]
    use crate::helpers::wasm::assert_evals_to;

    #[cfg(feature = "gen-dev")]
    use crate::helpers::dev::assert_evals_to;

    use crate::helpers::with_larger_debug_stack;

    use super::RocList;

    #[test]
    fn unary_exact_size_match() {
        assert_evals_to!(
            r#"
            helper = \l -> when l is
                [] -> 1u8
                _ -> 2u8

            [ helper [], helper [{}] ]
            "#,
            RocList::from_slice(&[1, 2]),
            RocList<u8>
        )
    }

    #[test]
    fn many_exact_size_match() {
        assert_evals_to!(
            r#"
            helper = \l -> when l is
                [] -> 1u8
                [_] -> 2u8
                [_, _] -> 3u8
                [_, _, _] -> 4u8
                _ -> 5u8

            [ helper [], helper [{}], helper [{}, {}], helper [{}, {}, {}], helper [{}, {}, {}, {}] ]
            "#,
            RocList::from_slice(&[1, 2, 3, 4, 5]),
            RocList<u8>
        )
    }

    #[test]
    fn ranged_matches_head() {
        with_larger_debug_stack(|| {
            assert_evals_to!(
                r#"
<<<<<<< HEAD
            helper = \l -> when l is
                [] -> 1u8
                [A] -> 2u8
                [A, A, ..] -> 3u8
                [A, B, ..] -> 4u8
                [B, ..] -> 5u8

            [
                helper [],
                helper [A],
                helper [A, A], helper [A, A, A], helper [A, A, B], helper [A, A, B, A],
                helper [A, B], helper [A, B, A], helper [A, B, B], helper [A, B, A, B],
                helper [B], helper [B, A], helper [B, B], helper [B, A, B, B],
            ]
            "#,
=======
                helper = \l -> when l is
                    [] -> 1u8
                    [A] -> 2u8
                    [A, A, ..] -> 3u8
                    [A, B, ..] -> 4u8
                    [B, ..] -> 5u8

                [
                    helper [],
                    helper [A],
                    helper [A, A], helper [A, A, A], helper [A, A, B], helper [A, A, B, A],
                    helper [A, B], helper [A, B, A], helper [A, B, B], helper [A, B, A, B],
                    helper [B], helper [B, A], helper [B, B], helper [B, A, B, B],
                ]
                "#,
>>>>>>> 2bd998a2
                RocList::from_slice(&[
                    1, //
                    2, //
                    3, 3, 3, 3, //
                    4, 4, 4, 4, //
                    5, 5, 5, 5, //
                ]),
                RocList<u8>
            )
<<<<<<< HEAD
        })
=======
        });
>>>>>>> 2bd998a2
    }

    #[test]
    fn ranged_matches_tail() {
        with_larger_debug_stack(|| {
            assert_evals_to!(
                r#"
<<<<<<< HEAD
            helper = \l -> when l is
                [] -> 1u8
                [A] -> 2u8
                [.., A, A] -> 3u8
                [.., B, A] -> 4u8
                [.., B] -> 5u8

            [
                helper [],
                helper [A],
                helper [A, A], helper [A, A, A], helper [B, A, A], helper [A, B, A, A],
                helper [B, A], helper [A, B, A], helper [B, B, A], helper [B, A, B, A],
                helper [B], helper [A, B], helper [B, B], helper [B, A, B, B],
            ]
            "#,
=======
                helper = \l -> when l is
                    [] -> 1u8
                    [A] -> 2u8
                    [.., A, A] -> 3u8
                    [.., B, A] -> 4u8
                    [.., B] -> 5u8

                [
                    helper [],
                    helper [A],
                    helper [A, A], helper [A, A, A], helper [B, A, A], helper [A, B, A, A],
                    helper [B, A], helper [A, B, A], helper [B, B, A], helper [B, A, B, A],
                    helper [B], helper [A, B], helper [B, B], helper [B, A, B, B],
                ]
                "#,
>>>>>>> 2bd998a2
                RocList::from_slice(&[
                    1, //
                    2, //
                    3, 3, 3, 3, //
                    4, 4, 4, 4, //
                    5, 5, 5, 5, //
                ]),
                RocList<u8>
            )
        })
    }

    #[test]
    fn bind_variables() {
        assert_evals_to!(
            r#"
            helper : List U16 -> U16
            helper = \l -> when l is
                [] -> 1
                [x] -> x
                [.., w, x, y, z] -> w * x * y * z
                [x, y, ..] -> x * y

            [
                helper [],
                helper [5],
                helper [3, 5], helper [3, 5, 7],
                helper [2, 3, 5, 7], helper [11, 2, 3, 5, 7], helper [13, 11, 2, 3, 5, 7],
            ]
            "#,
            RocList::from_slice(&[
                1, //
                5, //
                15, 15, //
                210, 210, 210, //
            ]),
            RocList<u16>
        )
    }

    #[test]
    fn order_list_size_tests_issue_4732() {
        assert_evals_to!(
            r#"
            helper : List U8 -> U8
            helper = \l -> when l is
                [1, ..]          -> 1
                [2, 1, ..]       -> 2
                [3, 2, 1, ..]    -> 3
                [4, 3, 2, 1, ..] -> 4
                [4, 3, 2, ..]    -> 5
                [4, 3, ..]       -> 6
                [4, ..]          -> 7
                _                -> 8

            [
                helper [1], helper [1, 2],

                helper [2, 1], helper [2, 1, 3],

                helper [3, 2, 1], helper [3, 2, 1, 4],

                helper [4, 3, 2, 1], helper [4, 3, 2, 1, 5],

                helper [4, 3, 2], helper [4, 3, 2, 5],

                helper [4, 3], helper [4, 3, 5],

                helper [4], helper [4, 5],

                helper [], helper [7],
            ]
            "#,
            RocList::from_slice(&[
                1, 1, //
                2, 2, //
                3, 3, //
                4, 4, //
                5, 5, //
                6, 6, //
                7, 7, //
                8, 8, //
            ]),
            RocList<u8>
        )
    }
}<|MERGE_RESOLUTION|>--- conflicted
+++ resolved
@@ -3864,23 +3864,6 @@
         with_larger_debug_stack(|| {
             assert_evals_to!(
                 r#"
-<<<<<<< HEAD
-            helper = \l -> when l is
-                [] -> 1u8
-                [A] -> 2u8
-                [A, A, ..] -> 3u8
-                [A, B, ..] -> 4u8
-                [B, ..] -> 5u8
-
-            [
-                helper [],
-                helper [A],
-                helper [A, A], helper [A, A, A], helper [A, A, B], helper [A, A, B, A],
-                helper [A, B], helper [A, B, A], helper [A, B, B], helper [A, B, A, B],
-                helper [B], helper [B, A], helper [B, B], helper [B, A, B, B],
-            ]
-            "#,
-=======
                 helper = \l -> when l is
                     [] -> 1u8
                     [A] -> 2u8
@@ -3896,7 +3879,6 @@
                     helper [B], helper [B, A], helper [B, B], helper [B, A, B, B],
                 ]
                 "#,
->>>>>>> 2bd998a2
                 RocList::from_slice(&[
                     1, //
                     2, //
@@ -3906,11 +3888,7 @@
                 ]),
                 RocList<u8>
             )
-<<<<<<< HEAD
-        })
-=======
         });
->>>>>>> 2bd998a2
     }
 
     #[test]
@@ -3918,23 +3896,6 @@
         with_larger_debug_stack(|| {
             assert_evals_to!(
                 r#"
-<<<<<<< HEAD
-            helper = \l -> when l is
-                [] -> 1u8
-                [A] -> 2u8
-                [.., A, A] -> 3u8
-                [.., B, A] -> 4u8
-                [.., B] -> 5u8
-
-            [
-                helper [],
-                helper [A],
-                helper [A, A], helper [A, A, A], helper [B, A, A], helper [A, B, A, A],
-                helper [B, A], helper [A, B, A], helper [B, B, A], helper [B, A, B, A],
-                helper [B], helper [A, B], helper [B, B], helper [B, A, B, B],
-            ]
-            "#,
-=======
                 helper = \l -> when l is
                     [] -> 1u8
                     [A] -> 2u8
@@ -3950,7 +3911,6 @@
                     helper [B], helper [A, B], helper [B, B], helper [B, A, B, B],
                 ]
                 "#,
->>>>>>> 2bd998a2
                 RocList::from_slice(&[
                     1, //
                     2, //
