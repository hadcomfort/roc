--- conflicted
+++ resolved
@@ -691,15 +691,9 @@
     assert_evals_to!(
         indoc!(
             r#"
-<<<<<<< HEAD
                     when Str.from_utf8 [97, 98, 0x80, 99] is
-                        Err (BadUtf8 InvalidStartByte byte_index) ->
+                        Err (BadUtf8 {problem: InvalidStartByte, index: byte_index}) ->
                             if byte_index == 2 then
-=======
-                    when Str.fromUtf8 [97, 98, 0x80, 99] is
-                        Err (BadUtf8 {problem: InvalidStartByte, index: byteIndex}) ->
-                            if byteIndex == 2 then
->>>>>>> 8540aa1a
                                 "a"
                             else
                                 "b"
@@ -717,15 +711,9 @@
     assert_evals_to!(
         indoc!(
             r#"
-<<<<<<< HEAD
                     when Str.from_utf8 [97, 98, 99, 0xC2] is
-                        Err (BadUtf8 UnexpectedEndOfSequence byte_index) ->
+                        Err (BadUtf8 {problem: UnexpectedEndOfSequence, index: byte_index}) ->
                             if byte_index == 3 then
-=======
-                    when Str.fromUtf8 [97, 98, 99, 0xC2] is
-                        Err (BadUtf8 {problem: UnexpectedEndOfSequence, index: byteIndex}) ->
-                            if byteIndex == 3 then
->>>>>>> 8540aa1a
                                 "a"
                             else
                                 "b"
@@ -743,15 +731,9 @@
     assert_evals_to!(
         indoc!(
             r#"
-<<<<<<< HEAD
                     when Str.from_utf8 [97, 98, 99, 0xC2, 0x00] is
-                        Err (BadUtf8 ExpectedContinuation byte_index) ->
+                        Err (BadUtf8 {problem: ExpectedContinuation, index: byte_index}) ->
                             if byte_index == 3 then
-=======
-                    when Str.fromUtf8 [97, 98, 99, 0xC2, 0x00] is
-                        Err (BadUtf8 {problem: ExpectedContinuation, index: byteIndex}) ->
-                            if byteIndex == 3 then
->>>>>>> 8540aa1a
                                 "a"
                             else
                                 "b"
@@ -769,15 +751,9 @@
     assert_evals_to!(
         indoc!(
             r#"
-<<<<<<< HEAD
                     when Str.from_utf8 [97, 0xF0, 0x80, 0x80, 0x80] is
-                        Err (BadUtf8 OverlongEncoding byte_index) ->
+                        Err (BadUtf8 {problem: OverlongEncoding, index: byte_index}) ->
                             if byte_index == 1 then
-=======
-                    when Str.fromUtf8 [97, 0xF0, 0x80, 0x80, 0x80] is
-                        Err (BadUtf8 {problem: OverlongEncoding, index: byteIndex}) ->
-                            if byteIndex == 1 then
->>>>>>> 8540aa1a
                                 "a"
                             else
                                 "b"
@@ -795,15 +771,9 @@
     assert_evals_to!(
         indoc!(
             r#"
-<<<<<<< HEAD
                     when Str.from_utf8 [97, 0xF4, 0x90, 0x80, 0x80] is
-                        Err (BadUtf8 CodepointTooLarge byte_index) ->
+                        Err (BadUtf8 {problem: CodepointTooLarge, index: byte_index}) ->
                             if byte_index == 1 then
-=======
-                    when Str.fromUtf8 [97, 0xF4, 0x90, 0x80, 0x80] is
-                        Err (BadUtf8 {problem: CodepointTooLarge, index: byteIndex}) ->
-                            if byteIndex == 1 then
->>>>>>> 8540aa1a
                                 "a"
                             else
                                 "b"
@@ -821,15 +791,9 @@
     assert_evals_to!(
         indoc!(
             r#"
-<<<<<<< HEAD
                     when Str.from_utf8 [97, 98, 0xED, 0xA0, 0x80] is
-                        Err (BadUtf8 EncodesSurrogateHalf byte_index) ->
+                        Err (BadUtf8 {problem: EncodesSurrogateHalf, index: byte_index}) ->
                             if byte_index == 2 then
-=======
-                    when Str.fromUtf8 [97, 98, 0xED, 0xA0, 0x80] is
-                        Err (BadUtf8 {problem: EncodesSurrogateHalf, index: byteIndex}) ->
-                            if byteIndex == 2 then
->>>>>>> 8540aa1a
                                 "a"
                             else
                                 "b"
