use crate::rust_glue;
use crate::types::Types;
use bumpalo::Bump;
use roc_intern::GlobalInterner;
use roc_load::{ExecutionMode, LoadConfig, LoadedModule, LoadingProblem, Threading};
use roc_reporting::report::RenderTarget;
use roc_target::{Architecture, OperatingSystem, TargetInfo};
use std::fs::File;
use std::io::{self, ErrorKind, Write};
use std::path::{Path, PathBuf};
use std::process;
use strum::IntoEnumIterator;
use target_lexicon::Triple;

pub struct IgnoreErrors {
    pub can: bool,
}

impl IgnoreErrors {
    const NONE: Self = IgnoreErrors { can: false };
}

pub fn generate(input_path: &Path, output_path: &Path) -> io::Result<i32> {
    match load_types(
        input_path.to_path_buf(),
        Threading::AllAvailable,
        IgnoreErrors::NONE,
    ) {
        Ok(types_and_targets) => {
            let mut file = File::create(output_path).unwrap_or_else(|err| {
                eprintln!(
                    "Unable to create output file {} - {:?}",
                    output_path.display(),
                    err
                );

                process::exit(1);
            });

            let mut buf = std::str::from_utf8(rust_glue::HEADER).unwrap().to_string();
            let body = rust_glue::emit(&types_and_targets);

            buf.push_str(&body);

            file.write_all(buf.as_bytes()).unwrap_or_else(|err| {
                eprintln!(
                    "Unable to write bindings to output file {} - {:?}",
                    output_path.display(),
                    err
                );

                process::exit(1);
            });

            println!(
                "🎉 Generated type declarations in:\n\n\t{}",
                output_path.display()
            );

            Ok(0)
        }
        Err(err) => match err.kind() {
            ErrorKind::NotFound => {
                eprintln!("Platform module file not found: {}", input_path.display());
                process::exit(1);
            }
            error => {
                eprintln!(
                    "Error loading platform module file {} - {:?}",
                    input_path.display(),
                    error
                );
                process::exit(1);
            }
        },
    }
}

pub fn load_types(
    full_file_path: PathBuf,
    threading: Threading,
    ignore_errors: IgnoreErrors,
) -> Result<Vec<(Types, TargetInfo)>, io::Error> {
    let target_info = (&Triple::host()).into();

    let arena = &Bump::new();
    let subs_by_module = Default::default();
    let LoadedModule {
        module_id: home,
        mut can_problems,
        mut type_problems,
        mut declarations_by_id,
        mut solved,
        interns,
        exposed_to_host,
        ..
    } = roc_load::load_and_typecheck(
        arena,
        full_file_path,
        subs_by_module,
        LoadConfig {
            target_info,
            render: RenderTarget::Generic,
            threading,
            exec_mode: ExecutionMode::Check,
        },
    )
    .unwrap_or_else(|problem| match problem {
        LoadingProblem::FormattedReport(report) => {
            eprintln!("{}", report);

            process::exit(1);
        }
        problem => {
            todo!("{:?}", problem);
        }
    });

    let decls = declarations_by_id.remove(&home).unwrap();
    let subs = solved.inner_mut();

    let can_problems = can_problems.remove(&home).unwrap_or_default();
    let type_problems = type_problems.remove(&home).unwrap_or_default();

    if (!ignore_errors.can && !can_problems.is_empty()) || !type_problems.is_empty() {
        todo!(
            "Gracefully report compilation problems during glue generation: {:?}, {:?}",
            can_problems,
            type_problems
        );
    }

    // Get the variables for all the exposed_to_host symbols
<<<<<<< HEAD
    let mut variables: Vec<Variable> = Vec::with_capacity(exposed_to_host.len());

    for index in 0..decls.len() {
        use roc_can::expr::DeclarationTag::*;

        if exposed_to_host.contains_key(decls.symbols[index]) {
            match decls.declarations[index] {
                Value | Function(_) | Recursive(_) | TailRecursive(_) => {
                    variables.push(decls.variables[index]);
                }
                Destructure(_) => {
                    // figure out if we need to export non-identifier defs - when would that
                    // happen?
                }
                MutualRecursion { .. } => {
                    // handled by future iterations
                }
                Expectation | ExpectationFx => {
                    // not publicly visible
                }
            }
=======
    let variables = (0..decls.len()).filter_map(|index| {
        if exposed_to_host.contains_key(&decls.symbols[index].value) {
            Some(decls.variables[index])
        } else {
            None
>>>>>>> cc190374
        }
    }

    let layout_interner = GlobalInterner::with_capacity(128);

    let architectures = Architecture::iter();
    let mut types_and_targets = Vec::with_capacity(architectures.len());
    for arch in architectures {
        let target_info = TargetInfo {
            architecture: arch,
            operating_system: OperatingSystem::Unix,
        };

        let types = Types::new(
            arena,
            subs,
            variables.clone(),
            &interns,
            layout_interner.fork(),
            target_info,
        );

        types_and_targets.push((types, target_info));
    }

    Ok(types_and_targets)
}<|MERGE_RESOLUTION|>--- conflicted
+++ resolved
@@ -131,37 +131,13 @@
     }
 
     // Get the variables for all the exposed_to_host symbols
-<<<<<<< HEAD
-    let mut variables: Vec<Variable> = Vec::with_capacity(exposed_to_host.len());
-
-    for index in 0..decls.len() {
-        use roc_can::expr::DeclarationTag::*;
-
-        if exposed_to_host.contains_key(decls.symbols[index]) {
-            match decls.declarations[index] {
-                Value | Function(_) | Recursive(_) | TailRecursive(_) => {
-                    variables.push(decls.variables[index]);
-                }
-                Destructure(_) => {
-                    // figure out if we need to export non-identifier defs - when would that
-                    // happen?
-                }
-                MutualRecursion { .. } => {
-                    // handled by future iterations
-                }
-                Expectation | ExpectationFx => {
-                    // not publicly visible
-                }
-            }
-=======
     let variables = (0..decls.len()).filter_map(|index| {
         if exposed_to_host.contains_key(&decls.symbols[index].value) {
             Some(decls.variables[index])
         } else {
             None
->>>>>>> cc190374
         }
-    }
+    });
 
     let layout_interner = GlobalInterner::with_capacity(128);
 
