--- conflicted
+++ resolved
@@ -303,12 +303,6 @@
     /// callsites. `uninlined_get_root_key` is the never-inlined version.
     #[inline(always)]
     pub fn inlined_get_root_key(&mut self, vid: S::Key) -> S::Key {
-<<<<<<< HEAD
-        let redirect = {
-            match self.value(vid).parent(vid) {
-                None => return vid,
-                Some(redirect) => redirect,
-=======
         match self.value(vid).parent(vid) {
             None => vid,
             Some(redirect) => {
@@ -319,17 +313,8 @@
                 }
 
                 root_key
->>>>>>> 725eb217
             }
-        };
-
-        let root_key: S::Key = self.uninlined_get_root_key(redirect);
-        if root_key != redirect {
-            // Path compression
-            self.update_value(vid, |value| value.parent = root_key);
         }
-
-        root_key
     }
 
     // This is a never-inlined version of this function for cold callsites.
@@ -339,16 +324,6 @@
         self.inlined_get_root_key(vid)
     }
 
-<<<<<<< HEAD
-=======
-    // This is a never-inlined version of this function for cold callsites.
-    // 'inlined_get_root_key` is the always-inlined version.
-    #[inline(never)]
-    fn uninlined_get_root_key(&mut self, vid: S::Key) -> S::Key {
-        self.inlined_get_root_key(vid)
-    }
-
->>>>>>> 725eb217
     #[inline(always)]
     pub fn get_root_key_without_compacting(&self, mut vid: S::Key) -> S::Key {
         while let Some(redirect) = self.value(vid).parent(vid) {
