use bumpalo::collections::Vec;
use roc_builtins::bitcode::{self, FloatWidth, IntWidth};
use roc_error_macros::internal_error;
use roc_module::low_level::LowLevel;
use roc_module::symbol::Symbol;
use roc_mono::ir::{HigherOrderLowLevel, PassedFunction, ProcLayout};
use roc_mono::layout::{Builtin, Layout, UnionLayout};
use roc_mono::low_level::HigherOrder;

use crate::backend::{ProcLookupData, ProcSource, WasmBackend};
use crate::layout::{CallConv, StackMemoryFormat, WasmLayout};
use crate::storage::{StackMemoryLocation, StoredValue};
use crate::wasm_module::{Align, ValueType};
use crate::TARGET_INFO;

/// Number types used for Wasm code gen
/// Unlike other enums, this contains no details about layout or storage.
/// Its purpose is to help simplify the arms of the main lowlevel `match` below.
///
/// Note: Wasm I32 is used for Roc I8, I16, I32, U8, U16, and U32, since it's
/// the smallest integer supported in the Wasm instruction set.
/// We may choose different instructions for signed and unsigned integers,
/// but they share the same Wasm value type.
#[derive(Clone, Copy, Debug)]
enum CodeGenNumType {
    I32,     // Supported in Wasm instruction set
    I64,     // Supported in Wasm instruction set
    F32,     // Supported in Wasm instruction set
    F64,     // Supported in Wasm instruction set
    I128,    // Bytes in memory, needs Zig builtins
    F128,    // Bytes in memory, needs Zig builtins
    Decimal, // Bytes in memory, needs Zig builtins
}

impl CodeGenNumType {
    pub fn for_symbol(backend: &WasmBackend<'_>, symbol: Symbol) -> Self {
        Self::from(backend.storage.get(&symbol))
    }
}

impl From<Layout<'_>> for CodeGenNumType {
    fn from(layout: Layout) -> CodeGenNumType {
        use CodeGenNumType::*;

        let not_num_error =
            || internal_error!("Tried to perform a Num low-level operation on {:?}", layout);
        match layout {
            Layout::Builtin(builtin) => match builtin {
                Builtin::Int(int_width) => match int_width {
                    IntWidth::U8 => I32,
                    IntWidth::U16 => I32,
                    IntWidth::U32 => I32,
                    IntWidth::U64 => I64,
                    IntWidth::U128 => I128,
                    IntWidth::I8 => I32,
                    IntWidth::I16 => I32,
                    IntWidth::I32 => I32,
                    IntWidth::I64 => I64,
                    IntWidth::I128 => I128,
                },
                Builtin::Float(float_width) => match float_width {
                    FloatWidth::F32 => F32,
                    FloatWidth::F64 => F64,
                    FloatWidth::F128 => F128,
                },
                Builtin::Decimal => Decimal,
                _ => not_num_error(),
            },
            _ => not_num_error(),
        }
    }
}

impl From<ValueType> for CodeGenNumType {
    fn from(value_type: ValueType) -> CodeGenNumType {
        match value_type {
            ValueType::I32 => CodeGenNumType::I32,
            ValueType::I64 => CodeGenNumType::I64,
            ValueType::F32 => CodeGenNumType::F32,
            ValueType::F64 => CodeGenNumType::F64,
        }
    }
}

impl From<StackMemoryFormat> for CodeGenNumType {
    fn from(format: StackMemoryFormat) -> CodeGenNumType {
        match format {
            StackMemoryFormat::Int128 => CodeGenNumType::I128,
            StackMemoryFormat::Float128 => CodeGenNumType::F128,
            StackMemoryFormat::Decimal => CodeGenNumType::Decimal,
            StackMemoryFormat::DataStructure => {
                internal_error!("Tried to perform a Num low-level operation on a data structure")
            }
        }
    }
}

impl From<WasmLayout> for CodeGenNumType {
    fn from(wasm_layout: WasmLayout) -> CodeGenNumType {
        match wasm_layout {
            WasmLayout::Primitive(value_type, _) => CodeGenNumType::from(value_type),
            WasmLayout::StackMemory { format, .. } => CodeGenNumType::from(format),
        }
    }
}

impl From<&StoredValue> for CodeGenNumType {
    fn from(stored: &StoredValue) -> CodeGenNumType {
        use StoredValue::*;
        match stored {
            VirtualMachineStack { value_type, .. } => CodeGenNumType::from(*value_type),
            Local { value_type, .. } => CodeGenNumType::from(*value_type),
            StackMemory { format, .. } => CodeGenNumType::from(*format),
        }
    }
}

pub struct LowLevelCall<'a> {
    pub lowlevel: LowLevel,
    pub arguments: &'a [Symbol],
    pub ret_symbol: Symbol,
    pub ret_layout: Layout<'a>,
    pub ret_storage: StoredValue,
}

impl<'a> LowLevelCall<'a> {
    /// Load symbol values for a Zig call or numerical operation
    /// For numerical ops, this just pushes the arguments to the Wasm VM's value stack
    /// It implements the calling convention used by Zig for both numbers and structs
    /// Result is the type signature of the call
    fn load_args(&self, backend: &mut WasmBackend<'a>) -> (Vec<'a, ValueType>, Option<ValueType>) {
        backend.storage.load_symbols_for_call(
            backend.env.arena,
            &mut backend.code_builder,
            self.arguments,
            self.ret_symbol,
            &WasmLayout::new(&self.ret_layout),
            CallConv::Zig,
        )
    }

    fn load_args_and_call_zig(&self, backend: &mut WasmBackend<'a>, name: &'a str) {
        let (param_types, ret_type) = self.load_args(backend);
        backend.call_zig_builtin_after_loading_args(name, param_types.len(), ret_type.is_some());
    }

    /// Wrap an integer whose Wasm representation is i32
    /// This may seem like deliberately introducing an error!
    /// But we want all targets to behave the same, and hash algos rely on wrapping.
    /// Discussion: https://github.com/rtfeldman/roc/pull/2117#discussion_r760723063
    fn wrap_i32(&self, backend: &mut WasmBackend<'a>) {
        let invalid =
            || internal_error!("Expected integer <= 32 bits, found {:?}", self.ret_layout);

        let (shift, is_signed) = match self.ret_layout {
            Layout::Builtin(Builtin::Int(int_width)) => match int_width {
                IntWidth::U8 => (24, false),
                IntWidth::U16 => (16, false),
                IntWidth::I8 => (24, true),
                IntWidth::I16 => (16, true),
                IntWidth::I32 | IntWidth::U32 => return,
                _ => invalid(),
            },
            _ => invalid(),
        };

        backend.code_builder.i32_const(shift);
        backend.code_builder.i32_shl();
        backend.code_builder.i32_const(shift);
        if is_signed {
            backend.code_builder.i32_shr_s();
        } else {
            backend.code_builder.i32_shr_u();
        }
    }

    ///  Main entrypoint from WasmBackend
    pub fn generate(&self, backend: &mut WasmBackend<'a>) {
        use CodeGenNumType::*;
        use LowLevel::*;

        let panic_ret_type = || {
            internal_error!(
                "Invalid return layout for {:?}: {:?}",
                self.lowlevel,
                self.ret_layout
            )
        };

        match self.lowlevel {
            // Str
            StrConcat => self.load_args_and_call_zig(backend, bitcode::STR_CONCAT),
            StrJoinWith => self.load_args_and_call_zig(backend, bitcode::STR_JOIN_WITH),
            StrIsEmpty => match backend.storage.get(&self.arguments[0]) {
                StoredValue::StackMemory { location, .. } => {
                    let (local_id, offset) =
                        location.local_and_offset(backend.storage.stack_frame_pointer);
                    backend.code_builder.get_local(local_id);
                    backend.code_builder.i32_load8_u(Align::Bytes1, offset + 11);
                    backend.code_builder.i32_const(0x80);
                    backend.code_builder.i32_eq();
                }
                _ => internal_error!("invalid storage for Str"),
            },
            StrStartsWith => self.load_args_and_call_zig(backend, bitcode::STR_STARTS_WITH),
            StrStartsWithCodePt => {
                self.load_args_and_call_zig(backend, bitcode::STR_STARTS_WITH_CODE_PT)
            }
            StrEndsWith => self.load_args_and_call_zig(backend, bitcode::STR_ENDS_WITH),
            StrSplit => {
                // LLVM implementation (build_str.rs) does the following
                // 1. Call bitcode::STR_COUNT_SEGMENTS
                // 2. Allocate a `List Str`
                // 3. Call bitcode::STR_STR_SPLIT_IN_PLACE
                // 4. Write the elements and length of the List
                // To do this here, we need full access to WasmBackend, or we could make a Zig wrapper
                todo!("{:?}", self.lowlevel);
            }
            StrCountGraphemes => {
                self.load_args_and_call_zig(backend, bitcode::STR_COUNT_GRAPEHEME_CLUSTERS)
            }
            StrToNum => {
                let number_layout = match self.ret_layout {
                    Layout::Struct { field_layouts, .. } => field_layouts[0],
                    _ => {
                        internal_error!("Unexpected mono layout {:?} for StrToNum", self.ret_layout)
                    }
                };
                // match on the return layout to figure out which zig builtin we need
                let intrinsic = match number_layout {
                    Layout::Builtin(Builtin::Int(int_width)) => &bitcode::STR_TO_INT[int_width],
                    Layout::Builtin(Builtin::Float(float_width)) => {
                        &bitcode::STR_TO_FLOAT[float_width]
                    }
                    Layout::Builtin(Builtin::Decimal) => bitcode::DEC_FROM_STR,
                    rest => internal_error!("Unexpected layout {:?} for StrToNum", rest),
                };

                self.load_args_and_call_zig(backend, intrinsic);
            }
            StrFromInt => {
                // This does not get exposed in user space. We switched to NumToStr instead.
                // We can probably just leave this as NotImplemented. We may want remove this LowLevel.
                // see: https://github.com/rtfeldman/roc/pull/2108
                todo!("{:?}", self.lowlevel);
            }
            StrFromFloat => {
                // linker errors for __ashlti3, __fixunsdfti, __multi3, __udivti3, __umodti3
                // https://gcc.gnu.org/onlinedocs/gccint/Integer-library-routines.html
                // https://gcc.gnu.org/onlinedocs/gccint/Soft-float-library-routines.html
                todo!("{:?}", self.lowlevel);
            }
            StrFromUtf8 => self.load_args_and_call_zig(backend, bitcode::STR_FROM_UTF8),
            StrTrimLeft => self.load_args_and_call_zig(backend, bitcode::STR_TRIM_LEFT),
            StrTrimRight => self.load_args_and_call_zig(backend, bitcode::STR_TRIM_RIGHT),
            StrFromUtf8Range => self.load_args_and_call_zig(backend, bitcode::STR_FROM_UTF8_RANGE),
            StrToUtf8 => self.load_args_and_call_zig(backend, bitcode::STR_TO_UTF8),
            StrRepeat => self.load_args_and_call_zig(backend, bitcode::STR_REPEAT),
            StrTrim => self.load_args_and_call_zig(backend, bitcode::STR_TRIM),

            // List
            ListLen => match backend.storage.get(&self.arguments[0]) {
                StoredValue::StackMemory { location, .. } => {
                    let (local_id, offset) =
                        location.local_and_offset(backend.storage.stack_frame_pointer);
                    backend.code_builder.get_local(local_id);
                    backend.code_builder.i32_load(Align::Bytes4, offset + 4);
                }
                _ => internal_error!("invalid storage for List"),
            },

<<<<<<< HEAD
            ListGetUnsafe | ListSingle | ListRepeat | ListReverse | ListConcat | ListContains
            | ListAppend | ListPrepend | ListJoin | ListRange | ListMap | ListMap2 | ListMap3
            | ListMap4 | ListMapWithIndex | ListKeepIf | ListWalk | ListWalkUntil
            | ListWalkBackwards | ListKeepOks | ListKeepErrs | ListSortWith | ListSublist
            | ListDropAt | ListSwap | ListAny | ListAll | ListFindUnsafe | DictSize | DictEmpty
            | DictInsert | DictRemove | DictContains | DictGetUnsafe | DictKeys | DictValues
            | DictUnion | DictIntersection | DictDifference | DictWalk | SetFromList
            | SetToDict | ListReplaceUnsafe => {
=======
            ListMap | ListMap2 | ListMap3 | ListMap4 | ListMapWithIndex | ListKeepIf | ListWalk
            | ListWalkUntil | ListWalkBackwards | ListKeepOks | ListKeepErrs | ListSortWith
            | ListAny | ListAll | ListFindUnsafe | DictWalk => {
                internal_error!("HigherOrder lowlevels should not be handled here")
            }

            ListGetUnsafe | ListReplaceUnsafe | ListSingle | ListRepeat | ListReverse
            | ListConcat | ListContains | ListAppend | ListPrepend | ListJoin | ListRange
            | ListSublist | ListDropAt | ListSwap => {
                todo!("{:?}", self.lowlevel);
            }

            DictSize | DictEmpty | DictInsert | DictRemove | DictContains | DictGetUnsafe
            | DictKeys | DictValues | DictUnion | DictIntersection | DictDifference
            | SetFromList => {
>>>>>>> 8322ed95
                todo!("{:?}", self.lowlevel);
            }

            // Num
            NumAdd => {
                self.load_args(backend);
                match CodeGenNumType::from(self.ret_layout) {
                    CodeGenNumType::I32 => backend.code_builder.i32_add(),
                    CodeGenNumType::I64 => backend.code_builder.i64_add(),
                    CodeGenNumType::F32 => backend.code_builder.f32_add(),
                    CodeGenNumType::F64 => backend.code_builder.f64_add(),
                    CodeGenNumType::I128 => todo!("{:?}", self.lowlevel),
                    CodeGenNumType::F128 => todo!("{:?}", self.lowlevel),
                    CodeGenNumType::Decimal => {
                        self.load_args_and_call_zig(backend, bitcode::DEC_ADD_WITH_OVERFLOW)
                    }
                }
            }

            NumAddWrap => {
                self.load_args(backend);
                match CodeGenNumType::from(self.ret_layout) {
                    I32 => {
                        backend.code_builder.i32_add();
                        self.wrap_i32(backend);
                    }
                    I64 => backend.code_builder.i64_add(),
                    F32 => backend.code_builder.f32_add(),
                    F64 => backend.code_builder.f64_add(),
                    Decimal => self.load_args_and_call_zig(backend, bitcode::DEC_ADD_WITH_OVERFLOW),
                    x => todo!("{:?} for {:?}", self.lowlevel, x),
                }
            }
            NumToStr => todo!("{:?}", self.lowlevel),
            NumAddChecked => todo!("{:?}", self.lowlevel),
            NumAddSaturated => todo!("{:?}", self.lowlevel),
            NumSub => {
                self.load_args(backend);
                match CodeGenNumType::from(self.ret_layout) {
                    I32 => backend.code_builder.i32_sub(),
                    I64 => backend.code_builder.i64_sub(),
                    F32 => backend.code_builder.f32_sub(),
                    F64 => backend.code_builder.f64_sub(),
                    Decimal => self.load_args_and_call_zig(backend, bitcode::DEC_SUB_WITH_OVERFLOW),
                    x => todo!("{:?} for {:?}", self.lowlevel, x),
                }
            }
            NumSubWrap => {
                self.load_args(backend);
                match CodeGenNumType::from(self.ret_layout) {
                    I32 => {
                        backend.code_builder.i32_sub();
                        self.wrap_i32(backend);
                    }
                    I64 => backend.code_builder.i64_sub(),
                    F32 => backend.code_builder.f32_sub(),
                    F64 => backend.code_builder.f64_sub(),
                    Decimal => self.load_args_and_call_zig(backend, bitcode::DEC_SUB_WITH_OVERFLOW),
                    x => todo!("{:?} for {:?}", self.lowlevel, x),
                }
            }
            NumSubChecked => todo!("{:?}", self.lowlevel),
            NumSubSaturated => todo!("{:?}", self.lowlevel),
            NumMul => {
                self.load_args(backend);
                match CodeGenNumType::from(self.ret_layout) {
                    I32 => backend.code_builder.i32_mul(),
                    I64 => backend.code_builder.i64_mul(),
                    F32 => backend.code_builder.f32_mul(),
                    F64 => backend.code_builder.f64_mul(),
                    Decimal => self.load_args_and_call_zig(backend, bitcode::DEC_MUL_WITH_OVERFLOW),
                    x => todo!("{:?} for {:?}", self.lowlevel, x),
                }
            }
            NumMulWrap => {
                self.load_args(backend);
                match CodeGenNumType::from(self.ret_layout) {
                    I32 => {
                        backend.code_builder.i32_mul();
                        self.wrap_i32(backend);
                    }
                    I64 => backend.code_builder.i64_mul(),
                    F32 => backend.code_builder.f32_mul(),
                    F64 => backend.code_builder.f64_mul(),
                    Decimal => self.load_args_and_call_zig(backend, bitcode::DEC_MUL_WITH_OVERFLOW),
                    x => todo!("{:?} for {:?}", self.lowlevel, x),
                }
            }
            NumMulChecked => todo!("{:?}", self.lowlevel),
            NumGt => {
                self.load_args(backend);
                match CodeGenNumType::for_symbol(backend, self.arguments[0]) {
                    I32 => backend.code_builder.i32_gt_s(),
                    I64 => backend.code_builder.i64_gt_s(),
                    F32 => backend.code_builder.f32_gt(),
                    F64 => backend.code_builder.f64_gt(),
                    x => todo!("{:?} for {:?}", self.lowlevel, x),
                }
            }
            NumGte => {
                self.load_args(backend);
                match CodeGenNumType::for_symbol(backend, self.arguments[0]) {
                    I32 => backend.code_builder.i32_ge_s(),
                    I64 => backend.code_builder.i64_ge_s(),
                    F32 => backend.code_builder.f32_ge(),
                    F64 => backend.code_builder.f64_ge(),
                    x => todo!("{:?} for {:?}", self.lowlevel, x),
                }
            }
            NumLt => {
                self.load_args(backend);
                match CodeGenNumType::for_symbol(backend, self.arguments[0]) {
                    I32 => backend.code_builder.i32_lt_s(),
                    I64 => backend.code_builder.i64_lt_s(),
                    F32 => backend.code_builder.f32_lt(),
                    F64 => backend.code_builder.f64_lt(),
                    x => todo!("{:?} for {:?}", self.lowlevel, x),
                }
            }
            NumLte => {
                self.load_args(backend);
                match CodeGenNumType::for_symbol(backend, self.arguments[0]) {
                    I32 => backend.code_builder.i32_le_s(),
                    I64 => backend.code_builder.i64_le_s(),
                    F32 => backend.code_builder.f32_le(),
                    F64 => backend.code_builder.f64_le(),
                    x => todo!("{:?} for {:?}", self.lowlevel, x),
                }
            }
            NumCompare => todo!("{:?}", self.lowlevel),
            NumDivUnchecked => {
                self.load_args(backend);
                match CodeGenNumType::for_symbol(backend, self.arguments[0]) {
                    I32 => backend.code_builder.i32_div_s(),
                    I64 => backend.code_builder.i64_div_s(),
                    F32 => backend.code_builder.f32_div(),
                    F64 => backend.code_builder.f64_div(),
                    Decimal => self.load_args_and_call_zig(backend, bitcode::DEC_DIV),
                    x => todo!("{:?} for {:?}", self.lowlevel, x),
                }
            }
            NumDivCeilUnchecked => todo!("{:?}", self.lowlevel),
            NumRemUnchecked => {
                self.load_args(backend);
                match CodeGenNumType::for_symbol(backend, self.arguments[0]) {
                    I32 => backend.code_builder.i32_rem_s(),
                    I64 => backend.code_builder.i64_rem_s(),
                    _ => todo!("{:?} for {:?}", self.lowlevel, self.ret_layout),
                }
            }
            NumIsMultipleOf => todo!("{:?}", self.lowlevel),
            NumAbs => {
                self.load_args(backend);
                match CodeGenNumType::for_symbol(backend, self.arguments[0]) {
                    I32 => {
                        let code_builder = &mut backend.code_builder;
                        let arg_storage = backend.storage.get(&self.arguments[0]).to_owned();
                        backend.storage.ensure_value_has_local(
                            code_builder,
                            self.arguments[0],
                            arg_storage,
                        );
                        backend.storage.load_symbols(code_builder, self.arguments);
                        code_builder.i32_const(0);
                        backend.storage.load_symbols(code_builder, self.arguments);
                        code_builder.i32_sub();
                        backend.storage.load_symbols(code_builder, self.arguments);
                        code_builder.i32_const(0);
                        code_builder.i32_ge_s();
                        code_builder.select();
                    }
                    I64 => {
                        let code_builder = &mut backend.code_builder;
                        let arg_storage = backend.storage.get(&self.arguments[0]).to_owned();
                        backend.storage.ensure_value_has_local(
                            code_builder,
                            self.arguments[0],
                            arg_storage,
                        );
                        backend.storage.load_symbols(code_builder, self.arguments);
                        code_builder.i64_const(0);
                        backend.storage.load_symbols(code_builder, self.arguments);
                        code_builder.i64_sub();
                        backend.storage.load_symbols(code_builder, self.arguments);
                        code_builder.i64_const(0);
                        code_builder.i64_ge_s();
                        code_builder.select();
                    }
                    F32 => backend.code_builder.f32_abs(),
                    F64 => backend.code_builder.f64_abs(),
                    _ => todo!("{:?} for {:?}", self.lowlevel, self.ret_layout),
                }
            }
            NumNeg => {
                self.load_args(backend);
                match CodeGenNumType::from(self.ret_layout) {
                    I32 => {
                        backend.code_builder.i32_const(0);
                        backend
                            .storage
                            .load_symbols(&mut backend.code_builder, self.arguments);
                        backend.code_builder.i32_sub();
                    }
                    I64 => {
                        backend.code_builder.i64_const(0);
                        backend
                            .storage
                            .load_symbols(&mut backend.code_builder, self.arguments);
                        backend.code_builder.i64_sub();
                    }
                    F32 => backend.code_builder.f32_neg(),
                    F64 => backend.code_builder.f64_neg(),
                    _ => todo!("{:?} for {:?}", self.lowlevel, self.ret_layout),
                }
            }
            NumSin => todo!("{:?}", self.lowlevel),
            NumCos => todo!("{:?}", self.lowlevel),
            NumSqrtUnchecked => todo!("{:?}", self.lowlevel),
            NumLogUnchecked => todo!("{:?}", self.lowlevel),
            NumRound => {
                self.load_args(backend);
                match CodeGenNumType::for_symbol(backend, self.arguments[0]) {
                    F32 => {
                        self.load_args_and_call_zig(backend, &bitcode::NUM_ROUND[FloatWidth::F32])
                    }
                    F64 => {
                        self.load_args_and_call_zig(backend, &bitcode::NUM_ROUND[FloatWidth::F64])
                    }
                    _ => todo!("{:?} for {:?}", self.lowlevel, self.ret_layout),
                }
            }
            NumToFloat => {
                self.load_args(backend);
                let ret_type = CodeGenNumType::from(self.ret_layout);
                let arg_type = CodeGenNumType::for_symbol(backend, self.arguments[0]);
                match (ret_type, arg_type) {
                    (F32, I32) => backend.code_builder.f32_convert_s_i32(),
                    (F32, I64) => backend.code_builder.f32_convert_s_i64(),
                    (F32, F32) => {}
                    (F32, F64) => backend.code_builder.f32_demote_f64(),

                    (F64, I32) => backend.code_builder.f64_convert_s_i32(),
                    (F64, I64) => backend.code_builder.f64_convert_s_i64(),
                    (F64, F32) => backend.code_builder.f64_promote_f32(),
                    (F64, F64) => {}

                    _ => todo!("{:?}: {:?} -> {:?}", self.lowlevel, arg_type, ret_type),
                }
            }
            NumPow => todo!("{:?}", self.lowlevel),
            NumCeiling => {
                self.load_args(backend);
                match CodeGenNumType::from(self.ret_layout) {
                    I32 => {
                        backend.code_builder.f32_ceil();
                        backend.code_builder.i32_trunc_s_f32()
                    }
                    I64 => {
                        backend.code_builder.f64_ceil();
                        backend.code_builder.i64_trunc_s_f64()
                    }
                    _ => panic_ret_type(),
                }
            }
            NumPowInt => todo!("{:?}", self.lowlevel),
            NumFloor => {
                self.load_args(backend);
                match CodeGenNumType::from(self.ret_layout) {
                    I32 => {
                        backend.code_builder.f32_floor();
                        backend.code_builder.i32_trunc_s_f32()
                    }
                    I64 => {
                        backend.code_builder.f64_floor();
                        backend.code_builder.i64_trunc_s_f64()
                    }
                    _ => panic_ret_type(),
                }
            }
            NumIsFinite => num_is_finite(backend, self.arguments[0]),

            NumAtan => match self.ret_layout {
                Layout::Builtin(Builtin::Float(width)) => {
                    self.load_args_and_call_zig(backend, &bitcode::NUM_ATAN[width]);
                }
                _ => panic_ret_type(),
            },
            NumAcos => match self.ret_layout {
                Layout::Builtin(Builtin::Float(width)) => {
                    self.load_args_and_call_zig(backend, &bitcode::NUM_ACOS[width]);
                }
                _ => panic_ret_type(),
            },
            NumAsin => match self.ret_layout {
                Layout::Builtin(Builtin::Float(width)) => {
                    self.load_args_and_call_zig(backend, &bitcode::NUM_ASIN[width]);
                }
                _ => panic_ret_type(),
            },
            NumBytesToU16 => todo!("{:?}", self.lowlevel),
            NumBytesToU32 => todo!("{:?}", self.lowlevel),
            NumBitwiseAnd => {
                self.load_args(backend);
                match CodeGenNumType::from(self.ret_layout) {
                    I32 => backend.code_builder.i32_and(),
                    I64 => backend.code_builder.i64_and(),
                    I128 => todo!("{:?} for I128", self.lowlevel),
                    _ => panic_ret_type(),
                }
            }
            NumBitwiseXor => {
                self.load_args(backend);
                match CodeGenNumType::from(self.ret_layout) {
                    I32 => backend.code_builder.i32_xor(),
                    I64 => backend.code_builder.i64_xor(),
                    I128 => todo!("{:?} for I128", self.lowlevel),
                    _ => panic_ret_type(),
                }
            }
            NumBitwiseOr => {
                self.load_args(backend);
                match CodeGenNumType::from(self.ret_layout) {
                    I32 => backend.code_builder.i32_or(),
                    I64 => backend.code_builder.i64_or(),
                    I128 => todo!("{:?} for I128", self.lowlevel),
                    _ => panic_ret_type(),
                }
            }
            NumShiftLeftBy => {
                // Swap order of arguments
                backend.storage.load_symbols(
                    &mut backend.code_builder,
                    &[self.arguments[1], self.arguments[0]],
                );
                match CodeGenNumType::from(self.ret_layout) {
                    I32 => backend.code_builder.i32_shl(),
                    I64 => backend.code_builder.i64_shl(),
                    I128 => todo!("{:?} for I128", self.lowlevel),
                    _ => panic_ret_type(),
                }
            }
            NumShiftRightBy => {
                backend.storage.load_symbols(
                    &mut backend.code_builder,
                    &[self.arguments[1], self.arguments[0]],
                );
                match CodeGenNumType::from(self.ret_layout) {
                    I32 => backend.code_builder.i32_shr_s(),
                    I64 => backend.code_builder.i64_shr_s(),
                    I128 => todo!("{:?} for I128", self.lowlevel),
                    _ => panic_ret_type(),
                }
            }
            NumShiftRightZfBy => {
                backend.storage.load_symbols(
                    &mut backend.code_builder,
                    &[self.arguments[1], self.arguments[0]],
                );
                match CodeGenNumType::from(self.ret_layout) {
                    I32 => backend.code_builder.i32_shr_u(),
                    I64 => backend.code_builder.i64_shr_u(),
                    I128 => todo!("{:?} for I128", self.lowlevel),
                    _ => panic_ret_type(),
                }
            }
            NumIntCast => {
                self.load_args(backend);
                let ret_type = CodeGenNumType::from(self.ret_layout);
                let arg_type = CodeGenNumType::for_symbol(backend, self.arguments[0]);
                match (ret_type, arg_type) {
                    (I32, I32) => {}
                    (I32, I64) => backend.code_builder.i32_wrap_i64(),
                    (I32, F32) => backend.code_builder.i32_trunc_s_f32(),
                    (I32, F64) => backend.code_builder.i32_trunc_s_f64(),

                    (I64, I32) => backend.code_builder.i64_extend_s_i32(),
                    (I64, I64) => {}
                    (I64, F32) => backend.code_builder.i64_trunc_s_f32(),
                    (I64, F64) => backend.code_builder.i64_trunc_s_f64(),

                    (F32, I32) => backend.code_builder.f32_convert_s_i32(),
                    (F32, I64) => backend.code_builder.f32_convert_s_i64(),
                    (F32, F32) => {}
                    (F32, F64) => backend.code_builder.f32_demote_f64(),

                    (F64, I32) => backend.code_builder.f64_convert_s_i32(),
                    (F64, I64) => backend.code_builder.f64_convert_s_i64(),
                    (F64, F32) => backend.code_builder.f64_promote_f32(),
                    (F64, F64) => {}

                    _ => todo!("{:?}: {:?} -> {:?}", self.lowlevel, arg_type, ret_type),
                }
            }
            NumToFloatCast => {
                todo!("implement toF32 and toF64");
            }
            NumToIntChecked => {
                todo!()
            }
            NumToFloatChecked => {
                todo!("implement toF32Checked and toF64Checked");
            }
            And => {
                self.load_args(backend);
                backend.code_builder.i32_and();
            }
            Or => {
                self.load_args(backend);
                backend.code_builder.i32_or();
            }
            Not => {
                self.load_args(backend);
                backend.code_builder.i32_eqz();
            }
            ExpectTrue => todo!("{:?}", self.lowlevel),
            RefCountInc => self.load_args_and_call_zig(backend, bitcode::UTILS_INCREF),
            RefCountDec => self.load_args_and_call_zig(backend, bitcode::UTILS_DECREF),

            PtrCast => {
                let code_builder = &mut backend.code_builder;
                backend.storage.load_symbols(code_builder, self.arguments);
            }

            Hash => todo!("{:?}", self.lowlevel),

            Eq | NotEq => self.eq_or_neq(backend),

            BoxExpr | UnboxExpr => {
                unreachable!("The {:?} operation is turned into mono Expr", self.lowlevel)
            }
        }
    }

    /// Equality and inequality
    /// These can operate on any data type (except functions) so they're more complex than other operators.
    fn eq_or_neq(&self, backend: &mut WasmBackend<'a>) {
        let arg_layout = backend.storage.symbol_layouts[&self.arguments[0]];
        let other_arg_layout = backend.storage.symbol_layouts[&self.arguments[1]];
        debug_assert!(
            arg_layout == other_arg_layout,
            "Cannot do `==` comparison on different types"
        );

        let invert_result = matches!(self.lowlevel, LowLevel::NotEq);

        match arg_layout {
            Layout::Builtin(
                Builtin::Int(_) | Builtin::Float(_) | Builtin::Bool | Builtin::Decimal,
            ) => self.eq_or_neq_number(backend),

            Layout::Builtin(Builtin::Str) => {
                self.load_args_and_call_zig(backend, bitcode::STR_EQUAL);
                if invert_result {
                    backend.code_builder.i32_eqz();
                }
            }

            // Empty record is always equal to empty record.
            // There are no runtime arguments to check, so just emit true or false.
            Layout::Struct { field_layouts, .. } if field_layouts.is_empty() => {
                backend.code_builder.i32_const(!invert_result as i32);
            }

            // Void is always equal to void. This is the type for the contents of the empty list in `[] == []`
            // This instruction will never execute, but we need an i32 for module validation
            Layout::Union(UnionLayout::NonRecursive(tags)) if tags.is_empty() => {
                backend.code_builder.i32_const(!invert_result as i32);
            }

            Layout::Builtin(Builtin::Dict(_, _) | Builtin::Set(_) | Builtin::List(_))
            | Layout::Struct { .. }
            | Layout::Union(_)
            | Layout::LambdaSet(_) => {
                // Don't want Zig calling convention here, we're calling internal Roc functions
                backend
                    .storage
                    .load_symbols(&mut backend.code_builder, self.arguments);

                backend.call_eq_specialized(
                    self.arguments,
                    &arg_layout,
                    self.ret_symbol,
                    &self.ret_storage,
                );

                if invert_result {
                    backend.code_builder.i32_eqz();
                }
            }

            Layout::Boxed(_) => todo!(),

            Layout::RecursivePointer => {
                internal_error!(
                    "Tried to apply `==` to RecursivePointer values {:?}",
                    self.arguments,
                )
            }
        }
    }

    fn eq_or_neq_number(&self, backend: &mut WasmBackend<'a>) {
        use StoredValue::*;

        match backend.storage.get(&self.arguments[0]).to_owned() {
            VirtualMachineStack { value_type, .. } | Local { value_type, .. } => {
                self.load_args(backend);
                match self.lowlevel {
                    LowLevel::Eq => match value_type {
                        ValueType::I32 => backend.code_builder.i32_eq(),
                        ValueType::I64 => backend.code_builder.i64_eq(),
                        ValueType::F32 => backend.code_builder.f32_eq(),
                        ValueType::F64 => backend.code_builder.f64_eq(),
                    },
                    LowLevel::NotEq => match value_type {
                        ValueType::I32 => backend.code_builder.i32_ne(),
                        ValueType::I64 => backend.code_builder.i64_ne(),
                        ValueType::F32 => backend.code_builder.f32_ne(),
                        ValueType::F64 => backend.code_builder.f64_ne(),
                    },
                    _ => internal_error!("{:?} ended up in Equality code", self.lowlevel),
                }
            }
            StackMemory {
                format,
                location: location0,
                ..
            } => {
                if let StackMemory {
                    location: location1,
                    ..
                } = backend.storage.get(&self.arguments[1]).to_owned()
                {
                    self.eq_num128(backend, format, [location0, location1]);
                    if matches!(self.lowlevel, LowLevel::NotEq) {
                        backend.code_builder.i32_eqz();
                    }
                }
            }
        }
    }

    /// Equality for 12-bit numbers. Checks if they're finite and contain the same bytes
    /// Takes care of loading the arguments
    fn eq_num128(
        &self,
        backend: &mut WasmBackend<'a>,
        format: StackMemoryFormat,
        locations: [StackMemoryLocation; 2],
    ) {
        match format {
            StackMemoryFormat::Decimal => {
                // Both args are finite
                num_is_finite(backend, self.arguments[0]);
                num_is_finite(backend, self.arguments[1]);
                backend.code_builder.i32_and();

                // AND they have the same bytes
                Self::eq_num128_bytes(backend, locations);
                backend.code_builder.i32_and();
            }

            StackMemoryFormat::Int128 => Self::eq_num128_bytes(backend, locations),

            StackMemoryFormat::Float128 => todo!("equality for f128"),

            StackMemoryFormat::DataStructure => {
                internal_error!("Data structure equality is handled elsewhere")
            }
        }
    }

    /// Check that two 128-bit numbers contain the same bytes
    /// Loads *half* an argument at a time
    /// (Don't call "load arguments" or "load symbols" helpers before this, it'll just waste instructions)
    fn eq_num128_bytes(backend: &mut WasmBackend<'a>, locations: [StackMemoryLocation; 2]) {
        let (local0, offset0) = locations[0].local_and_offset(backend.storage.stack_frame_pointer);
        let (local1, offset1) = locations[1].local_and_offset(backend.storage.stack_frame_pointer);

        // Load & compare the first half of each argument
        backend.code_builder.get_local(local0);
        backend.code_builder.i64_load(Align::Bytes8, offset0);
        backend.code_builder.get_local(local1);
        backend.code_builder.i64_load(Align::Bytes8, offset1);
        backend.code_builder.i64_eq();

        // Load & compare the second half of each argument
        backend.code_builder.get_local(local0);
        backend.code_builder.i64_load(Align::Bytes8, offset0 + 8);
        backend.code_builder.get_local(local1);
        backend.code_builder.i64_load(Align::Bytes8, offset1 + 8);
        backend.code_builder.i64_eq();

        // First half matches AND second half matches
        backend.code_builder.i32_and();
    }
}

/// Helper for NumIsFinite op, and also part of Eq/NotEq
fn num_is_finite(backend: &mut WasmBackend<'_>, argument: Symbol) {
    use StoredValue::*;
    let stored = backend.storage.get(&argument).to_owned();
    match stored {
        VirtualMachineStack { value_type, .. } | Local { value_type, .. } => {
            backend
                .storage
                .load_symbols(&mut backend.code_builder, &[argument]);
            match value_type {
                // Integers are always finite. Just return True.
                ValueType::I32 | ValueType::I64 => backend.code_builder.i32_const(1),
                ValueType::F32 => {
                    backend.code_builder.i32_reinterpret_f32();
                    backend.code_builder.i32_const(0x7f80_0000);
                    backend.code_builder.i32_and();
                    backend.code_builder.i32_const(0x7f80_0000);
                    backend.code_builder.i32_ne();
                }
                ValueType::F64 => {
                    backend.code_builder.i64_reinterpret_f64();
                    backend.code_builder.i64_const(0x7ff0_0000_0000_0000);
                    backend.code_builder.i64_and();
                    backend.code_builder.i64_const(0x7ff0_0000_0000_0000);
                    backend.code_builder.i64_ne();
                }
            }
        }
        StackMemory {
            format, location, ..
        } => {
            let (local_id, offset) = location.local_and_offset(backend.storage.stack_frame_pointer);

            match format {
                // Integers and fixed-point numbers are always finite. Just return True.
                StackMemoryFormat::Int128 | StackMemoryFormat::Decimal => {
                    backend.code_builder.i32_const(1)
                }

                // f128 is not supported anywhere else but it's easy to support it here, so why not...
                StackMemoryFormat::Float128 => {
                    backend.code_builder.get_local(local_id);
                    backend.code_builder.i64_load(Align::Bytes4, offset + 8);
                    backend.code_builder.i64_const(0x7fff_0000_0000_0000);
                    backend.code_builder.i64_and();
                    backend.code_builder.i64_const(0x7fff_0000_0000_0000);
                    backend.code_builder.i64_ne();
                }

                StackMemoryFormat::DataStructure => {
                    internal_error!("Tried to perform NumIsFinite on a data structure")
                }
            }
        }
    }
}

pub fn call_higher_order_lowlevel<'a>(
    backend: &mut WasmBackend<'a>,
    return_sym: Symbol,
    return_layout: &Layout<'a>,
    higher_order: &'a HigherOrderLowLevel<'a>,
) {
    use HigherOrder::*;

    let HigherOrderLowLevel {
        op,
        passed_function,
        ..
    } = higher_order;

    let PassedFunction {
        name: fn_name,
        argument_layouts,
        return_layout: result_layout,
        owns_captured_environment,
        captured_environment,
        ..
    } = passed_function;

    let closure_data_layout = match backend.storage.symbol_layouts[captured_environment] {
        Layout::LambdaSet(lambda_set) => lambda_set.runtime_representation(),
        Layout::Struct {
            field_layouts: &[], ..
        } => Layout::UNIT,
        x => internal_error!("Closure data has an invalid layout\n{:?}", x),
    };
    let closure_data_exists: bool = closure_data_layout != Layout::UNIT;

    // We create a wrapper around the passed function, which just unboxes the arguments.
    // This allows Zig builtins to have a generic pointer-based interface.
    let source = {
        let passed_proc_layout = ProcLayout {
            arguments: argument_layouts,
            result: *result_layout,
        };
        let passed_proc_index = backend
            .proc_lookup
            .iter()
            .position(|ProcLookupData { name, layout, .. }| {
                name == fn_name && layout == &passed_proc_layout
            })
            .unwrap();
        ProcSource::HigherOrderWrapper(passed_proc_index)
    };
    let wrapper_sym = backend.create_symbol(&format!("#wrap#{:?}", fn_name));
    let wrapper_layout = {
        let mut wrapper_arg_layouts: Vec<Layout<'a>> =
            Vec::with_capacity_in(argument_layouts.len() + 1, backend.env.arena);

        let n_non_closure_args = if closure_data_exists {
            argument_layouts.len() - 1
        } else {
            argument_layouts.len()
        };

        wrapper_arg_layouts.push(closure_data_layout);
        wrapper_arg_layouts.extend(
            argument_layouts
                .iter()
                .take(n_non_closure_args)
                .map(Layout::Boxed),
        );
        wrapper_arg_layouts.push(Layout::Boxed(result_layout));

        ProcLayout {
            arguments: wrapper_arg_layouts.into_bump_slice(),
            result: Layout::UNIT,
        }
    };

    let wrapper_fn_idx = backend.register_helper_proc(wrapper_sym, wrapper_layout, source);
    let inc_fn_idx = backend.gen_refcount_inc_for_zig(closure_data_layout);

    let wrapper_fn_ptr = backend.get_fn_table_index(wrapper_fn_idx);
    let inc_fn_ptr = backend.get_fn_table_index(inc_fn_idx);

    match op {
        // List.map : List elem_x, (elem_x -> elem_ret) -> List elem_ret
        ListMap { xs } => {
            let list_layout_in = backend.storage.symbol_layouts[xs];

            let (elem_x, elem_ret) = match (list_layout_in, return_layout) {
                (
                    Layout::Builtin(Builtin::List(elem_x)),
                    Layout::Builtin(Builtin::List(elem_ret)),
                ) => (elem_x, elem_ret),
                _ => unreachable!("invalid layout for List.map arguments"),
            };
            let elem_x_size = elem_x.stack_size(TARGET_INFO);
            let (elem_ret_size, elem_ret_align) = elem_ret.stack_size_and_alignment(TARGET_INFO);

            let cb = &mut backend.code_builder;

            // Load return pointer & argument values
            // Wasm signature: (i32, i64, i64, i32, i32, i32, i32, i32, i32, i32) -> nil
            backend.storage.load_symbols(cb, &[return_sym]);
            backend.storage.load_symbol_zig(cb, *xs); // list with capacity = 2 x i64 args
            cb.i32_const(wrapper_fn_ptr);
            if closure_data_exists {
                backend.storage.load_symbols(cb, &[*captured_environment]);
            } else {
                // Normally, a zero-size arg would be eliminated in code gen, but Zig expects one!
                cb.i32_const(0); // null pointer
            }
            cb.i32_const(inc_fn_ptr);
            cb.i32_const(*owns_captured_environment as i32);
            cb.i32_const(elem_ret_align as i32); // used for allocating the new list
            cb.i32_const(elem_x_size as i32);
            cb.i32_const(elem_ret_size as i32);

            let num_wasm_args = 10; // 1 return pointer + 8 Zig args + list 2nd i64
            let has_return_val = false;
            backend.call_zig_builtin_after_loading_args(
                bitcode::LIST_MAP,
                num_wasm_args,
                has_return_val,
            );
        }

        ListMap2 { .. }
        | ListMap3 { .. }
        | ListMap4 { .. }
        | ListMapWithIndex { .. }
        | ListKeepIf { .. }
        | ListWalk { .. }
        | ListWalkUntil { .. }
        | ListWalkBackwards { .. }
        | ListKeepOks { .. }
        | ListKeepErrs { .. }
        | ListSortWith { .. }
        | ListAny { .. }
        | ListAll { .. }
        | ListFindUnsafe { .. }
        | DictWalk { .. } => todo!("{:?}", op),
    }
}<|MERGE_RESOLUTION|>--- conflicted
+++ resolved
@@ -269,16 +269,6 @@
                 _ => internal_error!("invalid storage for List"),
             },
 
-<<<<<<< HEAD
-            ListGetUnsafe | ListSingle | ListRepeat | ListReverse | ListConcat | ListContains
-            | ListAppend | ListPrepend | ListJoin | ListRange | ListMap | ListMap2 | ListMap3
-            | ListMap4 | ListMapWithIndex | ListKeepIf | ListWalk | ListWalkUntil
-            | ListWalkBackwards | ListKeepOks | ListKeepErrs | ListSortWith | ListSublist
-            | ListDropAt | ListSwap | ListAny | ListAll | ListFindUnsafe | DictSize | DictEmpty
-            | DictInsert | DictRemove | DictContains | DictGetUnsafe | DictKeys | DictValues
-            | DictUnion | DictIntersection | DictDifference | DictWalk | SetFromList
-            | SetToDict | ListReplaceUnsafe => {
-=======
             ListMap | ListMap2 | ListMap3 | ListMap4 | ListMapWithIndex | ListKeepIf | ListWalk
             | ListWalkUntil | ListWalkBackwards | ListKeepOks | ListKeepErrs | ListSortWith
             | ListAny | ListAll | ListFindUnsafe | DictWalk => {
@@ -293,8 +283,7 @@
 
             DictSize | DictEmpty | DictInsert | DictRemove | DictContains | DictGetUnsafe
             | DictKeys | DictValues | DictUnion | DictIntersection | DictDifference
-            | SetFromList => {
->>>>>>> 8322ed95
+            | SetFromList | SetToDict => {
                 todo!("{:?}", self.lowlevel);
             }
 
