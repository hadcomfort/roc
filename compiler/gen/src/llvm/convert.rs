--- conflicted
+++ resolved
@@ -62,13 +62,9 @@
         Builtin(builtin) => match builtin {
             Int64 => context.i64_type().as_basic_type_enum(),
             Float64 => context.f64_type().as_basic_type_enum(),
-<<<<<<< HEAD
-            Str | EmptyStr => context
-=======
             Bool(_, _) => context.bool_type().as_basic_type_enum(),
             Byte(_) => context.i8_type().as_basic_type_enum(),
-            Str => context
->>>>>>> 41568e4f
+            Str | EmptyStr => context
                 .i8_type()
                 .ptr_type(AddressSpace::Generic)
                 .as_basic_type_enum(),
