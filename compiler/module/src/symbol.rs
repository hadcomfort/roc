use crate::ident::{Ident, ModuleName};
use roc_collections::all::{default_hasher, MutMap, SendMap};
use roc_ident::IdentStr;
use roc_region::all::Region;
use std::collections::HashMap;
use std::{fmt, u32};

// TODO: benchmark this as { ident_id: u32, module_id: u32 } and see if perf stays the same
#[derive(Copy, Clone, PartialEq, Eq, Hash, PartialOrd, Ord)]
pub struct Symbol(u64);

// When this is `true` (which it normally should be), Symbol's Debug::fmt implementation
// attempts to pretty print debug symbols using interns recorded using
// register_debug_idents calls (which should be made in debug mode).
// Set it to false if you want to see the raw ModuleId and IdentId ints,
// but please set it back to true before checking in the result!
#[cfg(debug_assertions)]
const PRETTY_PRINT_DEBUG_SYMBOLS: bool = true;

/// In Debug builds only, Symbol has a name() method that lets
/// you look up its name in a global intern table. This table is
/// behind a mutex, so it is neither populated nor available in release builds.
impl Symbol {
    // NOTE: the define_builtins! macro adds a bunch of constants to this impl,
    //
    // e.g. pub const NUM_NUM: Symbol = …

    pub const fn new(module_id: ModuleId, ident_id: IdentId) -> Symbol {
        // The bit layout of the u64 inside a Symbol is:
        //
        // |------ 32 bits -----|------ 32 bits -----|
        // |      ident_id      |      module_id     |
        // |--------------------|--------------------|
        //
        // module_id comes second because we need to query it more often,
        // and this way we can get it by truncating the u64 to u32,
        // whereas accessing the first slot requires a bit shift first.
        let bits = ((ident_id.0 as u64) << 32) | (module_id.0 as u64);

        Symbol(bits)
    }

    pub fn module_id(self) -> ModuleId {
        ModuleId(self.0 as u32)
    }

    pub fn ident_id(self) -> IdentId {
        IdentId((self.0 >> 32) as u32)
    }

    pub fn is_builtin(self) -> bool {
        self.module_id().is_builtin()
    }

    pub fn module_string<'a>(&self, interns: &'a Interns) -> &'a ModuleName {
        interns
            .module_ids
            .get_name(self.module_id())
            .unwrap_or_else(|| {
                panic!(
                    "module_string could not find IdentIds for module {:?} in {:?}",
                    self.module_id(),
                    interns
                )
            })
    }

    pub fn as_str(self, interns: &Interns) -> &str {
        self.ident_str(interns).as_str()
    }

    pub fn ident_str(self, interns: &Interns) -> &IdentStr {
        let ident_ids = interns
            .all_ident_ids
            .get(&self.module_id())
            .unwrap_or_else(|| {
                panic!(
                    "ident_string could not find IdentIds for module {:?} in {:?}",
                    self.module_id(),
                    interns
                )
            });

        ident_ids
            .get_name(self.ident_id())
            .unwrap_or_else(|| {
                panic!(
                    "ident_string's IdentIds did not contain an entry for {} in module {:?}",
                    self.ident_id().0,
                    self.module_id()
                )
            })
            .into()
    }

    pub fn as_u64(self) -> u64 {
        self.0
    }

    pub fn fully_qualified(self, interns: &Interns, home: ModuleId) -> ModuleName {
        let module_id = self.module_id();

        if module_id == home {
            self.ident_str(interns).clone().into()
        } else {
            // TODO do this without format! to avoid allocation for short strings
            format!(
                "{}.{}",
                self.module_string(interns).as_str(),
                self.ident_str(interns)
            )
            .into()
        }
    }

    pub const fn to_ne_bytes(self) -> [u8; 8] {
        self.0.to_ne_bytes()
    }
}

/// Rather than displaying as this:
///
/// Symbol("Foo.bar")
///
/// ...instead display as this:
///
/// `Foo.bar`
impl fmt::Debug for Symbol {
    #[cfg(debug_assertions)]
    fn fmt(&self, f: &mut fmt::Formatter) -> fmt::Result {
        if PRETTY_PRINT_DEBUG_SYMBOLS {
            let module_id = self.module_id();
            let ident_id = self.ident_id();

            match DEBUG_IDENT_IDS_BY_MODULE_ID.lock() {
                Ok(names) => match &names.get(&module_id.0) {
                    Some(ident_ids) => match ident_ids.get_name(ident_id) {
                        Some(ident_str) => write!(f, "`{:?}.{}`", module_id, ident_str),
                        None => fallback_debug_fmt(*self, f),
                    },
                    None => fallback_debug_fmt(*self, f),
                },
                Err(err) => {
                    // Print and return Err rather than panicking, because this
                    // might be used in a panic error message, and if we panick
                    // while we're already panicking it'll kill the process
                    // without printing any of the errors!
                    println!("DEBUG INFO: Failed to acquire lock for Debug reading from DEBUG_IDENT_IDS_BY_MODULE_ID, presumably because a thread panicked: {:?}", err);

                    fallback_debug_fmt(*self, f)
                }
            }
        } else {
            fallback_debug_fmt(*self, f)
        }
    }

    #[cfg(not(debug_assertions))]
    fn fmt(&self, f: &mut fmt::Formatter) -> fmt::Result {
        fallback_debug_fmt(*self, f)
    }
}

impl fmt::Display for Symbol {
    fn fmt(&self, f: &mut fmt::Formatter) -> fmt::Result {
        let module_id = self.module_id();
        let ident_id = self.ident_id();

        match ident_id {
            IdentId(value) => write!(f, "{:?}.{:?}", module_id, value),
        }
    }
}

impl From<Symbol> for u64 {
    fn from(symbol: Symbol) -> Self {
        symbol.0
    }
}

fn fallback_debug_fmt(symbol: Symbol, f: &mut fmt::Formatter) -> fmt::Result {
    let module_id = symbol.module_id();
    let ident_id = symbol.ident_id();

    write!(f, "`{:?}.{:?}`", module_id, ident_id)
}

// TODO this is only here to prevent clippy from complaining about an unused
// #[macro_use] on lazy_statc in --release builds, because as of January 2020,
// we only use lazy_static in the debug configuration. If we ever start using
// lazy_static in release builds, this do-nothing macro invocation will be safe to delete!
//
// There's probably also a way to get clippy to stop complaining about the unused
// #[macro_use] but it didn't seem worth the effort since probably someday we'll
// end up using it in release builds anyway. Right? ...Right?
lazy_static! {}

#[cfg(debug_assertions)]
lazy_static! {
    /// This is used in Debug builds only, to let us have a Debug instance
    /// which displays not only the Module ID, but also the Module Name which
    /// corresponds to that ID.
    ///
    static ref DEBUG_MODULE_ID_NAMES: std::sync::Mutex<roc_collections::all::MutMap<u32, Box<str>>> =
        // This stores a u32 key instead of a ModuleId key so that if there's
        // a problem with ModuleId's Debug implementation, logging this for diagnostic
        // purposes won't recursively trigger ModuleId's Debug instance in the course of printing
        // this out.
        std::sync::Mutex::new(roc_collections::all::MutMap::default());
}

#[derive(Debug, Default)]
pub struct Interns {
    pub module_ids: ModuleIds,
    pub all_ident_ids: MutMap<ModuleId, IdentIds>,
}

impl Interns {
    pub fn module_id(&mut self, name: &ModuleName) -> ModuleId {
        self.module_ids.get_or_insert(name)
    }

    pub fn module_name(&self, module_id: ModuleId) -> &ModuleName {
        self.module_ids.get_name(module_id).unwrap_or_else(|| {
            panic!(
                "Unable to find interns entry for module_id {:?} in Interns {:?}",
                module_id, self
            )
        })
    }

    pub fn symbol(&self, module_id: ModuleId, ident: IdentStr) -> Symbol {
        let ident: Ident = ident.into();

        match self.all_ident_ids.get(&module_id) {
            Some(ident_ids) => match ident_ids.get_id(&ident) {
                Some(ident_id) => Symbol::new(module_id, *ident_id),
                None => {
                    panic!("Interns::symbol could not find ident entry for {:?} for module {:?} in Interns {:?}", ident, module_id, self);
                }
            },
            None => {
                panic!(
                    "Interns::symbol could not find entry for module {:?} in Interns {:?}",
                    module_id, self
                );
            }
        }
    }

    pub fn from_index(module_id: ModuleId, ident_id: u32) -> Symbol {
        Symbol::new(module_id, IdentId(ident_id))
    }
}

#[cfg(debug_assertions)]
lazy_static! {
    /// This is used in Debug builds only, to let us have a Debug instance
    /// which displays not only the Module ID, but also the Module Name which
    /// corresponds to that ID.
    static ref DEBUG_IDENT_IDS_BY_MODULE_ID: std::sync::Mutex<roc_collections::all::MutMap<u32, IdentIds>> =
        // This stores a u32 key instead of a ModuleId key so that if there's
        // a problem with ModuleId's Debug implementation, logging this for diagnostic
        // purposes won't recursively trigger ModuleId's Debug instance in the course of printing
        // this out.
        std::sync::Mutex::new(roc_collections::all::MutMap::default());
}

/// A globally unique ID that gets assigned to each module as it is loaded.
#[derive(Copy, Clone, PartialEq, Eq, Hash)]
pub struct ModuleId(u32);

impl ModuleId {
    // NOTE: the define_builtins! macro adds a bunch of constants to this impl,
    //
    // e.g. pub const NUM: ModuleId = …

    #[cfg(debug_assertions)]
    pub fn register_debug_idents(self, ident_ids: &IdentIds) {
        let mut all = DEBUG_IDENT_IDS_BY_MODULE_ID.lock().expect("Failed to acquire lock for Debug interning into DEBUG_MODULE_ID_NAMES, presumably because a thread panicked.");

        all.insert(self.0, ident_ids.clone());
    }

    #[cfg(not(debug_assertions))]
    pub fn register_debug_idents(self, _ident_ids: &IdentIds) {
        // This is a no-op that should get DCE'd
    }

    pub fn to_ident_str(self, interns: &Interns) -> &ModuleName {
        interns
            .module_ids
            .get_name(self)
            .unwrap_or_else(|| panic!("Could not find ModuleIds for {:?}", self))
    }
}

impl fmt::Debug for ModuleId {
    /// In debug builds, whenever we create a new ModuleId, we record is name in
    /// a global interning table so that Debug can look it up later. That table
    /// needs a global mutex, so we don't do this in release builds. This means
    /// the Debug impl in release builds only shows the number, not the name (which
    /// it does not have available, due to having never stored it in the mutexed intern table.)
    #[cfg(debug_assertions)]
    fn fmt(&self, f: &mut fmt::Formatter) -> fmt::Result {
        // Originally, this printed both name and numeric ID, but the numeric ID
        // didn't seem to add anything useful. Feel free to temporarily re-add it
        // if it's helpful in debugging!
        let names =
            DEBUG_MODULE_ID_NAMES
                .lock()
                .expect("Failed to acquire lock for Debug reading from DEBUG_MODULE_ID_NAMES, presumably because a thread panicked.");

        if PRETTY_PRINT_DEBUG_SYMBOLS {
            match names.get(&self.0) {
                Some(str_ref) => write!(f, "{}", str_ref.clone()),
                None => {
                    panic!(
                        "Could not find a Debug name for module ID {} in {:?}",
                        self.0, names,
                    );
                }
            }
        } else {
            write!(f, "{}", self.0)
        }
    }

    /// In release builds, all we have access to is the number, so only display that.
    #[cfg(not(debug_assertions))]
    fn fmt(&self, f: &mut fmt::Formatter) -> fmt::Result {
        self.0.fmt(f)
    }
}

/// base.Task
/// 1. build mapping from short name to package
/// 2. when adding new modules from package we need to register them in some other map (this module id goes with short name) (shortname, module-name) -> moduleId
/// 3. pass this around to other modules getting headers parsed. when parsing interfaces we need to use this map to reference shortnames
/// 4. throw away short names. stash the module id in the can env under the resolved module name
/// 5. test:

#[derive(Debug, Clone, PartialEq, Eq, Hash)]
pub enum PackageQualified<'a, T> {
    Unqualified(T),
    Qualified(&'a str, T),
}

/// Package-qualified module name
pub type PQModuleName<'a> = PackageQualified<'a, ModuleName>;

impl<'a, T> PackageQualified<'a, T> {
    pub fn as_inner(&self) -> &T {
        match self {
            PackageQualified::Unqualified(name) => name,
            PackageQualified::Qualified(_, name) => name,
        }
    }
}

#[derive(Debug, Clone)]
pub struct PackageModuleIds<'a> {
    by_name: MutMap<PQModuleName<'a>, ModuleId>,
    by_id: Vec<PQModuleName<'a>>,
}

impl<'a> PackageModuleIds<'a> {
    pub fn get_or_insert(&mut self, module_name: &PQModuleName<'a>) -> ModuleId {
        match self.by_name.get(module_name) {
            Some(id) => *id,
            None => {
                let by_id = &mut self.by_id;
                let module_id = ModuleId(by_id.len() as u32);

                by_id.push(module_name.clone());

                self.by_name.insert(module_name.clone(), module_id);

                if cfg!(debug_assertions) {
                    Self::insert_debug_name(module_id, module_name);
                }

                module_id
            }
        }
    }

    pub fn into_module_ids(self) -> ModuleIds {
        let by_name: MutMap<ModuleName, ModuleId> = self
            .by_name
            .into_iter()
            .map(|(pqname, module_id)| (pqname.as_inner().clone(), module_id))
            .collect();

        let by_id: Vec<ModuleName> = self
            .by_id
            .into_iter()
            .map(|pqname| pqname.as_inner().clone())
            .collect();

        ModuleIds { by_name, by_id }
    }

    #[cfg(debug_assertions)]
    fn insert_debug_name(module_id: ModuleId, module_name: &PQModuleName) {
        let mut names = DEBUG_MODULE_ID_NAMES.lock().expect("Failed to acquire lock for Debug interning into DEBUG_MODULE_ID_NAMES, presumably because a thread panicked.");

        names
            .entry(module_id.0)
            .or_insert_with(|| match module_name {
                PQModuleName::Unqualified(module) => module.as_str().into(),
                PQModuleName::Qualified(package, module) => {
                    let name = format!("{}.{}", package, module.as_str()).into();
                    name
                }
            });
    }

    #[cfg(not(debug_assertions))]
    fn insert_debug_name(_module_id: ModuleId, _module_name: &PQModuleName) {
        // By design, this is a no-op in release builds!
    }

    pub fn get_id(&self, module_name: &PQModuleName<'a>) -> Option<&ModuleId> {
        self.by_name.get(module_name)
    }

    pub fn get_name(&self, id: ModuleId) -> Option<&PQModuleName> {
        self.by_id.get(id.0 as usize)
    }

    pub fn available_modules(&self) -> impl Iterator<Item = &PQModuleName> {
        self.by_id.iter()
    }
}

/// Stores a mapping between ModuleId and InlinableString.
///
/// Each module name is stored twice, for faster lookups.
/// Since these are interned strings, this shouldn't result in many total allocations in practice.
#[derive(Debug, Clone)]
pub struct ModuleIds {
    by_name: MutMap<ModuleName, ModuleId>,
    /// Each ModuleId is an index into this Vec
    by_id: Vec<ModuleName>,
}

impl ModuleIds {
    pub fn get_or_insert(&mut self, module_name: &ModuleName) -> ModuleId {
        match self.by_name.get(module_name) {
            Some(id) => *id,
            None => {
                let by_id = &mut self.by_id;
                let module_id = ModuleId(by_id.len() as u32);

                by_id.push(module_name.clone());

                self.by_name.insert(module_name.clone(), module_id);

                if cfg!(debug_assertions) {
                    Self::insert_debug_name(module_id, module_name);
                }

                module_id
            }
        }
    }

    #[cfg(debug_assertions)]
    fn insert_debug_name(module_id: ModuleId, module_name: &ModuleName) {
        let mut names = DEBUG_MODULE_ID_NAMES.lock().expect("Failed to acquire lock for Debug interning into DEBUG_MODULE_ID_NAMES, presumably because a thread panicked.");

        // TODO make sure modules are never added more than once!
        names
            .entry(module_id.0)
            .or_insert_with(|| module_name.as_str().to_string().into());
    }

    #[cfg(not(debug_assertions))]
    fn insert_debug_name(_module_id: ModuleId, _module_name: &ModuleName) {
        // By design, this is a no-op in release builds!
    }

    pub fn get_id(&self, module_name: &ModuleName) -> Option<&ModuleId> {
        self.by_name.get(module_name)
    }

    pub fn get_name(&self, id: ModuleId) -> Option<&ModuleName> {
        self.by_id.get(id.0 as usize)
    }

    pub fn available_modules(&self) -> impl Iterator<Item = &ModuleName> {
        self.by_id.iter()
    }
}

/// An ID that is assigned to interned string identifiers within a module.
/// By turning these strings into numbers, post-canonicalization processes
/// like unification and optimization can run a lot faster.
///
/// This ID is unique within a given module, not globally - so to turn this back into
/// a string, you would need a ModuleId, an IdentId, and a Map<ModuleId, Map<IdentId, String>>.
#[derive(Copy, Clone, Debug, PartialEq, Eq, Hash)]
pub struct IdentId(u32);

/// Stores a mapping between IdentId and InlinableString.
///
/// Each module name is stored twice, for faster lookups.
/// Since these are interned strings, this shouldn't result in many total allocations in practice.
#[derive(Clone, Debug, Default, PartialEq, Eq)]
pub struct IdentIds {
    by_ident: MutMap<Ident, IdentId>,

    /// Each IdentId is an index into this Vec
    by_id: Vec<Ident>,

    next_generated_name: u32,
}

impl IdentIds {
    pub fn idents(&self) -> impl Iterator<Item = (IdentId, &Ident)> {
        self.by_id
            .iter()
            .enumerate()
            .map(|(index, ident)| (IdentId(index as u32), ident))
    }

    pub fn add(&mut self, ident_name: Ident) -> IdentId {
        let by_id = &mut self.by_id;
        let ident_id = IdentId(by_id.len() as u32);

        self.by_ident.insert(ident_name.clone(), ident_id);
        by_id.push(ident_name);

        ident_id
    }

    pub fn get_or_insert(&mut self, name: &Ident) -> IdentId {
        match self.by_ident.get(name) {
            Some(id) => *id,
            None => {
                let by_id = &mut self.by_id;
                let ident_id = IdentId(by_id.len() as u32);

                by_id.push(name.clone());

                self.by_ident.insert(name.clone(), ident_id);

                ident_id
            }
        }
    }

    /// Generates a unique, new name that's just a stringified integer
    /// (e.g. "1" or "5"), using an internal counter. Since valid Roc variable
    /// names cannot begin with a number, this has no chance of colliding
    /// with actual user-defined variables.
    ///
    /// This is used, for example, during canonicalization of an Expr::Closure
    /// to generate a unique symbol to refer to that closure.
    pub fn gen_unique(&mut self) -> IdentId {
        // TODO convert this directly from u32 into IdentStr,
        // without allocating an extra string along the way like this.
        let ident = self.next_generated_name.to_string().into();

        self.next_generated_name += 1;

        self.add(ident)
    }

    pub fn get_id(&self, ident_name: &Ident) -> Option<&IdentId> {
        self.by_ident.get(ident_name)
    }

    pub fn get_name(&self, id: IdentId) -> Option<&Ident> {
        self.by_id.get(id.0 as usize)
    }
}

// BUILTINS

macro_rules! define_builtins {
    {
        $(
            $module_id:literal $module_const:ident: $module_name:literal => {
                $(
                    $ident_id:literal $ident_const:ident: $ident_name:literal $($imported:ident)?
                )+
            }
        )+
        num_modules: $total:literal
    } => {
        impl IdentIds {
            pub fn exposed_builtins(extra_capacity: usize) -> MutMap<ModuleId, IdentIds> {
                let mut exposed_idents_by_module = HashMap::with_capacity_and_hasher(extra_capacity + $total, default_hasher());

                $(
                    debug_assert!(!exposed_idents_by_module.contains_key(&ModuleId($module_id)), "Error setting up Builtins: when setting up module {} {:?} - the module ID {} is already present in the map. Check the map for duplicate module IDs!", $module_id, $module_name, $module_id);

                    let ident_ids = {
                            let by_id = vec! [
                                $(
                                    $ident_name.into(),
                                )+
                            ];
                            let mut by_ident = MutMap::with_capacity_and_hasher(by_id.len(), default_hasher());

                            $(
                                debug_assert!(by_ident.len() == $ident_id, "Error setting up Builtins: when inserting {} …: {:?} into module {} …: {:?} - this entry was assigned an ID of {}, but based on insertion order, it should have had an ID of {} instead! To fix this, change it from {} …: {:?} to {} …: {:?} instead.", $ident_id, $ident_name, $module_id, $module_name, $ident_id, by_ident.len(), $ident_id, $ident_name, by_ident.len(), $ident_name);

                                let exists = by_ident.insert($ident_name.into(), IdentId($ident_id));

                                if let Some(_) = exists {
                                    debug_assert!(false, "Error setting up Builtins: when inserting {} …: {:?} into module {} …: {:?} - the Ident name {:?} is already present in the map. Check the map for duplicate ident names within the {:?} module!", $ident_id, $ident_name, $module_id, $module_name, $ident_name, $module_name);
                                }
                            )+

                            IdentIds {
                                by_ident,
                                by_id,
                                next_generated_name: 0,
                            }
                        };

                    if cfg!(debug_assertions) {
                        let module_id = ModuleId($module_id);

                        let name = PQModuleName::Unqualified($module_name.into());
                        PackageModuleIds::insert_debug_name(module_id, &name);
                        module_id.register_debug_idents(&ident_ids);
                    }

                    exposed_idents_by_module.insert(
                        ModuleId($module_id),
                        ident_ids
                    );
                )+

                debug_assert!(exposed_idents_by_module.len() == $total, "Error setting up Builtins: `total:` is set to the wrong amount. It was set to {} but {} modules were set up.", $total, exposed_idents_by_module.len());

                exposed_idents_by_module
            }
        }

        impl ModuleId {
            pub fn is_builtin(&self) -> bool {
                // This is a builtin ModuleId iff it's below the
                // total number of builtin modules, since they
                // take up the first $total ModuleId numbers.
                self.0 < $total
            }

            $(
                pub const $module_const: ModuleId = ModuleId($module_id);
            )+
        }

        impl Default for ModuleIds {
            fn default() -> Self {
                // +1 because the user will be compiling at least 1 non-builtin module!
                let capacity = $total + 1;

                let mut by_name = HashMap::with_capacity_and_hasher(capacity, default_hasher());
                let mut by_id = Vec::with_capacity(capacity);

                let mut insert_both = |id: ModuleId, name_str: &'static str| {
                    let name: ModuleName = name_str.into();

                    if cfg!(debug_assertions) {
                        Self::insert_debug_name(id, &name);
                    }

                    by_name.insert(name.clone(), id);
                    by_id.push(name);
                };

                $(
                    insert_both(ModuleId($module_id), $module_name);
                )+

                ModuleIds { by_name, by_id }
            }
        }

        impl<'a> Default for PackageModuleIds<'a> {
            fn default() -> Self {
                // +1 because the user will be compiling at least 1 non-builtin module!
                let capacity = $total + 1;

                let mut by_name = HashMap::with_capacity_and_hasher(capacity, default_hasher());
                let mut by_id = Vec::with_capacity(capacity);

                let mut insert_both = |id: ModuleId, name_str: &'static str| {
                    let raw_name: IdentStr = name_str.into();
                    let name = PQModuleName::Unqualified(raw_name.into());

                    if cfg!(debug_assertions) {
                        Self::insert_debug_name(id, &name);
                    }

                    by_name.insert(name.clone(), id);
                    by_id.push(name);
                };

                $(
                    insert_both(ModuleId($module_id), $module_name);
                )+

                PackageModuleIds { by_name, by_id }
            }
        }

        impl Symbol {
            $(
                $(
                    pub const $ident_const: Symbol = Symbol::new(ModuleId($module_id), IdentId($ident_id));
                )+
            )+

            /// The default idents that should be in scope,
            /// and what symbols they should resolve to.
            ///
            /// This is for type aliases like `Int` and `Str` and such.
            pub fn default_in_scope() -> SendMap<Ident, (Symbol, Region)> {
                let mut scope = SendMap::default();

                $(
                    $(
                        $(
                            // TODO is there a cleaner way to do this?
                            // The goal is to make sure that we only
                            // actually import things into scope if
                            // they are tagged as "imported" in define_builtins!
                            let $imported = true;

                            if $imported {
                                scope.insert($ident_name.into(), (Symbol::new(ModuleId($module_id), IdentId($ident_id)), Region::zero()));
                            }
                        )?
                    )+
                )+

                scope
            }
        }
    };
}

// NOTE: Some of these builtins have a # in their names.
// This is because they are for compiler use only, and should not cause
// namespace conflicts with userspace!
define_builtins! {
    0 ATTR: "#Attr" => {
        0 UNDERSCORE: "_" // the _ used in pattern matches. This is Symbol 0.
        1 ATTR_ATTR: "Attr" // the #Attr.Attr type alias, used in uniqueness types.
        2 ARG_1: "#arg1"
        3 ARG_2: "#arg2"
        4 ARG_3: "#arg3"
        5 ARG_4: "#arg4"
        6 ARG_5: "#arg5"
        7 ARG_6: "#arg6"
        8 ARG_7: "#arg7"
        9 ARG_8: "#arg8"
        10 INC: "#inc" // internal function that increments the refcount
        11 DEC: "#dec" // internal function that increments the refcount
        12 ARG_CLOSURE: "#arg_closure" // symbol used to store the closure record
        13 LIST_EQ: "#list_eq" // internal function that checks list equality

        14 GENERIC_HASH: "#generic_hash" // hash of arbitrary layouts
        15 GENERIC_HASH_REF: "#generic_hash_by_ref" // hash of arbitrary layouts, passed as an opaque pointer

        16 GENERIC_EQ_REF: "#generic_eq_by_ref" // equality of arbitrary layouts, passed as an opaque pointer
        17 GENERIC_RC_REF: "#generic_rc_by_ref" // refcount of arbitrary layouts, passed as an opaque pointer

        18 GENERIC_EQ: "#generic_eq" // internal function that checks generic equality

        // a user-defined function that we need to capture in a closure
        // see e.g. Set.walk
        19 USER_FUNCTION: "#user_function"

        // A caller (wrapper) that we pass to zig for it to be able to call Roc functions
        20 ZIG_FUNCTION_CALLER: "#zig_function_caller"

        // a caller (wrapper) for comparison
        21 GENERIC_COMPARE_REF: "#generic_compare_ref"

<<<<<<< HEAD
        // used by the dev backend to store the pointer to where to store large return types
        22 RET_POINTER: "#ret_pointer"
=======
        // used to initialize parameters in borrow.rs
        22 EMPTY_PARAM: "#empty_param"
>>>>>>> b25862a9
    }
    1 NUM: "Num" => {
        0 NUM_NUM: "Num" imported // the Num.Num type alias
        1 NUM_AT_NUM: "@Num" // the Num.@Num private tag
        2 NUM_I128: "I128" imported // the Num.I128 type alias
        3 NUM_U128: "U128" imported // the Num.U128 type alias
        4 NUM_I64: "I64" imported // the Num.I64 type alias
        5 NUM_U64: "U64" imported // the Num.U64 type alias
        6 NUM_I32: "I32" imported // the Num.I32 type alias
        7 NUM_U32: "U32" imported // the Num.U32 type alias
        8 NUM_I16: "I16" imported // the Num.I16 type alias
        9 NUM_U16: "U16" imported // the Num.U16 type alias
        10 NUM_I8: "I8" imported // the Num.I8 type alias
        11 NUM_U8: "U8" imported // the Num.U8 type alias
        12 NUM_INTEGER: "Integer" imported // Int : Num Integer
        13 NUM_AT_INTEGER: "@Integer" // the Int.@Integer private tag
        14 NUM_F64: "F64" imported // the Num.F64 type alias
        15 NUM_F32: "F32" imported // the Num.F32 type alias
        16 NUM_FLOATINGPOINT: "FloatingPoint" imported // Float : Num FloatingPoint
        17 NUM_AT_FLOATINGPOINT: "@FloatingPoint" // the Float.@FloatingPoint private tag
        18 NUM_MAX_INT: "maxInt"
        19 NUM_MIN_INT: "minInt"
        20 NUM_MAX_FLOAT: "maxFloat"
        21 NUM_MIN_FLOAT: "minFloat"
        22 NUM_ABS: "abs"
        23 NUM_NEG: "neg"
        24 NUM_ADD: "add"
        25 NUM_SUB: "sub"
        26 NUM_MUL: "mul"
        27 NUM_LT: "isLt"
        28 NUM_LTE: "isLte"
        29 NUM_GT: "isGt"
        30 NUM_GTE: "isGte"
        31 NUM_TO_FLOAT: "toFloat"
        32 NUM_SIN: "sin"
        33 NUM_COS: "cos"
        34 NUM_TAN: "tan"
        35 NUM_IS_ZERO: "isZero"
        36 NUM_IS_EVEN: "isEven"
        37 NUM_IS_ODD: "isOdd"
        38 NUM_IS_POSITIVE: "isPositive"
        39 NUM_IS_NEGATIVE: "isNegative"
        40 NUM_REM: "rem"
        41 NUM_DIV_FLOAT: "div"
        42 NUM_DIV_INT: "divFloor"
        43 NUM_MOD_INT: "modInt"
        44 NUM_MOD_FLOAT: "modFloat"
        45 NUM_SQRT: "sqrt"
        46 NUM_LOG: "log"
        47 NUM_ROUND: "round"
        48 NUM_COMPARE: "compare"
        49 NUM_POW: "pow"
        50 NUM_CEILING: "ceiling"
        51 NUM_POW_INT: "powInt"
        52 NUM_FLOOR: "floor"
        53 NUM_ADD_WRAP: "addWrap"
        54 NUM_ADD_CHECKED: "addChecked"
        55 NUM_ATAN: "atan"
        56 NUM_ACOS: "acos"
        57 NUM_ASIN: "asin"
        58 NUM_AT_SIGNED128: "@Signed128"
        59 NUM_SIGNED128: "Signed128" imported
        60 NUM_AT_SIGNED64: "@Signed64"
        61 NUM_SIGNED64: "Signed64" imported
        62 NUM_AT_SIGNED32: "@Signed32"
        63 NUM_SIGNED32: "Signed32" imported
        64 NUM_AT_SIGNED16: "@Signed16"
        65 NUM_SIGNED16: "Signed16" imported
        66 NUM_AT_SIGNED8: "@Signed8"
        67 NUM_SIGNED8: "Signed8" imported
        68 NUM_AT_UNSIGNED128: "@Unsigned128"
        69 NUM_UNSIGNED128: "Unsigned128" imported
        70 NUM_AT_UNSIGNED64: "@Unsigned64"
        71 NUM_UNSIGNED64: "Unsigned64" imported
        72 NUM_AT_UNSIGNED32: "@Unsigned32"
        73 NUM_UNSIGNED32: "Unsigned32" imported
        74 NUM_AT_UNSIGNED16: "@Unsigned16"
        75 NUM_UNSIGNED16: "Unsigned16" imported
        76 NUM_AT_UNSIGNED8: "@Unsigned8"
        77 NUM_UNSIGNED8: "Unsigned8" imported
        78 NUM_AT_BINARY64: "@Binary64"
        79 NUM_BINARY64: "Binary64" imported
        80 NUM_AT_BINARY32: "@Binary32"
        81 NUM_BINARY32: "Binary32" imported
        82 NUM_BITWISE_AND: "bitwiseAnd"
        83 NUM_BITWISE_XOR: "bitwiseXor"
        84 NUM_BITWISE_OR: "bitwiseOr"
        85 NUM_SHIFT_LEFT: "shiftLeftBy"
        86 NUM_SHIFT_RIGHT: "shiftRightBy"
        87 NUM_SHIFT_RIGHT_ZERO_FILL: "shiftRightZfBy"
        88 NUM_SUB_WRAP: "subWrap"
        89 NUM_SUB_CHECKED: "subChecked"
        90 NUM_MUL_WRAP: "mulWrap"
        91 NUM_MUL_CHECKED: "mulChecked"
        92 NUM_INT: "Int" imported
        93 NUM_FLOAT: "Float" imported
        94 NUM_AT_NATURAL: "@Natural"
        95 NUM_NATURAL: "Natural" imported
        96 NUM_NAT: "Nat" imported
        97 NUM_INT_CAST: "intCast"
        98 NUM_MAX_I128: "maxI128"
        99 NUM_IS_MULTIPLE_OF: "isMultipleOf"
        100 NUM_AT_DECIMAL: "@Decimal"
        101 NUM_DECIMAL: "Decimal" imported
        102 NUM_DEC: "Dec" imported // the Num.Dectype alias

    }
    2 BOOL: "Bool" => {
        0 BOOL_BOOL: "Bool" imported // the Bool.Bool type alias
        1 BOOL_AND: "and"
        2 BOOL_OR: "or"
        3 BOOL_NOT: "not"
        4 BOOL_XOR: "xor"
        5 BOOL_EQ: "isEq"
        6 BOOL_NEQ: "isNotEq"
    }
    3 STR: "Str" => {
        0 STR_STR: "Str" imported // the Str.Str type alias
        1 STR_AT_STR: "@Str" // the Str.@Str private tag
        2 STR_IS_EMPTY: "isEmpty"
        3 STR_APPEND: "append"
        4 STR_CONCAT: "concat"
        5 STR_JOIN_WITH: "joinWith"
        6 STR_SPLIT: "split"
        7 STR_COUNT_GRAPHEMES: "countGraphemes"
        8 STR_STARTS_WITH: "startsWith"
        9 STR_ENDS_WITH: "endsWith"
        10 STR_FROM_INT: "fromInt"
        11 STR_FROM_FLOAT: "fromFloat"
        12 STR_FROM_UTF8: "fromUtf8"
        13 STR_UT8_PROBLEM: "Utf8Problem" // the Utf8Problem type alias
        14 STR_UT8_BYTE_PROBLEM: "Utf8ByteProblem" // the Utf8ByteProblem type alias
        15 STR_TO_UTF8: "toUtf8"
        16 STR_STARTS_WITH_CODE_PT: "startsWithCodePt"
        17 STR_ALIAS_ANALYSIS_STATIC: "#aliasAnalysisStatic" // string with the static lifetime
        18 STR_FROM_UTF8_RANGE: "fromUtf8Range"
    }
    4 LIST: "List" => {
        0 LIST_LIST: "List" imported // the List.List type alias
        1 LIST_AT_LIST: "@List" // the List.@List private tag
        2 LIST_IS_EMPTY: "isEmpty"
        3 LIST_GET: "get"
        4 LIST_SET: "set"
        5 LIST_APPEND: "append"
        6 LIST_MAP: "map"
        7 LIST_LEN: "len"
        8 LIST_WALK_BACKWARDS: "walkBackwards"
        9 LIST_CONCAT: "concat"
        10 LIST_FIRST: "first"
        11 LIST_SINGLE: "single"
        12 LIST_REPEAT: "repeat"
        13 LIST_REVERSE: "reverse"
        14 LIST_PREPEND: "prepend"
        15 LIST_JOIN: "join"
        16 LIST_KEEP_IF: "keepIf"
        17 LIST_CONTAINS: "contains"
        18 LIST_SUM: "sum"
        19 LIST_WALK: "walk"
        20 LIST_LAST: "last"
        21 LIST_KEEP_OKS: "keepOks"
        22 LIST_KEEP_ERRS: "keepErrs"
        23 LIST_MAP_WITH_INDEX: "mapWithIndex"
        24 LIST_MAP2: "map2"
        25 LIST_MAP3: "map3"
        26 LIST_PRODUCT: "product"
        27 LIST_SUM_ADD: "#sumadd"
        28 LIST_PRODUCT_MUL: "#productmul"
        29 LIST_WALK_UNTIL: "walkUntil"
        30 LIST_RANGE: "range"
        31 LIST_SORT_WITH: "sortWith"
        32 LIST_DROP: "drop"
        33 LIST_SWAP: "swap"
    }
    5 RESULT: "Result" => {
        0 RESULT_RESULT: "Result" imported // the Result.Result type alias
        1 RESULT_MAP: "map"
        2 RESULT_MAP_ERR: "mapErr"
        3 RESULT_WITH_DEFAULT: "withDefault"
        4 RESULT_AFTER: "after"
    }
    6 DICT: "Dict" => {
        0 DICT_DICT: "Dict" imported // the Dict.Dict type alias
        1 DICT_AT_DICT: "@Dict" // the Dict.@Dict private tag
        2 DICT_EMPTY: "empty"
        3 DICT_SINGLE: "single"
        4 DICT_GET: "get"
        5 DICT_GET_RESULT: "#get_result" // symbol used in the definition of Dict.get
        6 DICT_WALK: "walk"
        7 DICT_INSERT: "insert"
        8 DICT_LEN: "len"

        // This should not be exposed to users, its for testing the
        // hash function ONLY
        9 DICT_TEST_HASH: "hashTestOnly"

        10 DICT_REMOVE: "remove"
        11 DICT_CONTAINS: "contains"
        12 DICT_KEYS: "keys"
        13 DICT_VALUES: "values"

        14 DICT_UNION: "union"
        15 DICT_INTERSECTION: "intersection"
        16 DICT_DIFFERENCE: "difference"
    }
    7 SET: "Set" => {
        0 SET_SET: "Set" imported // the Set.Set type alias
        1 SET_AT_SET: "@Set" // the Set.@Set private tag
        2 SET_EMPTY: "empty"
        3 SET_SINGLE: "single"
        4 SET_LEN: "len"
        5 SET_INSERT: "insert"
        6 SET_REMOVE: "remove"
        7 SET_UNION: "union"
        8 SET_DIFFERENCE: "difference"
        9 SET_INTERSECTION: "intersection"
        10 SET_TO_LIST: "toList"
        11 SET_FROM_LIST: "fromList"
        12 SET_WALK: "walk"
        13 SET_WALK_USER_FUNCTION: "#walk_user_function"
        14 SET_CONTAINS: "contains"
    }

    num_modules: 8 // Keep this count up to date by hand! (TODO: see the mut_map! macro for how we could determine this count correctly in the macro)
}<|MERGE_RESOLUTION|>--- conflicted
+++ resolved
@@ -784,13 +784,11 @@
         // a caller (wrapper) for comparison
         21 GENERIC_COMPARE_REF: "#generic_compare_ref"
 
-<<<<<<< HEAD
-        // used by the dev backend to store the pointer to where to store large return types
-        22 RET_POINTER: "#ret_pointer"
-=======
         // used to initialize parameters in borrow.rs
         22 EMPTY_PARAM: "#empty_param"
->>>>>>> b25862a9
+
+        // used by the dev backend to store the pointer to where to store large return types
+        23 RET_POINTER: "#ret_pointer"
     }
     1 NUM: "Num" => {
         0 NUM_NUM: "Num" imported // the Num.Num type alias
