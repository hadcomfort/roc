use crate::ident::Ident;
use inlinable_string::InlinableString;
use roc_collections::all::{default_hasher, ImMap, MutMap};
use roc_region::all::Region;
use std::collections::HashMap;
use std::{fmt, u32};

// TODO: benchmark this as { ident_id: u32, module_id: u32 } and see if perf stays the same
#[derive(Copy, Clone, PartialEq, Eq, Hash, PartialOrd, Ord)]
pub struct Symbol(u64);

// When this is `true` (which it normally should be), Symbol's Debug::fmt implementation
// attempts to pretty print debug symbols using interns recorded using
// register_debug_idents calls (which should be made in debug mode).
// Set it to false if you want to see the raw ModuleId and IdentId ints,
// but please set it back to true before checking in the result!
#[cfg(debug_assertions)]
const PRETTY_PRINT_DEBUG_SYMBOLS: bool = true;

/// In Debug builds only, Symbol has a name() method that lets
/// you look up its name in a global intern table. This table is
/// behind a mutex, so it is neither populated nor available in release builds.
impl Symbol {
    // NOTE: the define_builtins! macro adds a bunch of constants to this impl,
    //
    // e.g. pub const NUM_NUM: Symbol = …

    pub const fn new(module_id: ModuleId, ident_id: IdentId) -> Symbol {
        // The bit layout of the u64 inside a Symbol is:
        //
        // |------ 32 bits -----|------ 32 bits -----|
        // |      ident_id      |      module_id     |
        // |--------------------|--------------------|
        //
        // module_id comes second because we need to query it more often,
        // and this way we can get it by truncating the u64 to u32,
        // whereas accessing the first slot requires a bit shift first.
        let bits = ((ident_id.0 as u64) << 32) | (module_id.0 as u64);

        Symbol(bits)
    }

    pub fn module_id(self) -> ModuleId {
        ModuleId(self.0 as u32)
    }

    pub fn ident_id(self) -> IdentId {
        IdentId((self.0 >> 32) as u32)
    }

    pub fn is_builtin(self) -> bool {
        self.module_id().is_builtin()
    }

    pub fn module_string<'a>(&self, interns: &'a Interns) -> &'a InlinableString {
        interns
            .module_ids
            .get_name(self.module_id())
            .unwrap_or_else(|| {
                panic!(
                    "module_string could not find IdentIds for module {:?} in {:?}",
                    self.module_id(),
                    interns
                )
            })
    }

    pub fn ident_string(self, interns: &Interns) -> &InlinableString {
        let ident_ids = interns
            .all_ident_ids
            .get(&self.module_id())
            .unwrap_or_else(|| {
                panic!(
                    "ident_string could not find IdentIds for module {:?} in {:?}",
                    self.module_id(),
                    interns
                )
            });

        ident_ids.get_name(self.ident_id()).unwrap_or_else(|| {
            panic!(
                "ident_string's IdentIds did not contain an entry for {} in module {:?}",
                self.ident_id().0,
                self.module_id()
            )
        })
    }

    pub fn fully_qualified(self, interns: &Interns, home: ModuleId) -> InlinableString {
        let module_id = self.module_id();

        if module_id == home {
            self.ident_string(interns).clone()
        } else {
            // TODO do this without format! to avoid allocation for short strings
            format!(
                "{}.{}",
                self.module_string(interns),
                self.ident_string(interns)
            )
            .into()
        }
    }
}

/// Rather than displaying as this:
///
/// Symbol("Foo.bar")
///
/// ...instead display as this:
///
/// `Foo.bar`
impl fmt::Debug for Symbol {
    #[cfg(debug_assertions)]
    fn fmt(&self, f: &mut fmt::Formatter) -> fmt::Result {
        if PRETTY_PRINT_DEBUG_SYMBOLS {
            let module_id = self.module_id();
            let ident_id = self.ident_id();

            match DEBUG_IDENT_IDS_BY_MODULE_ID.lock() {
                Ok(names) => match &names.get(&module_id.0) {
                    Some(ident_ids) => match ident_ids.get_name(ident_id) {
                        Some(ident_str) => write!(f, "`{:?}.{}`", module_id, ident_str),
                        None => fallback_debug_fmt(*self, f),
                    },
                    None => fallback_debug_fmt(*self, f),
                },
                Err(err) => {
                    // Print and return Err rather than panicking, because this
                    // might be used in a panic error message, and if we panick
                    // while we're already panicking it'll kill the process
                    // without printing any of the errors!
                    println!("DEBUG INFO: Failed to acquire lock for Debug reading from DEBUG_IDENT_IDS_BY_MODULE_ID, presumably because a thread panicked: {:?}", err);

                    fallback_debug_fmt(*self, f)
                }
            }
        } else {
            fallback_debug_fmt(*self, f)
        }
    }

    #[cfg(not(debug_assertions))]
    fn fmt(&self, f: &mut fmt::Formatter) -> fmt::Result {
        fallback_debug_fmt(*self, f)
    }
}

impl fmt::Display for Symbol {
    fn fmt(&self, f: &mut fmt::Formatter) -> fmt::Result {
        let module_id = self.module_id();
        let ident_id = self.ident_id();

        match ident_id {
            IdentId(value) => write!(f, "{:?}.{:?}", module_id, value),
        }
    }
}

fn fallback_debug_fmt(symbol: Symbol, f: &mut fmt::Formatter) -> fmt::Result {
    let module_id = symbol.module_id();
    let ident_id = symbol.ident_id();

    write!(f, "`{:?}.{:?}`", module_id, ident_id)
}

// TODO this is only here to prevent clippy from complaining about an unused
// #[macro_use] on lazy_statc in --release builds, because as of January 2020,
// we only use lazy_static in the debug configuration. If we ever start using
// lazy_static in release builds, this do-nothing macro invocation will be safe to delete!
//
// There's probably also a way to get clippy to stop complaining about the unused
// #[macro_use] but it didn't seem worth the effort since probably someday we'll
// end up using it in release builds anyway. Right? ...Right?
lazy_static! {}

#[cfg(debug_assertions)]
lazy_static! {
    /// This is used in Debug builds only, to let us have a Debug instance
    /// which displays not only the Module ID, but also the Module Name which
    /// corresponds to that ID.
    ///
    static ref DEBUG_MODULE_ID_NAMES: std::sync::Mutex<roc_collections::all::MutMap<u32, Box<str>>> =
        // This stores a u32 key instead of a ModuleId key so that if there's
        // a problem with ModuleId's Debug implementation, logging this for diagnostic
        // purposes won't recursively trigger ModuleId's Debug instance in the course of printing
        // this out.
        std::sync::Mutex::new(roc_collections::all::MutMap::default());
}

#[derive(Debug, Default)]
pub struct Interns {
    pub module_ids: ModuleIds,
    pub all_ident_ids: MutMap<ModuleId, IdentIds>,
}

impl Interns {
    pub fn module_id(&mut self, name: &InlinableString) -> ModuleId {
        self.module_ids.get_or_insert(name)
    }

    pub fn module_name(&self, module_id: ModuleId) -> &InlinableString {
        self.module_ids.get_name(module_id).unwrap_or_else(|| {
            panic!(
                "Unable to find interns entry for module_id {:?} in Interns {:?}",
                module_id, self
            )
        })
    }

    pub fn symbol(&self, module_id: ModuleId, ident: InlinableString) -> Symbol {
        match self.all_ident_ids.get(&module_id) {
            Some(ident_ids) => match ident_ids.get_id(&ident) {
                Some(ident_id) => Symbol::new(module_id, *ident_id),
                None => {
                    panic!("Interns::symbol could not find ident entry for {:?} for module {:?} in Interns {:?}", ident, module_id, self);
                }
            },
            None => {
                panic!(
                    "Interns::symbol could not find entry for module {:?} in Interns {:?}",
                    module_id, self
                );
            }
        }
    }

    pub fn from_index(module_id: ModuleId, ident_id: u32) -> Symbol {
        Symbol::new(module_id, IdentId(ident_id))
    }
}

#[cfg(debug_assertions)]
lazy_static! {
    /// This is used in Debug builds only, to let us have a Debug instance
    /// which displays not only the Module ID, but also the Module Name which
    /// corresponds to that ID.
    static ref DEBUG_IDENT_IDS_BY_MODULE_ID: std::sync::Mutex<roc_collections::all::MutMap<u32, IdentIds>> =
        // This stores a u32 key instead of a ModuleId key so that if there's
        // a problem with ModuleId's Debug implementation, logging this for diagnostic
        // purposes won't recursively trigger ModuleId's Debug instance in the course of printing
        // this out.
        std::sync::Mutex::new(roc_collections::all::MutMap::default());
}

/// A globally unique ID that gets assigned to each module as it is loaded.
#[derive(Copy, Clone, PartialEq, Eq, Hash)]
pub struct ModuleId(u32);

impl ModuleId {
    // NOTE: the define_builtins! macro adds a bunch of constants to this impl,
    //
    // e.g. pub const NUM: ModuleId = …

    #[cfg(debug_assertions)]
    pub fn register_debug_idents(self, ident_ids: &IdentIds) {
        let mut all = DEBUG_IDENT_IDS_BY_MODULE_ID.lock().expect("Failed to acquire lock for Debug interning into DEBUG_MODULE_ID_NAMES, presumably because a thread panicked.");

        all.insert(self.0, ident_ids.clone());
    }

    #[cfg(not(debug_assertions))]
    pub fn register_debug_idents(self, _ident_ids: &IdentIds) {
        // This is a no-op that should get DCE'd
    }

    pub fn to_string<'a>(&self, interns: &'a Interns) -> &'a InlinableString {
        interns
            .module_ids
            .get_name(*self)
            .unwrap_or_else(|| panic!("Could not find ModuleIds for {:?}", self))
    }
}

impl fmt::Debug for ModuleId {
    /// In debug builds, whenever we create a new ModuleId, we record is name in
    /// a global interning table so that Debug can look it up later. That table
    /// needs a global mutex, so we don't do this in release builds. This means
    /// the Debug impl in release builds only shows the number, not the name (which
    /// it does not have available, due to having never stored it in the mutexed intern table.)
    #[cfg(debug_assertions)]
    fn fmt(&self, f: &mut fmt::Formatter) -> fmt::Result {
        // Originally, this printed both name and numeric ID, but the numeric ID
        // didn't seem to add anything useful. Feel free to temporarily re-add it
        // if it's helpful in debugging!
        let names =
            DEBUG_MODULE_ID_NAMES
                .lock()
                .expect("Failed to acquire lock for Debug reading from DEBUG_MODULE_ID_NAMES, presumably because a thread panicked.");

        if PRETTY_PRINT_DEBUG_SYMBOLS {
            match names.get(&self.0) {
                Some(str_ref) => write!(f, "{}", str_ref.clone()),
                None => {
                    panic!(
                        "Could not find a Debug name for module ID {} in {:?}",
                        self.0, names,
                    );
                }
            }
        } else {
            write!(f, "{}", self.0)
        }
    }

    /// In relese builds, all we have access to is the number, so only display that.
    #[cfg(not(debug_assertions))]
    fn fmt(&self, f: &mut fmt::Formatter) -> fmt::Result {
        self.0.fmt(f)
    }
}

/// base.Task
/// 1. build mapping from short name to package
/// 2. when adding new modules from package we need to register them in some other map (this module id goes with short name) (shortname, module-name) -> moduleId
/// 3. pass this around to other modules getting headers parsed. when parsing interfaces we need to use this map to reference shortnames
/// 4. throw away short names. stash the module id in the can env under the resolved module name
/// 5. test:

#[derive(Debug, Clone, PartialEq, Eq, Hash)]
pub enum PackageQualified<'a, T> {
    Unqualified(T),
    Qualified(&'a str, T),
}

/// Package-qualified module name
pub type PQModuleName<'a> = PackageQualified<'a, InlinableString>;

impl<'a, T> PackageQualified<'a, T> {
    pub fn as_inner(&self) -> &T {
        match self {
            PackageQualified::Unqualified(name) => name,
            PackageQualified::Qualified(_, name) => name,
        }
    }
}

#[derive(Debug, Clone)]
pub struct PackageModuleIds<'a> {
    by_name: MutMap<PQModuleName<'a>, ModuleId>,
    by_id: Vec<PQModuleName<'a>>,
}

impl<'a> PackageModuleIds<'a> {
    pub fn get_or_insert(&mut self, module_name: &PQModuleName<'a>) -> ModuleId {
        match self.by_name.get(module_name) {
            Some(id) => *id,
            None => {
                let by_id = &mut self.by_id;
                let module_id = ModuleId(by_id.len() as u32);

                by_id.push(module_name.clone());

                self.by_name.insert(module_name.clone(), module_id);

                if cfg!(debug_assertions) {
                    Self::insert_debug_name(module_id, &module_name);
                }

                module_id
            }
        }
    }

    pub fn into_module_ids(self) -> ModuleIds {
        let by_name: MutMap<InlinableString, ModuleId> = self
            .by_name
            .into_iter()
            .map(|(pqname, module_id)| (pqname.as_inner().clone(), module_id))
            .collect();

        let by_id: Vec<InlinableString> = self
            .by_id
            .into_iter()
            .map(|pqname| pqname.as_inner().clone())
            .collect();

        ModuleIds { by_name, by_id }
    }

    #[cfg(debug_assertions)]
    fn insert_debug_name(module_id: ModuleId, module_name: &PQModuleName) {
        let mut names = DEBUG_MODULE_ID_NAMES.lock().expect("Failed to acquire lock for Debug interning into DEBUG_MODULE_ID_NAMES, presumably because a thread panicked.");

        if !names.contains_key(&module_id.0) {
            match module_name {
                PQModuleName::Unqualified(module) => {
                    names.insert(module_id.0, module.to_string().into());
                }
                PQModuleName::Qualified(package, module) => {
                    let name = format!("{}.{}", package, module).into();
                    names.insert(module_id.0, name);
                }
            }
        }
    }

    #[cfg(not(debug_assertions))]
    fn insert_debug_name(_module_id: ModuleId, _module_name: &PQModuleName) {
        // By design, this is a no-op in release builds!
    }

    pub fn get_id(&self, module_name: &PQModuleName<'a>) -> Option<&ModuleId> {
        self.by_name.get(module_name)
    }

    pub fn get_name(&self, id: ModuleId) -> Option<&PQModuleName> {
        self.by_id.get(id.0 as usize)
    }

    pub fn available_modules(&self) -> impl Iterator<Item = &PQModuleName> {
        self.by_id.iter()
    }
}

/// Stores a mapping between ModuleId and InlinableString.
///
/// Each module name is stored twice, for faster lookups.
/// Since these are interned strings, this shouldn't result in many total allocations in practice.
#[derive(Debug, Clone)]
pub struct ModuleIds {
    by_name: MutMap<InlinableString, ModuleId>,
    /// Each ModuleId is an index into this Vec
    by_id: Vec<InlinableString>,
}

impl ModuleIds {
    pub fn get_or_insert(&mut self, module_name: &InlinableString) -> ModuleId {
        match self.by_name.get(module_name) {
            Some(id) => *id,
            None => {
                let by_id = &mut self.by_id;
                let module_id = ModuleId(by_id.len() as u32);

                by_id.push(module_name.clone());

                self.by_name.insert(module_name.clone(), module_id);

                if cfg!(debug_assertions) {
                    Self::insert_debug_name(module_id, &module_name);
                }

                module_id
            }
        }
    }

    #[cfg(debug_assertions)]
    fn insert_debug_name(module_id: ModuleId, module_name: &InlinableString) {
        let mut names = DEBUG_MODULE_ID_NAMES.lock().expect("Failed to acquire lock for Debug interning into DEBUG_MODULE_ID_NAMES, presumably because a thread panicked.");

        // TODO make sure modules are never added more than once!
        if !names.contains_key(&module_id.0) {
            names.insert(module_id.0, module_name.to_string().into());
        }
    }

    #[cfg(not(debug_assertions))]
    fn insert_debug_name(_module_id: ModuleId, _module_name: &InlinableString) {
        // By design, this is a no-op in release builds!
    }

    pub fn get_id(&self, module_name: &InlinableString) -> Option<&ModuleId> {
        self.by_name.get(module_name)
    }

    pub fn get_name(&self, id: ModuleId) -> Option<&InlinableString> {
        self.by_id.get(id.0 as usize)
    }

    pub fn available_modules(&self) -> impl Iterator<Item = &InlinableString> {
        self.by_id.iter()
    }
}

/// An ID that is assigned to interned string identifiers within a module.
/// By turning these strings into numbers, post-canonicalization processes
/// like unification and optimization can run a lot faster.
///
/// This ID is unique within a given module, not globally - so to turn this back into
/// a string, you would need a ModuleId, an IdentId, and a Map<ModuleId, Map<IdentId, String>>.
#[derive(Copy, Clone, Debug, PartialEq, Eq, Hash)]
pub struct IdentId(u32);

/// Stores a mapping between IdentId and InlinableString.
///
/// Each module name is stored twice, for faster lookups.
/// Since these are interned strings, this shouldn't result in many total allocations in practice.
#[derive(Clone, Debug, Default, PartialEq, Eq)]
pub struct IdentIds {
    by_ident: MutMap<InlinableString, IdentId>,

    /// Each IdentId is an index into this Vec
    by_id: Vec<InlinableString>,

    next_generated_name: u32,
}

impl IdentIds {
    pub fn idents(&self) -> impl Iterator<Item = (IdentId, &InlinableString)> {
        self.by_id
            .iter()
            .enumerate()
            .map(|(index, ident)| (IdentId(index as u32), ident))
    }

    pub fn add(&mut self, ident_name: InlinableString) -> IdentId {
        let by_id = &mut self.by_id;
        let ident_id = IdentId(by_id.len() as u32);

        self.by_ident.insert(ident_name.clone(), ident_id);
        by_id.push(ident_name);

        ident_id
    }

    pub fn get_or_insert(&mut self, name: &InlinableString) -> IdentId {
        match self.by_ident.get(name) {
            Some(id) => *id,
            None => {
                let by_id = &mut self.by_id;
                let ident_id = IdentId(by_id.len() as u32);

                by_id.push(name.clone());

                self.by_ident.insert(name.clone(), ident_id);

                ident_id
            }
        }
    }

    /// Generates a unique, new name that's just a strigified integer
    /// (e.g. "1" or "5"), using an internal counter. Since valid Roc variable
    /// names cannot begin with a number, this has no chance of colliding
    /// with actual user-defined variables.
    ///
    /// This is used, for example, during canonicalization of an Expr::Closure
    /// to generate a unique symbol to refer to that closure.
    pub fn gen_unique(&mut self) -> IdentId {
        // TODO convert this directly from u32 into InlinableString,
        // without allocating an extra string along the way like this.
        let ident = self.next_generated_name.to_string().into();

        self.next_generated_name += 1;

        self.add(ident)
    }

    pub fn get_id(&self, ident_name: &InlinableString) -> Option<&IdentId> {
        self.by_ident.get(ident_name)
    }

    pub fn get_name(&self, id: IdentId) -> Option<&InlinableString> {
        self.by_id.get(id.0 as usize)
    }
}

// BUILTINS

macro_rules! define_builtins {
    {
        $(
            $module_id:literal $module_const:ident: $module_name:literal => {
                $(
                    $ident_id:literal $ident_const:ident: $ident_name:literal $($imported:ident)?
                )+
            }
        )+
        num_modules: $total:literal
    } => {
        impl IdentIds {
            pub fn exposed_builtins(extra_capacity: usize) -> MutMap<ModuleId, IdentIds> {
                let mut exposed_idents_by_module = HashMap::with_capacity_and_hasher(extra_capacity + $total, default_hasher());

                $(
                    debug_assert!(!exposed_idents_by_module.contains_key(&ModuleId($module_id)), "Error setting up Builtins: when setting up module {} {:?} - the module ID {} is already present in the map. Check the map for duplicate module IDs!", $module_id, $module_name, $module_id);

                    let ident_ids = {
                            let by_id = vec! [
                                $(
                                    $ident_name.into(),
                                )+
                            ];
                            let mut by_ident = MutMap::default();

                            $(
                                debug_assert!(!by_ident.contains_key($ident_name.clone().into()), "Error setting up Builtins: when inserting {} …: {:?} into module {} …: {:?} - the Ident name {:?} is already present in the map. Check the map for duplicate ident names within the {:?} module!", $ident_id, $ident_name, $module_id, $module_name, $ident_name, $module_name);
                                debug_assert!(by_ident.len() == $ident_id, "Error setting up Builtins: when inserting {} …: {:?} into module {} …: {:?} - this entry was assigned an ID of {}, but based on insertion order, it should have had an ID of {} instead! To fix this, change it from {} …: {:?} to {} …: {:?} instead.", $ident_id, $ident_name, $module_id, $module_name, $ident_id, by_ident.len(), $ident_id, $ident_name, by_ident.len(), $ident_name);

                                by_ident.insert($ident_name.into(), IdentId($ident_id));
                            )+

                            IdentIds {
                                by_ident,
                                by_id,
                                next_generated_name: 0,
                            }
                        };

                    if cfg!(debug_assertions) {
                        let module_id = ModuleId($module_id);

                        let name = PQModuleName::Unqualified($module_name.into());
                        PackageModuleIds::insert_debug_name(module_id, &name);
                        module_id.register_debug_idents(&ident_ids);
                    }

                    exposed_idents_by_module.insert(
                        ModuleId($module_id),
                        ident_ids
                    );
                )+

                debug_assert!(exposed_idents_by_module.len() == $total, "Error setting up Builtins: `total:` is set to the wrong amount. It was set to {} but {} modules were set up.", $total, exposed_idents_by_module.len());

                exposed_idents_by_module
            }
        }

        impl ModuleId {
            pub fn is_builtin(&self) -> bool {
                // This is a builtin ModuleId iff it's below the
                // total number of builtin modules, since they
                // take up the first $total ModuleId numbers.
                self.0 < $total
            }

            $(
                pub const $module_const: ModuleId = ModuleId($module_id);
            )+
        }

        impl Default for ModuleIds {
            fn default() -> Self {
                // +1 because the user will be compiling at least 1 non-builtin module!
                let capacity = $total + 1;

                let mut by_name = HashMap::with_capacity_and_hasher(capacity, default_hasher());
                let mut by_id = Vec::with_capacity(capacity);

                let mut insert_both = |id: ModuleId, name_str: &'static str| {
                    let name: InlinableString = name_str.into();

                    if cfg!(debug_assertions) {
                        Self::insert_debug_name(id, &name);
                    }

                    by_name.insert(name.clone(), id);
                    by_id.push(name);
                };

                $(
                    insert_both(ModuleId($module_id), $module_name);
                )+

                ModuleIds { by_name, by_id }
            }
        }

        impl<'a> Default for PackageModuleIds<'a> {
            fn default() -> Self {
                // +1 because the user will be compiling at least 1 non-builtin module!
                let capacity = $total + 1;

                let mut by_name = HashMap::with_capacity_and_hasher(capacity, default_hasher());
                let mut by_id = Vec::with_capacity(capacity);

                let mut insert_both = |id: ModuleId, name_str: &'static str| {
                    let raw_name: InlinableString = name_str.into();
                    let name = PQModuleName::Unqualified(raw_name);

                    if cfg!(debug_assertions) {
                        Self::insert_debug_name(id, &name);
                    }

                    by_name.insert(name.clone(), id);
                    by_id.push(name);
                };

                $(
                    insert_both(ModuleId($module_id), $module_name);
                )+

                PackageModuleIds { by_name, by_id }
            }
        }

        impl Symbol {
            $(
                $(
                    pub const $ident_const: Symbol = Symbol::new(ModuleId($module_id), IdentId($ident_id));
                )+
            )+

            /// The default idents that should be in scope,
            /// and what symbols they should resolve to.
            ///
            /// This is for type aliases like `Int` and `Str` and such.
            pub fn default_in_scope() -> ImMap<Ident, (Symbol, Region)> {
                let mut scope = ImMap::default();

                $(
                    $(
                        $(
                            // TODO is there a cleaner way to do this?
                            // The goal is to make sure that we only
                            // actually import things into scope if
                            // they are tagged as "imported" in define_builtins!
                            let $imported = true;

                            if $imported {
                                scope.insert($ident_name.into(), (Symbol::new(ModuleId($module_id), IdentId($ident_id)), Region::zero()));
                            }
                        )?
                    )+
                )+

                scope
            }
        }
    };
}

// NOTE: Some of these builtins have a # in their names.
// This is because they are for compiler use only, and should not cause
// namespace conflicts with userspace!
define_builtins! {
    0 ATTR: "#Attr" => {
        0 UNDERSCORE: "_" // the _ used in pattern matches. This is Symbol 0.
        1 ATTR_ATTR: "Attr" // the #Attr.Attr type alias, used in uniqueness types.
        2 ARG_1: "#arg1"
        3 ARG_2: "#arg2"
        4 ARG_3: "#arg3"
        5 ARG_4: "#arg4"
        6 ARG_5: "#arg5"
        7 ARG_6: "#arg6"
        8 ARG_7: "#arg7"
        9 ARG_8: "#arg8"
        10 INC: "#inc" // internal function that increments the refcount
        11 DEC: "#dec" // internal function that increments the refcount
        12 ARG_CLOSURE: "#arg_closure" // symbol used to store the closure record
        13 LIST_EQ: "#list_eq" // internal function that checks list equality

        14 GENERIC_HASH: "#generic_hash" // hash of arbitrary layouts
        15 GENERIC_HASH_REF: "#generic_hash_by_ref" // hash of arbitrary layouts, passed as an opaque pointer

        16 GENERIC_EQ_REF: "#generic_eq_by_ref" // equality of arbitrary layouts, passed as an opaque pointer
        17 GENERIC_RC_REF: "#generic_rc_by_ref" // refcount of arbitrary layouts, passed as an opaque pointer

        18 GENERIC_EQ: "#generic_eq" // internal function that checks generic equality

        // a user-defined function that we need to capture in a closure
        // see e.g. Set.walk
        19 USER_FUNCTION: "#user_function"

        // A caller (wrapper) that we pass to zig for it to be able to call Roc functions
        20 ZIG_FUNCTION_CALLER: "#zig_function_caller"
    }
    1 NUM: "Num" => {
        0 NUM_NUM: "Num" imported // the Num.Num type alias
        1 NUM_AT_NUM: "@Num" // the Num.@Num private tag
        2 NUM_I128: "I128" imported // the Num.I128 type alias
        3 NUM_U128: "U128" imported // the Num.U128 type alias
        4 NUM_I64: "I64" imported // the Num.I64 type alias
        5 NUM_U64: "U64" imported // the Num.U64 type alias
        6 NUM_I32: "I32" imported // the Num.I32 type alias
        7 NUM_U32: "U32" imported // the Num.U32 type alias
        8 NUM_I16: "I16" imported // the Num.I16 type alias
        9 NUM_U16: "U16" imported // the Num.U16 type alias
        10 NUM_I8: "I8" imported // the Num.I8 type alias
        11 NUM_U8: "U8" imported // the Num.U8 type alias
        12 NUM_INTEGER: "Integer" imported // Int : Num Integer
        13 NUM_AT_INTEGER: "@Integer" // the Int.@Integer private tag
        14 NUM_F64: "F64" imported // the Num.F64 type alias
        15 NUM_F32: "F32" imported // the Num.F32 type alias
        16 NUM_FLOATINGPOINT: "FloatingPoint" imported // Float : Num FloatingPoint
        17 NUM_AT_FLOATINGPOINT: "@FloatingPoint" // the Float.@FloatingPoint private tag
        18 NUM_MAX_INT: "maxInt"
        19 NUM_MIN_INT: "minInt"
        20 NUM_MAX_FLOAT: "maxFloat"
        21 NUM_MIN_FLOAT: "minFloat"
        22 NUM_ABS: "abs"
        23 NUM_NEG: "neg"
        24 NUM_ADD: "add"
        25 NUM_SUB: "sub"
        26 NUM_MUL: "mul"
        27 NUM_LT: "isLt"
        28 NUM_LTE: "isLte"
        29 NUM_GT: "isGt"
        30 NUM_GTE: "isGte"
        31 NUM_TO_FLOAT: "toFloat"
        32 NUM_SIN: "sin"
        33 NUM_COS: "cos"
        34 NUM_TAN: "tan"
        35 NUM_IS_ZERO: "isZero"
        36 NUM_IS_EVEN: "isEven"
        37 NUM_IS_ODD: "isOdd"
        38 NUM_IS_POSITIVE: "isPositive"
        39 NUM_IS_NEGATIVE: "isNegative"
        40 NUM_REM: "rem"
        41 NUM_DIV_FLOAT: "div"
        42 NUM_DIV_INT: "divFloor"
        43 NUM_MOD_INT: "modInt"
        44 NUM_MOD_FLOAT: "modFloat"
        45 NUM_SQRT: "sqrt"
        46 NUM_LOG: "log"
        47 NUM_ROUND: "round"
        48 NUM_COMPARE: "compare"
        49 NUM_POW: "pow"
        50 NUM_CEILING: "ceiling"
        51 NUM_POW_INT: "powInt"
        52 NUM_FLOOR: "floor"
        53 NUM_ADD_WRAP: "addWrap"
        54 NUM_ADD_CHECKED: "addChecked"
        55 NUM_ATAN: "atan"
        56 NUM_ACOS: "acos"
        57 NUM_ASIN: "asin"
        58 NUM_AT_SIGNED128: "@Signed128"
        59 NUM_SIGNED128: "Signed128" imported
        60 NUM_AT_SIGNED64: "@Signed64"
        61 NUM_SIGNED64: "Signed64" imported
        62 NUM_AT_SIGNED32: "@Signed32"
        63 NUM_SIGNED32: "Signed32" imported
        64 NUM_AT_SIGNED16: "@Signed16"
        65 NUM_SIGNED16: "Signed16" imported
        66 NUM_AT_SIGNED8: "@Signed8"
        67 NUM_SIGNED8: "Signed8" imported
        68 NUM_AT_UNSIGNED128: "@Unsigned128"
        69 NUM_UNSIGNED128: "Unsigned128" imported
        70 NUM_AT_UNSIGNED64: "@Unsigned64"
        71 NUM_UNSIGNED64: "Unsigned64" imported
        72 NUM_AT_UNSIGNED32: "@Unsigned32"
        73 NUM_UNSIGNED32: "Unsigned32" imported
        74 NUM_AT_UNSIGNED16: "@Unsigned16"
        75 NUM_UNSIGNED16: "Unsigned16" imported
        76 NUM_AT_UNSIGNED8: "@Unsigned8"
        77 NUM_UNSIGNED8: "Unsigned8" imported
        78 NUM_AT_BINARY64: "@Binary64"
        79 NUM_BINARY64: "Binary64" imported
        80 NUM_AT_BINARY32: "@Binary32"
        81 NUM_BINARY32: "Binary32" imported
        82 NUM_BITWISE_AND: "bitwiseAnd"
        83 NUM_BITWISE_XOR: "bitwiseXor"
        84 NUM_BITWISE_OR: "bitwiseOr"
        85 NUM_SHIFT_LEFT: "shiftLeftBy"
        86 NUM_SHIFT_RIGHT: "shiftRightBy"
        87 NUM_SHIFT_RIGHT_ZERO_FILL: "shiftRightZfBy"
        88 NUM_SUB_WRAP: "subWrap"
        89 NUM_SUB_CHECKED: "subChecked"
        90 NUM_MUL_WRAP: "mulWrap"
        91 NUM_MUL_CHECKED: "mulChecked"
        92 NUM_INT: "Int" imported
        93 NUM_FLOAT: "Float" imported
        94 NUM_AT_NATURAL: "@Natural"
        95 NUM_NATURAL: "Natural" imported
        96 NUM_NAT: "Nat" imported
        97 NUM_INT_CAST: "intCast"
        98 NUM_MAX_I128: "maxI128"
        99 NUM_IS_MULTIPLE_OF: "isMultipleOf"

    }
    2 BOOL: "Bool" => {
        0 BOOL_BOOL: "Bool" imported // the Bool.Bool type alias
        1 BOOL_AND: "and"
        2 BOOL_OR: "or"
        3 BOOL_NOT: "not"
        4 BOOL_XOR: "xor"
        5 BOOL_EQ: "isEq"
        6 BOOL_NEQ: "isNotEq"
    }
    3 STR: "Str" => {
        0 STR_STR: "Str" imported // the Str.Str type alias
        1 STR_AT_STR: "@Str" // the Str.@Str private tag
        2 STR_IS_EMPTY: "isEmpty"
        3 STR_APPEND: "append"
        4 STR_CONCAT: "concat"
        5 STR_JOIN_WITH: "joinWith"
        6 STR_SPLIT: "split"
        7 STR_COUNT_GRAPHEMES: "countGraphemes"
        8 STR_STARTS_WITH: "startsWith"
        9 STR_ENDS_WITH: "endsWith"
        10 STR_FROM_INT: "fromInt"
        11 STR_FROM_FLOAT: "fromFloat"
        12 STR_FROM_UTF8: "fromUtf8"
        13 STR_UT8_PROBLEM: "Utf8Problem" // the Utf8Problem type alias
        14 STR_UT8_BYTE_PROBLEM: "Utf8ByteProblem" // the Utf8ByteProblem type alias
        15 STR_TO_BYTES: "toBytes"
    }
    4 LIST: "List" => {
        0 LIST_LIST: "List" imported // the List.List type alias
        1 LIST_AT_LIST: "@List" // the List.@List private tag
        2 LIST_IS_EMPTY: "isEmpty"
        3 LIST_GET: "get"
        4 LIST_SET: "set"
        5 LIST_APPEND: "append"
        6 LIST_MAP: "map"
        7 LIST_LEN: "len"
        8 LIST_WALK_BACKWARDS: "walkBackwards"
        9 LIST_CONCAT: "concat"
        10 LIST_FIRST: "first"
        11 LIST_SINGLE: "single"
        12 LIST_REPEAT: "repeat"
        13 LIST_REVERSE: "reverse"
        14 LIST_PREPEND: "prepend"
        15 LIST_JOIN: "join"
        16 LIST_KEEP_IF: "keepIf"
        17 LIST_CONTAINS: "contains"
        18 LIST_SUM: "sum"
        19 LIST_WALK: "walk"
        20 LIST_LAST: "last"
        21 LIST_KEEP_OKS: "keepOks"
        22 LIST_KEEP_ERRS: "keepErrs"
        23 LIST_MAP_WITH_INDEX: "mapWithIndex"
        24 LIST_MAP2: "map2"
        25 LIST_MAP3: "map3"
        26 LIST_PRODUCT: "product"
<<<<<<< HEAD
        27 LIST_SORT_WITH: "sortWith"
=======
        27 LIST_SUM_ADD: "#sumadd"
        28 LIST_PRODUCT_MUL: "#productmul"
        29 LIST_WALK_UNTIL: "walkUntil"
        30 LIST_RANGE: "range"
>>>>>>> 97648ef2
    }
    5 RESULT: "Result" => {
        0 RESULT_RESULT: "Result" imported // the Result.Result type alias
        1 RESULT_MAP: "map"
        2 RESULT_MAP_ERR: "mapErr"
        3 RESULT_WITH_DEFAULT: "withDefault"
        4 RESULT_AFTER: "after"
    }
    6 DICT: "Dict" => {
        0 DICT_DICT: "Dict" imported // the Dict.Dict type alias
        1 DICT_AT_DICT: "@Dict" // the Dict.@Dict private tag
        2 DICT_EMPTY: "empty"
        3 DICT_SINGLE: "single"
        4 DICT_GET: "get"
        5 DICT_GET_RESULT: "#get_result" // symbol used in the definition of Dict.get
        6 DICT_WALK: "walk"
        7 DICT_INSERT: "insert"
        8 DICT_LEN: "len"

        // This should not be exposed to users, its for testing the
        // hash function ONLY
        9 DICT_TEST_HASH: "hashTestOnly"

        10 DICT_REMOVE: "remove"
        11 DICT_CONTAINS: "contains"
        12 DICT_KEYS: "keys"
        13 DICT_VALUES: "values"

        14 DICT_UNION: "union"
        15 DICT_INTERSECTION: "intersection"
        16 DICT_DIFFERENCE: "difference"


    }
    7 SET: "Set" => {
        0 SET_SET: "Set" imported // the Set.Set type alias
        1 SET_AT_SET: "@Set" // the Set.@Set private tag
        2 SET_EMPTY: "empty"
        3 SET_SINGLE: "single"
        4 SET_LEN: "len"
        5 SET_INSERT: "insert"
        6 SET_REMOVE: "remove"
        7 SET_UNION: "union"
        8 SET_DIFFERENCE: "difference"
        9 SET_INTERSECTION: "intersection"
        10 SET_TO_LIST: "toList"
        11 SET_FROM_LIST: "fromList"
        12 SET_WALK: "walk"
        13 SET_WALK_USER_FUNCTION: "#walk_user_function"
        14 SET_CONTAINS: "contains"
    }

    num_modules: 8 // Keep this count up to date by hand! (TODO: see the mut_map! macro for how we could determine this count correctly in the macro)
}<|MERGE_RESOLUTION|>--- conflicted
+++ resolved
@@ -915,14 +915,11 @@
         24 LIST_MAP2: "map2"
         25 LIST_MAP3: "map3"
         26 LIST_PRODUCT: "product"
-<<<<<<< HEAD
-        27 LIST_SORT_WITH: "sortWith"
-=======
         27 LIST_SUM_ADD: "#sumadd"
         28 LIST_PRODUCT_MUL: "#productmul"
         29 LIST_WALK_UNTIL: "walkUntil"
         30 LIST_RANGE: "range"
->>>>>>> 97648ef2
+        31 LIST_SORT_WITH: "sortWith"
     }
     5 RESULT: "Result" => {
         0 RESULT_RESULT: "Result" imported // the Result.Result type alias
