--- conflicted
+++ resolved
@@ -600,11 +600,7 @@
 
         Structure(EmptyRecord) => Ok(()),
 
-<<<<<<< HEAD
-        Alias(_, _, _, var) => chase_ext_record(subs, var, fields),
-=======
-        Alias(_, _, var) => chase_ext_record(subs, *var, fields),
->>>>>>> aee23d02
+        Alias(_, _, _, var) => chase_ext_record(subs, *var, fields),
 
         content => Err((var, content.clone())),
     }
