use libloading::Library;
use roc_build::link::{link, LinkType};
use roc_builtins::bitcode;
use roc_can::builtins::builtin_defs_map;
use roc_collections::all::MutMap;
use tempfile::tempdir;

#[allow(dead_code)]
fn promote_expr_to_module(src: &str) -> String {
    let mut buffer = String::from("app \"test\" provides [ main ] to \"./platform\"\n\nmain =\n");

    for line in src.lines() {
        // indent the body!
        buffer.push_str("    ");
        buffer.push_str(line);
        buffer.push('\n');
    }

    buffer
}

#[allow(dead_code)]
pub fn helper<'a>(
    arena: &'a bumpalo::Bump,
    src: &str,
    stdlib: roc_builtins::std::StdLib,
    _leak: bool,
    lazy_literals: bool,
) -> (String, Vec<roc_problem::can::Problem>, Library) {
    use std::path::{Path, PathBuf};

    let dir = tempdir().unwrap();
    let filename = PathBuf::from("Test.roc");
    let src_dir = Path::new("fake/test/path");
    let app_o_file = dir.path().join("app.o");

    let module_src;
    let temp;
    if src.starts_with("app") {
        // this is already a module
        module_src = src;
    } else {
        // this is an expression, promote it to a module
        temp = promote_expr_to_module(src);
        module_src = &temp;
    }

    let exposed_types = MutMap::default();
    let loaded = roc_load::file::load_and_monomorphize_from_str(
        arena,
        filename,
        module_src,
        &stdlib,
        src_dir,
        exposed_types,
        8,
        builtin_defs_map,
    );

    let mut loaded = loaded.expect("failed to load module");

    use roc_load::file::MonomorphizedModule;
    let MonomorphizedModule {
        procedures: top_procedures,
        interns,
        exposed_to_host,
        ..
    } = loaded;

    let mut procedures = MutMap::default();

    for (key, proc) in top_procedures {
        procedures.insert(key, proc);
    }

<<<<<<< HEAD
    // println!("=========== Procedures ==========");
    // println!("{:?}", procedures);
    // println!("=================================\n");

    // println!("=========== Interns    ==========");
    // println!("{:?}", interns);
    // println!("=================================\n");

    // println!("=========== Exposed    ==========");
    // println!("{:?}", exposed_to_host);
    // println!("=================================\n");
=======
    // You can comment and uncomment this block out to get more useful information
    // while you're working on the dev backend!
    {
        // println!("=========== Procedures ==========");
        // println!("{:?}", procedures);
        // println!("=================================\n");

        // println!("=========== Interns    ==========");
        // println!("{:?}", interns);
        // println!("=================================\n");

        // println!("=========== Exposed    ==========");
        // println!("{:?}", exposed_to_host);
        // println!("=================================\n");
    }

>>>>>>> 784f9a09
    debug_assert_eq!(exposed_to_host.len(), 1);
    let main_fn_symbol = loaded.entry_point.symbol;
    let main_fn_layout = loaded.entry_point.layout;

    let mut layout_ids = roc_mono::layout::LayoutIds::default();
    let main_fn_name = layout_ids
        .get_toplevel(main_fn_symbol, &main_fn_layout)
        .to_symbol_string(main_fn_symbol, &interns);

    let mut lines = Vec::new();
    // errors whose reporting we delay (so we can see that code gen generates runtime errors)
    let mut delayed_errors = Vec::new();

    for (home, (module_path, src)) in loaded.sources {
        use roc_reporting::report::{
            can_problem, mono_problem, type_problem, RocDocAllocator, DEFAULT_PALETTE,
        };

        let can_problems = loaded.can_problems.remove(&home).unwrap_or_default();
        let type_problems = loaded.type_problems.remove(&home).unwrap_or_default();
        let mono_problems = loaded.mono_problems.remove(&home).unwrap_or_default();

        let error_count = can_problems.len() + type_problems.len() + mono_problems.len();

        if error_count == 0 {
            continue;
        }

        let src_lines: Vec<&str> = src.split('\n').collect();
        let palette = DEFAULT_PALETTE;

        // Report parsing and canonicalization problems
        let alloc = RocDocAllocator::new(&src_lines, home, &interns);

        use roc_problem::can::Problem::*;
        for problem in can_problems.into_iter() {
            // Ignore "unused" problems
            match problem {
                UnusedDef(_, _) | UnusedArgument(_, _, _) | UnusedImport(_, _) => {
                    delayed_errors.push(problem);
                    continue;
                }
                _ => {
                    let report = can_problem(&alloc, module_path.clone(), problem);
                    let mut buf = String::new();

                    report.render_color_terminal(&mut buf, &alloc, &palette);

                    lines.push(buf);
                }
            }
        }

        for problem in type_problems {
            let report = type_problem(&alloc, module_path.clone(), problem);
            let mut buf = String::new();

            report.render_color_terminal(&mut buf, &alloc, &palette);

            lines.push(buf);
        }

        for problem in mono_problems {
            let report = mono_problem(&alloc, module_path.clone(), problem);
            let mut buf = String::new();

            report.render_color_terminal(&mut buf, &alloc, &palette);

            lines.push(buf);
        }
    }

    if !lines.is_empty() {
        println!("{}", lines.join("\n"));
        assert_eq!(0, 1, "Mistakes were made");
    }

    let env = roc_gen_dev::Env {
        arena,
        interns,
        exposed_to_host: exposed_to_host.keys().copied().collect(),
        lazy_literals,
        generate_allocators: true, // Needed for testing, since we don't have a platform
    };

    let target = target_lexicon::Triple::host();
    let module_object =
        roc_gen_dev::build_module(&env, &target, procedures).expect("failed to compile module");

    let module_out = module_object
        .write()
        .expect("failed to build output object");
    std::fs::write(&app_o_file, module_out).expect("failed to write object to file");

    // std::fs::copy(&app_o_file, "/tmp/app.o").unwrap();

    let (mut child, dylib_path) = link(
        &target,
        app_o_file.clone(),
        // Long term we probably want a smarter way to link in zig builtins.
        // With the current method all methods are kept and it adds about 100k to all outputs.
        &[app_o_file.to_str().unwrap(), bitcode::OBJ_PATH],
        LinkType::Dylib,
    )
    .expect("failed to link dynamic library");

    child.wait().unwrap();

    // Load the dylib
    let path = dylib_path.as_path().to_str().unwrap();

    // std::fs::copy(&path, "/tmp/libapp.so").unwrap();

    let lib = Library::new(path).expect("failed to load shared library");

    (main_fn_name, delayed_errors, lib)
}

#[macro_export]
macro_rules! assert_evals_to {
    ($src:expr, $expected:expr, $ty:ty) => {{
        assert_evals_to!($src, $expected, $ty, (|val| val));
    }};
    ($src:expr, $expected:expr, $ty:ty, $transform:expr) => {
        // Same as above, except with an additional transformation argument.
        {
            assert_evals_to!($src, $expected, $ty, $transform, true);
        }
    };
    ($src:expr, $expected:expr, $ty:ty, $transform:expr, $leak:expr) => {
        // Run both with and without lazy literal optimization.
        {
            assert_evals_to!($src, $expected, $ty, $transform, $leak, false);
        }
        {
            assert_evals_to!($src, $expected, $ty, $transform, $leak, true);
        }
    };
    ($src:expr, $expected:expr, $ty:ty, $transform:expr, $leak:expr, $lazy_literals:expr) => {
        use bumpalo::Bump;
        use roc_gen_dev::run_jit_function_raw;
        let stdlib = roc_builtins::std::standard_stdlib();

        let arena = Bump::new();
        let (main_fn_name, errors, lib) =
            $crate::helpers::eval::helper(&arena, $src, stdlib, $leak, $lazy_literals);

        let transform = |success| {
            let expected = $expected;
            let given = $transform(success);
            assert_eq!(&given, &expected);
        };
        run_jit_function_raw!(lib, main_fn_name, $ty, transform, errors)
    };
}<|MERGE_RESOLUTION|>--- conflicted
+++ resolved
@@ -73,19 +73,6 @@
         procedures.insert(key, proc);
     }
 
-<<<<<<< HEAD
-    // println!("=========== Procedures ==========");
-    // println!("{:?}", procedures);
-    // println!("=================================\n");
-
-    // println!("=========== Interns    ==========");
-    // println!("{:?}", interns);
-    // println!("=================================\n");
-
-    // println!("=========== Exposed    ==========");
-    // println!("{:?}", exposed_to_host);
-    // println!("=================================\n");
-=======
     // You can comment and uncomment this block out to get more useful information
     // while you're working on the dev backend!
     {
@@ -102,7 +89,6 @@
         // println!("=================================\n");
     }
 
->>>>>>> 784f9a09
     debug_assert_eq!(exposed_to_host.len(), 1);
     let main_fn_symbol = loaded.entry_point.symbol;
     let main_fn_layout = loaded.entry_point.layout;
