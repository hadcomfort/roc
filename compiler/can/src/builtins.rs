--- conflicted
+++ resolved
@@ -61,11 +61,8 @@
         STR_ENDS_WITH => str_ends_with,
         STR_COUNT_GRAPHEMES => str_count_graphemes,
         STR_FROM_INT => str_from_int,
-<<<<<<< HEAD
         STR_FROM_UTF8 => str_from_utf8,
-=======
         STR_FROM_FLOAT=> str_from_float,
->>>>>>> 2f479e9f
         LIST_LEN => list_len,
         LIST_GET => list_get,
         LIST_SET => list_set,
@@ -193,11 +190,8 @@
         Symbol::STR_ENDS_WITH => str_ends_with,
         Symbol::STR_COUNT_GRAPHEMES => str_count_graphemes,
         Symbol::STR_FROM_INT => str_from_int,
-<<<<<<< HEAD
         Symbol::STR_FROM_UTF8 => str_from_utf8,
-=======
         Symbol::STR_FROM_FLOAT=> str_from_float,
->>>>>>> 2f479e9f
         Symbol::LIST_LEN => list_len,
         Symbol::LIST_GET => list_get,
         Symbol::LIST_SET => list_set,
@@ -1520,7 +1514,6 @@
     )
 }
 
-<<<<<<< HEAD
 /// Str.fromUtf8 : List U8 -> Result Str [ BadUtf8 Utf8Problem ]*
 fn str_from_utf8(symbol: Symbol, var_store: &mut VarStore) -> Def {
     let bytes_var = var_store.fresh();
@@ -1622,7 +1615,9 @@
         var_store,
         body,
         ret_var,
-=======
+    )
+}
+
 /// Str.fromFloat : Float * -> Str
 fn str_from_float(symbol: Symbol, var_store: &mut VarStore) -> Def {
     let float_var = var_store.fresh();
@@ -1640,7 +1635,6 @@
         var_store,
         body,
         str_var,
->>>>>>> 2f479e9f
     )
 }
 
